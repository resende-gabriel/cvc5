--- conflicted
+++ resolved
@@ -1,8 +1,4 @@
-<<<<<<< HEAD
 ; COMMAND-LINE: --no-produce-proofs
-; DISABLE-TESTER: proof
-=======
->>>>>>> b8d319d5
 ; DISABLE-TESTER: unsat-core
 ; DISABLE-TESTER: proof
 ; DISABLE-TESTER: lfsc
