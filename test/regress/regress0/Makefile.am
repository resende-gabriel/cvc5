--- conflicted
+++ resolved
@@ -162,12 +162,8 @@
 	bug548a.smt2 \
 	bug567.smt2 \
 	bug576.smt2 \
-<<<<<<< HEAD
-	bug576a.smt2
-=======
 	bug576a.smt2 \
 	bug578.smt2
->>>>>>> d5e67f72
 
 TESTS =	$(SMT_TESTS) $(SMT2_TESTS) $(CVC_TESTS) $(TPTP_TESTS) $(BUG_TESTS)
 
