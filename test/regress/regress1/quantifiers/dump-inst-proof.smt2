<<<<<<< HEAD
; REQUIRES: proof
; COMMAND-LINE: --dump-instantiations --produce-unsat-cores --print-inst-full --check-unsat-cores-new
=======
; COMMAND-LINE: --dump-instantiations --produce-unsat-cores --print-inst-full
>>>>>>> f9e3d2dc
; EXPECT: unsat
; EXPECT: (instantiations (forall ((x Int)) (or (P x) (Q x)))
; EXPECT:   ( 2 )
; EXPECT: )
; EXPECT: (instantiations (forall ((x Int)) (or (not (S x)) (not (Q x))))
; EXPECT:   ( 2 )
; EXPECT: )
(set-logic UFLIA)
(set-info :status unsat)
(declare-fun P (Int) Bool)
(declare-fun Q (Int) Bool)
(declare-fun R (Int) Bool)
(declare-fun S (Int) Bool)
(declare-fun W (Int) Bool)
(declare-fun U (Int) Bool)
(assert (forall ((x Int)) (or (P x) (Q x))))
(assert (forall ((x Int)) (or (R x) (W x))))
(assert (forall ((x Int)) (or (S x) (U x))))
(assert (forall ((x Int)) (or (not (S x)) (not (Q x)))))
(assert (and (not (R 0)) (not (R 10)) (not (S 1)) (not (P 2))))
(assert (S 2))
; This tests that --produce-unsat-cores minimizes the instantiations
; printed out.  This regression should require only the 2
; instantiations above, but may try more.
(check-sat)<|MERGE_RESOLUTION|>--- conflicted
+++ resolved
@@ -1,9 +1,4 @@
-<<<<<<< HEAD
-; REQUIRES: proof
 ; COMMAND-LINE: --dump-instantiations --produce-unsat-cores --print-inst-full --check-unsat-cores-new
-=======
-; COMMAND-LINE: --dump-instantiations --produce-unsat-cores --print-inst-full
->>>>>>> f9e3d2dc
 ; EXPECT: unsat
 ; EXPECT: (instantiations (forall ((x Int)) (or (P x) (Q x)))
 ; EXPECT:   ( 2 )
