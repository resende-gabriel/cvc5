/*********************                                                        */
/*! \file congruence_manager.cpp
 ** \verbatim
 ** Top contributors (to current version):
 **   Tim King, Dejan Jovanovic, Paul Meng
 ** This file is part of the CVC4 project.
 ** Copyright (c) 2009-2020 by the authors listed in the file AUTHORS
 ** in the top-level source directory) and their institutional affiliations.
 ** All rights reserved.  See the file COPYING in the top-level source
 ** directory for licensing information.\endverbatim
 **
 ** \brief [[ Add one-line brief description here ]]
 **
 ** [[ Add lengthier description here ]]
 ** \todo document this file
 **/

#include "theory/arith/congruence_manager.h"

#include "base/output.h"
#include "smt/smt_statistics_registry.h"
#include "theory/arith/arith_utilities.h"
#include "theory/arith/constraint.h"
#include "options/arith_options.h"

namespace CVC4 {
namespace theory {
namespace arith {

ArithCongruenceManager::ArithCongruenceManager(
    context::Context* c,
    context::UserContext* u,
    ConstraintDatabase& cd,
    SetupLiteralCallBack setup,
    const ArithVariables& avars,
    RaiseEqualityEngineConflict raiseConflict,
    ProofNodeManager* pnm)
    : d_inConflict(c),
      d_raiseConflict(raiseConflict),
      d_notify(*this),
      d_keepAlive(c),
      d_propagatations(c),
      d_explanationMap(c),
      d_constraintDatabase(cd),
      d_setupLiteral(setup),
      d_avariables(avars),
<<<<<<< HEAD
      d_ee(d_notify, c, "theory::arith::ArithCongruenceManager", true),
      d_pnm(pnm),
      d_pfGenEe(
          new EagerProofGenerator(pnm, c, "ArithCongruenceManager::pfGenEe")),
      d_pfGenExplain(new EagerProofGenerator(
          pnm, u, "ArithCongruenceManager::pfGenExplain")),
      d_pfee(new eq::ProofEqEngine(c, u, d_ee, pnm))
=======
      d_ee(nullptr)
>>>>>>> 4f82b6eb
{
}

ArithCongruenceManager::~ArithCongruenceManager() {}

<<<<<<< HEAD
std::vector<Node> andComponents(TNode an)
{
  auto nm = NodeManager::currentNM();
  if (an == nm->mkConst(true))
  {
    return {};
  }
  else if (an.getKind() != Kind::AND)
  {
    return {an};
  }
  else
  {
    std::vector<Node> a{};
    a.reserve(an.getNumChildren());
    a.insert(a.end(), an.begin(), an.end());
    return a;
  }
=======
bool ArithCongruenceManager::needsEqualityEngine(EeSetupInfo& esi)
{
  esi.d_notify = &d_notify;
  esi.d_name = "theory::arith::ArithCongruenceManager";
  return true;
}

void ArithCongruenceManager::finishInit(eq::EqualityEngine* ee)
{
  Assert(ee != nullptr);
  d_ee = ee;
  d_ee->addFunctionKind(kind::NONLINEAR_MULT);
  d_ee->addFunctionKind(kind::EXPONENTIAL);
  d_ee->addFunctionKind(kind::SINE);
  d_ee->addFunctionKind(kind::IAND);
>>>>>>> 4f82b6eb
}

ArithCongruenceManager::Statistics::Statistics():
  d_watchedVariables("theory::arith::congruence::watchedVariables", 0),
  d_watchedVariableIsZero("theory::arith::congruence::watchedVariableIsZero", 0),
  d_watchedVariableIsNotZero("theory::arith::congruence::watchedVariableIsNotZero", 0),
  d_equalsConstantCalls("theory::arith::congruence::equalsConstantCalls", 0),
  d_propagations("theory::arith::congruence::propagations", 0),
  d_propagateConstraints("theory::arith::congruence::propagateConstraints", 0),
  d_conflicts("theory::arith::congruence::conflicts", 0)
{
  smtStatisticsRegistry()->registerStat(&d_watchedVariables);
  smtStatisticsRegistry()->registerStat(&d_watchedVariableIsZero);
  smtStatisticsRegistry()->registerStat(&d_watchedVariableIsNotZero);
  smtStatisticsRegistry()->registerStat(&d_equalsConstantCalls);
  smtStatisticsRegistry()->registerStat(&d_propagations);
  smtStatisticsRegistry()->registerStat(&d_propagateConstraints);
  smtStatisticsRegistry()->registerStat(&d_conflicts);
}

ArithCongruenceManager::Statistics::~Statistics(){
  smtStatisticsRegistry()->unregisterStat(&d_watchedVariables);
  smtStatisticsRegistry()->unregisterStat(&d_watchedVariableIsZero);
  smtStatisticsRegistry()->unregisterStat(&d_watchedVariableIsNotZero);
  smtStatisticsRegistry()->unregisterStat(&d_equalsConstantCalls);
  smtStatisticsRegistry()->unregisterStat(&d_propagations);
  smtStatisticsRegistry()->unregisterStat(&d_propagateConstraints);
  smtStatisticsRegistry()->unregisterStat(&d_conflicts);
}

ArithCongruenceManager::ArithCongruenceNotify::ArithCongruenceNotify(ArithCongruenceManager& acm)
  : d_acm(acm)
{}

bool ArithCongruenceManager::ArithCongruenceNotify::eqNotifyTriggerEquality(TNode equality, bool value) {
  Debug("arith::congruences") << "ArithCongruenceNotify::eqNotifyTriggerEquality(" << equality << ", " << (value ? "true" : "false") << ")" << std::endl;
  if (value) {
    return d_acm.propagate(equality);
  } else {
    return d_acm.propagate(equality.notNode());
  }
}
bool ArithCongruenceManager::ArithCongruenceNotify::eqNotifyTriggerPredicate(TNode predicate, bool value) {
  Unreachable();
}

bool ArithCongruenceManager::ArithCongruenceNotify::eqNotifyTriggerTermEquality(TheoryId tag, TNode t1, TNode t2, bool value) {
  Debug("arith::congruences") << "ArithCongruenceNotify::eqNotifyTriggerTermEquality(" << t1 << ", " << t2 << ", " << (value ? "true" : "false") << ")" << std::endl;
  if (value) {
    return d_acm.propagate(t1.eqNode(t2));
  } else {
    return d_acm.propagate(t1.eqNode(t2).notNode());
  }
}
void ArithCongruenceManager::ArithCongruenceNotify::eqNotifyConstantTermMerge(TNode t1, TNode t2) {
  Debug("arith::congruences") << "ArithCongruenceNotify::eqNotifyConstantTermMerge(" << t1 << ", " << t2 << std::endl;
  d_acm.propagate(t1.eqNode(t2));
}
void ArithCongruenceManager::ArithCongruenceNotify::eqNotifyNewClass(TNode t) {
}
void ArithCongruenceManager::ArithCongruenceNotify::eqNotifyMerge(TNode t1,
                                                                  TNode t2)
{
}
void ArithCongruenceManager::ArithCongruenceNotify::eqNotifyDisequal(TNode t1, TNode t2, TNode reason) {
}

void ArithCongruenceManager::raiseConflict(Node conflict,
                                           std::shared_ptr<ProofNode> pf)
{
  Assert(!inConflict());
  Debug("arith::conflict") << "difference manager conflict   " << conflict << std::endl;
  d_inConflict.raise();
  d_raiseConflict.raiseEEConflict(conflict, pf);
}
bool ArithCongruenceManager::inConflict() const{
  return d_inConflict.isRaised();
}

bool ArithCongruenceManager::hasMorePropagations() const {
  return !d_propagatations.empty();
}
const Node ArithCongruenceManager::getNextPropagation() {
  Assert(hasMorePropagations());
  Node prop = d_propagatations.front();
  d_propagatations.dequeue();
  return prop;
}

bool ArithCongruenceManager::canExplain(TNode n) const {
  return d_explanationMap.find(n) != d_explanationMap.end();
}

Node ArithCongruenceManager::externalToInternal(TNode n) const{
  Assert(canExplain(n));
  ExplainMap::const_iterator iter = d_explanationMap.find(n);
  size_t pos = (*iter).second;
  return d_propagatations[pos];
}

void ArithCongruenceManager::pushBack(TNode n){
  d_explanationMap.insert(n, d_propagatations.size());
  d_propagatations.enqueue(n);

  ++(d_statistics.d_propagations);
}
void ArithCongruenceManager::pushBack(TNode n, TNode r){
  d_explanationMap.insert(r, d_propagatations.size());
  d_explanationMap.insert(n, d_propagatations.size());
  d_propagatations.enqueue(n);

  ++(d_statistics.d_propagations);
}
void ArithCongruenceManager::pushBack(TNode n, TNode r, TNode w){
  d_explanationMap.insert(w, d_propagatations.size());
  d_explanationMap.insert(r, d_propagatations.size());
  d_explanationMap.insert(n, d_propagatations.size());
  d_propagatations.enqueue(n);

  ++(d_statistics.d_propagations);
}

void ArithCongruenceManager::watchedVariableIsZero(ConstraintCP lb, ConstraintCP ub){
  Assert(lb->isLowerBound());
  Assert(ub->isUpperBound());
  Assert(lb->getVariable() == ub->getVariable());
  Assert(lb->getValue().sgn() == 0);
  Assert(ub->getValue().sgn() == 0);

  ++(d_statistics.d_watchedVariableIsZero);

  ArithVar s = lb->getVariable();
  TNode eq = d_watchedEqualities[s];
  ConstraintCP eqC = d_constraintDatabase.getConstraint(
      s, ConstraintType::Equality, lb->getValue());
  NodeBuilder<> reasonBuilder(Kind::AND);
  auto pfLb = lb->externalExplainByAssertions(reasonBuilder);
  auto pfUb = ub->externalExplainByAssertions(reasonBuilder);
  Node reason = safeConstructNary(reasonBuilder);
  std::shared_ptr<ProofNode> pf{};
  if (options::proofNew())
  {
    pf = d_pnm->mkNode(
        PfRule::ARITH_TRICHOTOMY, {pfLb, pfUb}, {eqC->getProofLiteral()});
    pf = d_pnm->mkNode(PfRule::MACRO_SR_PRED_TRANSFORM, {pf}, {eq});
  }

  d_keepAlive.push_back(reason);
  Trace("arith-ee") << "Asserting an equality on " << s << ", on trichotomy"
                    << std::endl;
  Trace("arith-ee") << "  based on " << lb << std::endl;
  Trace("arith-ee") << "  based on " << ub << std::endl;
  assertionToEqualityEngine(true, s, reason, pf);
}

void ArithCongruenceManager::watchedVariableIsZero(ConstraintCP eq){
  Debug("arith::cong") << "Cong::watchedVariableIsZero: " << *eq << std::endl;

  Assert(eq->isEquality());
  Assert(eq->getValue().sgn() == 0);

  ++(d_statistics.d_watchedVariableIsZero);

  ArithVar s = eq->getVariable();

  //Explain for conflict is correct as these proofs are generated
  //and stored eagerly
  //These will be safe for propagation later as well
  NodeBuilder<> nb(Kind::AND);
  // An open proof of eq from literals now in reason.
  if (Debug.isOn("arith::cong"))
  {
    eq->printProofTree(Debug("arith::cong"));
  }
  auto pf = eq->externalExplainByAssertions(nb);
  if (options::proofNew())
  {
    pf = d_pnm->mkNode(
        PfRule::MACRO_SR_PRED_TRANSFORM, {pf}, {d_watchedEqualities[s]});
  }
  Node reason = safeConstructNary(nb);

  d_keepAlive.push_back(reason);
  assertionToEqualityEngine(true, s, reason, pf);
}

void ArithCongruenceManager::watchedVariableCannotBeZero(ConstraintCP c){
  Debug("arith::cong::notzero")
      << "Cong::watchedVariableCannotBeZero " << *c << std::endl;
  ++(d_statistics.d_watchedVariableIsNotZero);

  ArithVar s = c->getVariable();
  Node disEq = d_watchedEqualities[s].negate();

  //Explain for conflict is correct as these proofs are generated and stored eagerly
  //These will be safe for propagation later as well
  NodeBuilder<> nb(Kind::AND);
  // An open proof of eq from literals now in reason.
  auto pf = c->externalExplainByAssertions(nb);
  if (Debug.isOn("arith::cong::notzero"))
  {
    Debug("arith::cong::notzero") << "  original proof ";
    pf->printDebug(Debug("arith::cong::notzero"));
    Debug("arith::cong::notzero") << std::endl;
  }
  Node reason = safeConstructNary(nb);
  if (options::proofNew())
  {
    if (c->getType() == ConstraintType::Disequality)
    {
      Assert(c->getLiteral() == d_watchedEqualities[s].negate());
      // We have to prove equivalence to the watched disequality.
      pf = d_pnm->mkNode(PfRule::MACRO_SR_PRED_TRANSFORM, {pf}, {disEq});
    }
    else
    {
      Debug("arith::cong::notzero")
          << "  proof modification needed" << std::endl;

      // Four cases:
      //   c has form x_i = d, d > 0     => multiply c by -1 in Farkas proof
      //   c has form x_i = d, d > 0     => multiply c by 1 in Farkas proof
      //   c has form x_i <= d, d < 0     => multiply c by 1 in Farkas proof
      //   c has form x_i >= d, d > 0     => multiply c by -1 in Farkas proof
      const bool scaleCNegatively = c->getType() == ConstraintType::LowerBound
                                    || (c->getType() == ConstraintType::Equality
                                        && c->getValue().sgn() > 0);
      const int cSign = scaleCNegatively ? -1 : 1;
      TNode isZero = d_watchedEqualities[s];
      const auto isZeroPf = d_pnm->mkAssume(isZero);
      const auto nm = NodeManager::currentNM();
      const auto sumPf = d_pnm->mkNode(
          PfRule::ARITH_SCALE_SUM_UPPER_BOUNDS,
          {isZeroPf, pf},
          // Trick for getting correct, opposing signs.
          {nm->mkConst(Rational(-1 * cSign)), nm->mkConst(Rational(cSign))});
      const auto botPf = d_pnm->mkNode(
          PfRule::MACRO_SR_PRED_TRANSFORM, {sumPf}, {nm->mkConst(false)});
      std::vector<Node> assumption = {isZero};
      pf = d_pnm->mkScope(botPf, assumption, false);
      Debug("arith::cong::notzero") << "  new proof ";
      pf->printDebug(Debug("arith::cong::notzero"));
      Debug("arith::cong::notzero") << std::endl;
    }
    Assert(pf->getResult() == disEq);
  }
  d_keepAlive.push_back(reason);
  assertionToEqualityEngine(false, s, reason, pf);
}


bool ArithCongruenceManager::propagate(TNode x){
  Debug("arith::congruenceManager")<< "ArithCongruenceManager::propagate("<<x<<")"<<std::endl;
  if(inConflict()){
    return true;
  }

  Node rewritten = Rewriter::rewrite(x);

  //Need to still propagate this!
  if(rewritten.getKind() == kind::CONST_BOOLEAN){
    pushBack(x);

    if(rewritten.getConst<bool>()){
      return true;
    }else{
      // x rewrites to false.
      ++(d_statistics.d_conflicts);
      TrustNode trn = explainInternal(x);
      Node conf = flattenAnd(trn.getNode());
      Debug("arith::congruenceManager") << "rewritten to false "<<x<<" with explanation "<< conf << std::endl;
      if (options::proofNew())
      {
        auto pf = trn.getGenerator()->getProofFor(trn.getProven());
        auto confPf = d_pnm->mkNode(
            PfRule::MACRO_SR_PRED_TRANSFORM, {pf}, {conf.negate()});
        raiseConflict(conf, confPf);
      }
      else
      {
        raiseConflict(conf);
      }
      return false;
    }
  }

  Assert(rewritten.getKind() != kind::CONST_BOOLEAN);

  ConstraintP c = d_constraintDatabase.lookup(rewritten);
  if(c == NullConstraint){
    //using setup as there may not be a corresponding congruence literal yet
    d_setupLiteral(rewritten);
    c = d_constraintDatabase.lookup(rewritten);
    Assert(c != NullConstraint);
  }

  Debug("arith::congruenceManager")<< "x is "
                                   <<  c->hasProof() << " "
                                   << (x == rewritten) << " "
                                   << c->canBePropagated() << " "
                                   << c->negationHasProof() << std::endl;

  if(c->negationHasProof()){
    TrustNode texpC = explainInternal(x);
    Node expC = texpC.getNode();
    ConstraintCP negC = c->getNegation();
    Node neg = Constraint::externalExplainByAssertions({negC});
    Node conf = expC.andNode(neg);
    Node final = flattenAnd(conf);

    ++(d_statistics.d_conflicts);
    raiseConflict(final);
    Debug("arith::congruenceManager") << "congruenceManager found a conflict " << final << std::endl;
    return false;
  }

  // Cases for propagation
  // C : c has a proof
  // S : x == rewritten
  // P : c can be propagated
  //
  // CSP
  // 000 : propagate x, and mark C it as being explained
  // 001 : propagate x, and propagate c after marking it as being explained
  // 01* : propagate x, mark c but do not propagate c
  // 10* : propagate x, do not mark c and do not propagate c
  // 11* : drop the constraint, do not propagate x or c

  if(!c->hasProof() && x != rewritten){
    if(c->assertedToTheTheory()){
      pushBack(x, rewritten, c->getWitness());
    }else{
      pushBack(x, rewritten);
    }

    c->setEqualityEngineProof();
    if(c->canBePropagated() && !c->assertedToTheTheory()){

      ++(d_statistics.d_propagateConstraints);
      c->propagate();
    }
  }else if(!c->hasProof() && x == rewritten){
    if(c->assertedToTheTheory()){
      pushBack(x, c->getWitness());
    }else{
      pushBack(x);
    }
    c->setEqualityEngineProof();
  }else if(c->hasProof() && x != rewritten){
    if(c->assertedToTheTheory()){
      pushBack(x);
    }else{
      pushBack(x);
    }
  }else{
    Assert(c->hasProof() && x == rewritten);
  }
  return true;
}

void ArithCongruenceManager::explain(TNode literal, std::vector<TNode>& assumptions) {
  if (literal.getKind() != kind::NOT) {
    d_ee->explainEquality(literal[0], literal[1], true, assumptions);
  } else {
    d_ee->explainEquality(literal[0][0], literal[0][1], false, assumptions);
  }
}

void ArithCongruenceManager::enqueueIntoNB(const std::set<TNode> s, NodeBuilder<>& nb){
  std::set<TNode>::const_iterator it = s.begin();
  std::set<TNode>::const_iterator it_end = s.end();
  for(; it != it_end; ++it) {
    nb << *it;
  }
}

TrustNode ArithCongruenceManager::explainInternal(TNode internal)
{
  return d_pfee->explain(internal);
}

TrustNode ArithCongruenceManager::explain(TNode external)
{
  Trace("arith-ee") << "Ask for explanation of " << external << std::endl;
  Node internal = externalToInternal(external);
  Trace("arith-ee") << "...internal = " << internal << std::endl;
  TrustNode trn = explainInternal(internal);
  if (options::proofNew() && trn.getProven()[1] != external)
  {
    Assert(trn.getKind() == TrustNodeKind::PROP_EXP);
    Assert(trn.getProven().getKind() == Kind::IMPLIES);
    Assert(trn.getGenerator() != nullptr);
    Trace("arith-ee") << "tweaking proof to prove " << external << " not "
                      << trn.getProven()[1] << std::endl;
    std::vector<std::shared_ptr<ProofNode>> assumptionPfs;
    std::vector<Node> assumptions = andComponents(trn.getNode());
    assumptionPfs.push_back(trn.getGenerator()->getProofFor(trn.getProven()));
    for (const auto& a : assumptions)
    {
      assumptionPfs.push_back(
          d_pnm->mkNode(PfRule::TRUE_INTRO, {d_pnm->mkAssume(a)}, {}));
    }
    auto litPf = d_pnm->mkNode(
        PfRule::MACRO_SR_PRED_TRANSFORM, {assumptionPfs}, {external});
    auto extPf = d_pnm->mkScope(litPf, assumptions);
    return d_pfGenExplain->mkTrustedPropagation(external, trn.getNode(), extPf);
  }
  else
  {
    return trn;
  }
}

void ArithCongruenceManager::explain(TNode external, NodeBuilder<>& out){
  Node internal = externalToInternal(external);

  std::vector<TNode> assumptions;
  explain(internal, assumptions);
  std::set<TNode> assumptionSet;
  assumptionSet.insert(assumptions.begin(), assumptions.end());

  enqueueIntoNB(assumptionSet, out);
}

void ArithCongruenceManager::addWatchedPair(ArithVar s, TNode x, TNode y){
  Assert(!isWatchedVariable(s));

  Debug("arith::congruenceManager")
    << "addWatchedPair(" << s << ", " << x << ", " << y << ")" << std::endl;


  ++(d_statistics.d_watchedVariables);

  d_watchedVariables.add(s);

  Node eq = x.eqNode(y);
  d_watchedEqualities.set(s, eq);
}

void ArithCongruenceManager::assertLitToEqualityEngine(
    Node lit, TNode reason, std::shared_ptr<ProofNode> pf)
{
  bool isEquality = lit.getKind() != Kind::NOT;
  Node eq = isEquality ? lit : lit[0];
  Assert(eq.getKind() == Kind::EQUAL);

  Trace("arith-ee") << "Assert to Eq " << lit << ", reason " << reason
                    << std::endl;
  if (options::proofNew())
  {
    if (CDProof::isSame(lit, reason))
    {
      Trace("arith-pfee") << "Asserting only, b/c implied by symm" << std::endl;
      // The equality engine doesn't ref-count for us...
      d_keepAlive.push_back(eq);
      d_keepAlive.push_back(reason);
      d_ee.assertEquality(eq, isEquality, reason);
    }
    else if (hasProofFor(lit))
    {
      Trace("arith-pfee") << "Skipping b/c already done" << std::endl;
    }
    else
    {
      setProofFor(lit, pf);
      Trace("arith-pfee") << "Actually asserting" << std::endl;
      if (Debug.isOn("arith-pfee"))
      {
        Trace("arith-pfee") << "Proof: ";
        pf->printDebug(Trace("arith-pfee"));
        Trace("arith-pfee") << std::endl;
      }
      // The proof equality engine *does* ref-count for us...
      d_pfee->assertFact(lit, reason, d_pfGenEe.get());
    }
  }
  else
  {
    // The equality engine doesn't ref-count for us...
    d_keepAlive.push_back(eq);
    d_keepAlive.push_back(reason);
    d_ee.assertEquality(eq, isEquality, reason);
  }
}

void ArithCongruenceManager::assertionToEqualityEngine(
    bool isEquality, ArithVar s, TNode reason, std::shared_ptr<ProofNode> pf)
{
  Assert(isWatchedVariable(s));

  TNode eq = d_watchedEqualities[s];
  Assert(eq.getKind() == kind::EQUAL);

<<<<<<< HEAD
  Node lit = isEquality ? Node(eq) : eq.notNode();
  Trace("arith-ee") << "Assert to Eq " << eq << ", pol " << isEquality
                    << ", reason " << reason << std::endl;
  assertLitToEqualityEngine(lit, reason, pf);
}

bool ArithCongruenceManager::hasProofFor(TNode f) const
{
  Assert(options::proofNew());
  if (d_pfGenEe->hasProofFor(f))
  {
    return true;
=======
  Trace("arith-ee") << "Assert " << eq << ", pol " << isEquality << ", reason " << reason << std::endl;
  if(isEquality){
    d_ee->assertEquality(eq, true, reason);
  }else{
    d_ee->assertEquality(eq, false, reason);
>>>>>>> 4f82b6eb
  }
  Node sym = CDProof::getSymmFact(f);
  Assert(!sym.isNull());
  return d_pfGenEe->hasProofFor(sym);
}

void ArithCongruenceManager::setProofFor(TNode f,
                                         std::shared_ptr<ProofNode> pf) const
{
  Assert(!hasProofFor(f));
  d_pfGenEe->mkTrustNode(f, pf);
  Node symF = CDProof::getSymmFact(f);
  auto symPf = d_pnm->mkNode(PfRule::SYMM, {pf}, {});
  d_pfGenEe->mkTrustNode(symF, symPf);
}

void ArithCongruenceManager::equalsConstant(ConstraintCP c){
  Assert(c->isEquality());

  ++(d_statistics.d_equalsConstantCalls);
  Debug("equalsConstant") << "equals constant " << c << std::endl;

  ArithVar x = c->getVariable();
  Node xAsNode = d_avariables.asNode(x);
  Node asRational = mkRationalNode(c->getValue().getNoninfinitesimalPart());

  // No guarentee this is in normal form!
  // Note though, that it happens to be in proof normal form!
  Node eq = xAsNode.eqNode(asRational);
  d_keepAlive.push_back(eq);

  NodeBuilder<> nb(Kind::AND);
  auto pf = c->externalExplainByAssertions(nb);
  Node reason = safeConstructNary(nb);
  d_keepAlive.push_back(reason);

  Trace("arith-ee") << "Assert equalsConstant " << eq << ", reason " << reason << std::endl;
<<<<<<< HEAD
  assertLitToEqualityEngine(eq, reason, pf);
=======
  d_ee->assertEquality(eq, true, reason);
>>>>>>> 4f82b6eb
}

void ArithCongruenceManager::equalsConstant(ConstraintCP lb, ConstraintCP ub){
  Assert(lb->isLowerBound());
  Assert(ub->isUpperBound());
  Assert(lb->getVariable() == ub->getVariable());

  ++(d_statistics.d_equalsConstantCalls);
  Debug("equalsConstant") << "equals constant " << lb << std::endl
                          << ub << std::endl;

  ArithVar x = lb->getVariable();
  NodeBuilder<> nb(Kind::AND);
  auto pfLb = lb->externalExplainByAssertions(nb);
  auto pfUb = ub->externalExplainByAssertions(nb);
  Node reason = safeConstructNary(nb);

  Node xAsNode = d_avariables.asNode(x);
  Node asRational = mkRationalNode(lb->getValue().getNoninfinitesimalPart());

  // No guarentee this is in normal form!
  // Note though, that it happens to be in proof normal form!
  Node eq = xAsNode.eqNode(asRational);
  std::shared_ptr<ProofNode> pf;
  if (options::proofNew())
  {
    pf = d_pnm->mkNode(PfRule::ARITH_TRICHOTOMY, {pfLb, pfUb}, {eq});
  }
  d_keepAlive.push_back(eq);
  d_keepAlive.push_back(reason);

  Trace("arith-ee") << "Assert equalsConstant2 " << eq << ", reason " << reason << std::endl;
<<<<<<< HEAD

  assertLitToEqualityEngine(eq, reason, pf);
=======
  d_ee->assertEquality(eq, true, reason);
>>>>>>> 4f82b6eb
}

void ArithCongruenceManager::addSharedTerm(Node x){
  d_ee->addTriggerTerm(x, THEORY_ARITH);
}

}/* CVC4::theory::arith namespace */
}/* CVC4::theory namespace */
}/* CVC4 namespace */<|MERGE_RESOLUTION|>--- conflicted
+++ resolved
@@ -44,23 +44,21 @@
       d_constraintDatabase(cd),
       d_setupLiteral(setup),
       d_avariables(avars),
-<<<<<<< HEAD
-      d_ee(d_notify, c, "theory::arith::ArithCongruenceManager", true),
+      d_ee(nullptr),
+      d_satContext(c),
+      d_userContext(u),
       d_pnm(pnm),
       d_pfGenEe(
           new EagerProofGenerator(pnm, c, "ArithCongruenceManager::pfGenEe")),
       d_pfGenExplain(new EagerProofGenerator(
           pnm, u, "ArithCongruenceManager::pfGenExplain")),
-      d_pfee(new eq::ProofEqEngine(c, u, d_ee, pnm))
-=======
+      d_pfee(nullptr)
       d_ee(nullptr)
->>>>>>> 4f82b6eb
 {
 }
 
 ArithCongruenceManager::~ArithCongruenceManager() {}
 
-<<<<<<< HEAD
 std::vector<Node> andComponents(TNode an)
 {
   auto nm = NodeManager::currentNM();
@@ -79,7 +77,7 @@
     a.insert(a.end(), an.begin(), an.end());
     return a;
   }
-=======
+}
 bool ArithCongruenceManager::needsEqualityEngine(EeSetupInfo& esi)
 {
   esi.d_notify = &d_notify;
@@ -95,7 +93,9 @@
   d_ee->addFunctionKind(kind::EXPONENTIAL);
   d_ee->addFunctionKind(kind::SINE);
   d_ee->addFunctionKind(kind::IAND);
->>>>>>> 4f82b6eb
+  
+  // initialize the proof equality engine
+  d_pfee.reset(new eq::ProofEqEngine(d_satContext, d_userContext, *d_ee, d_pnm));
 }
 
 ArithCongruenceManager::Statistics::Statistics():
@@ -577,7 +577,7 @@
     // The equality engine doesn't ref-count for us...
     d_keepAlive.push_back(eq);
     d_keepAlive.push_back(reason);
-    d_ee.assertEquality(eq, isEquality, reason);
+    d_ee->assertEquality(eq, isEquality, reason);
   }
 }
 
@@ -589,7 +589,6 @@
   TNode eq = d_watchedEqualities[s];
   Assert(eq.getKind() == kind::EQUAL);
 
-<<<<<<< HEAD
   Node lit = isEquality ? Node(eq) : eq.notNode();
   Trace("arith-ee") << "Assert to Eq " << eq << ", pol " << isEquality
                     << ", reason " << reason << std::endl;
@@ -602,13 +601,6 @@
   if (d_pfGenEe->hasProofFor(f))
   {
     return true;
-=======
-  Trace("arith-ee") << "Assert " << eq << ", pol " << isEquality << ", reason " << reason << std::endl;
-  if(isEquality){
-    d_ee->assertEquality(eq, true, reason);
-  }else{
-    d_ee->assertEquality(eq, false, reason);
->>>>>>> 4f82b6eb
   }
   Node sym = CDProof::getSymmFact(f);
   Assert(!sym.isNull());
@@ -646,11 +638,7 @@
   d_keepAlive.push_back(reason);
 
   Trace("arith-ee") << "Assert equalsConstant " << eq << ", reason " << reason << std::endl;
-<<<<<<< HEAD
   assertLitToEqualityEngine(eq, reason, pf);
-=======
-  d_ee->assertEquality(eq, true, reason);
->>>>>>> 4f82b6eb
 }
 
 void ArithCongruenceManager::equalsConstant(ConstraintCP lb, ConstraintCP ub){
@@ -683,12 +671,8 @@
   d_keepAlive.push_back(reason);
 
   Trace("arith-ee") << "Assert equalsConstant2 " << eq << ", reason " << reason << std::endl;
-<<<<<<< HEAD
 
   assertLitToEqualityEngine(eq, reason, pf);
-=======
-  d_ee->assertEquality(eq, true, reason);
->>>>>>> 4f82b6eb
 }
 
 void ArithCongruenceManager::addSharedTerm(Node x){
