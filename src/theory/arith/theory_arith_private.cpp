--- conflicted
+++ resolved
@@ -1969,35 +1969,6 @@
       ++conflicts;
       Debug("arith::conflict") << "d_conflicts[" << i << "] " << conflict
                                << " has proof: " << hasProof << endl;
-<<<<<<< HEAD
-      // Farkas coefficients in conflict-order
-      ARITH_PROOF(if (d_containing.d_proofRecorder
-                      && confConstraint->hasFarkasProof()
-                      && pf.d_farkasCoefficients->size()
-                             == conflict.getNumChildren()) {
-        // The Farkas coefficients and the children of `conflict` seem to be in
-        // opposite orders... There is some relevant documentation in the
-        // comment for the d_farkasCoefficients field  in "constraint.h"
-        //
-        // Anyways, we reverse the children in `conflict` here.
-        NodeBuilder<> conflictInFarkasCoefficientOrder(kind::AND);
-        for (size_t j = 0, nchildren = conflict.getNumChildren(); j < nchildren;
-             ++j)
-        {
-          conflictInFarkasCoefficientOrder
-              << conflict[conflict.getNumChildren() - j - 1];
-        }
-
-        Assert(conflict.getNumChildren() == pf.d_farkasCoefficients->size());
-        if (confConstraint->hasSimpleFarkasProof()
-            && confConstraint->getNegation()->isPossiblyTightenedAssumption())
-        {
-          d_containing.d_proofRecorder->saveFarkasCoefficients(
-              conflictInFarkasCoefficientOrder, pf.d_farkasCoefficients);
-        }
-      })
-=======
->>>>>>> 8ad308b2
       if(Debug.isOn("arith::normalize::external")){
         conflict = flattenAndSort(conflict);
         Debug("arith::conflict") << "(normalized to) " << conflict << endl;
@@ -4787,10 +4758,6 @@
 
   if( !assertedToTheTheory && canBePropagated && !hasProof ){
     ConstraintCPVec explain;
-<<<<<<< HEAD
-
-=======
->>>>>>> 8ad308b2
     ARITH_PROOF(d_farkasBuffer.clear());
     RationalVectorP coeffs = ARITH_NULLPROOF(&d_farkasBuffer);
 
@@ -4808,45 +4775,7 @@
       }
       Node implication = implied->externalImplication(explain);
       Node clause = flattenImplication(implication);
-<<<<<<< HEAD
       std::shared_ptr<ProofNode> clausePf{nullptr};
-
-      ARITH_PROOF({
-        Assert(coeffs != RationalVectorCPSentinel);
-        Debug("arith::pf::prop") << "implied    : " << implied << std::endl;
-        Debug("arith::pf::prop") << "implication: " << implication << std::endl;
-        Debug("arith::pf::prop")
-            << "coeff len: " << coeffs->size() << std::endl;
-        Debug("arith::pf::prop") << "exp    : " << explain << std::endl;
-        Debug("arith::pf::prop") << "clause : " << clause << std::endl;
-        Debug("arith::pf::prop")
-            << "clause len: " << clause.getNumChildren() << std::endl;
-        Debug("arith::pf::prop") << "exp len: " << explain.size() << std::endl;
-        // Using the information from the above comment we assemble a conflict
-        // AND in coefficient order
-        NodeBuilder<> conflictInFarkasCoefficientOrder(kind::AND);
-        conflictInFarkasCoefficientOrder << implication[1].negate();
-        for (const Node& antecedent : implication[0])
-        {
-          Debug("arith::pf::prop") << "  ante: " << antecedent << std::endl;
-          conflictInFarkasCoefficientOrder << antecedent;
-        }
-
-        if (d_containing.d_proofRecorder
-            && coeffs->size() == clause.getNumChildren())
-        {
-          Assert(coeffs != RationalVectorPSentinel);
-          Assert(conflictInFarkasCoefficientOrder.getNumChildren()
-                 == coeffs->size());
-          if (std::all_of(explain.begin(), explain.end(), [](ConstraintCP c) {
-                return c->isAssumption() || c->hasIntTightenProof();
-              }))
-          {
-            d_containing.d_proofRecorder->saveFarkasCoefficients(
-                conflictInFarkasCoefficientOrder, coeffs);
-          }
-        }
-      })
 
       if (options::proofNew())
       {
@@ -4903,9 +4832,6 @@
       {
         outputLemma(clause);
       }
-=======
-      outputLemma(clause);
->>>>>>> 8ad308b2
     }else{
       Assert(!implied->negationHasProof());
       implied->impliedByFarkas(explain, coeffs, false);
