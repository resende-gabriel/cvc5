/*********************                                                        */
/*! \file transcendental_state.cpp
 ** \verbatim
 ** Top contributors (to current version):
 **   Andrew Reynolds, Gereon Kremer
 ** This file is part of the CVC4 project.
 ** Copyright (c) 2009-2020 by the authors listed in the file AUTHORS
 ** in the top-level source directory and their institutional affiliations.
 ** All rights reserved.  See the file COPYING in the top-level source
 ** directory for licensing information.\endverbatim
 **
 ** \brief Implementation of solver for handling transcendental functions.
 **/

#include "theory/arith/nl/transcendental/transcendental_state.h"

#include "theory/arith/arith_utilities.h"
#include "theory/arith/nl/transcendental/taylor_generator.h"

namespace CVC4 {
namespace theory {
namespace arith {
namespace nl {
namespace transcendental {

TranscendentalState::TranscendentalState(InferenceManager& im,
                                         NlModel& model,
                                         ProofNodeManager* pnm,
                                         context::UserContext* c)
    : d_im(im), d_model(model), d_pnm(pnm), d_ctx(c)
{
  d_true = NodeManager::currentNM()->mkConst(true);
  d_false = NodeManager::currentNM()->mkConst(false);
  d_zero = NodeManager::currentNM()->mkConst(Rational(0));
  d_one = NodeManager::currentNM()->mkConst(Rational(1));
  d_neg_one = NodeManager::currentNM()->mkConst(Rational(-1));
  if (d_pnm != nullptr)
  {
    d_proof.reset(new CDProofSet<CDProof>(d_pnm, d_ctx, "nl-trans"));
    d_proofChecker.reset(new TranscendentalProofRuleChecker());
    d_proofChecker->registerTo(pnm->getChecker());
  }
}

bool TranscendentalState::isProofEnabled() const
{
  return d_proof.get() != nullptr;
}

CDProof* TranscendentalState::getProof()
{
  Assert(isProofEnabled());
  return d_proof->allocateProof(d_ctx);
}

void TranscendentalState::init(const std::vector<Node>& xts,
                               std::vector<Node>& needsMaster)
{
  d_funcCongClass.clear();
  d_funcMap.clear();
  d_tf_region.clear();

  bool needPi = false;
  // for computing congruence
  std::map<Kind, ArgTrie> argTrie;
  for (std::size_t i = 0, xsize = xts.size(); i < xsize; ++i)
  {
    // Ignore if it is not a transcendental
    if (!isTranscendentalKind(xts[i].getKind()))
    {
      continue;
    }
    Node a = xts[i];
    Kind ak = a.getKind();
    bool consider = true;
    // if we've already computed master for a
    if (d_trMaster.find(a) != d_trMaster.end())
    {
      // a master has at least one slave
      consider = (d_trSlaves.find(a) != d_trSlaves.end());
    }
    else
    {
      if (ak == Kind::SINE)
      {
        // always not a master
        consider = false;
      }
      else
      {
        for (const Node& ac : a)
        {
          if (isTranscendentalKind(ac.getKind()))
          {
            consider = false;
            break;
          }
        }
      }
      if (!consider)
      {
        // wait to assign a master below
        needsMaster.push_back(a);
      }
      else
      {
        d_trMaster[a] = a;
        d_trSlaves[a].insert(a);
      }
    }
    if (ak == Kind::EXPONENTIAL || ak == Kind::SINE)
    {
      needPi = needPi || (ak == Kind::SINE);
      // if we didn't indicate that it should be purified above
      if (consider)
      {
        ensureCongruence(a, argTrie);
      }
    }
    else if (ak == Kind::PI)
    {
      Assert(consider);
      needPi = true;
      d_funcMap[ak].push_back(a);
      d_funcCongClass[a].push_back(a);
    }
  }
  // initialize pi if necessary
  if (needPi && d_pi.isNull())
  {
    mkPi();
    getCurrentPiBounds();
  }

  if (Trace.isOn("nl-ext-mv"))
  {
    Trace("nl-ext-mv") << "Arguments of trancendental functions : "
                       << std::endl;
    for (std::pair<const Kind, std::vector<Node> >& tfl : d_funcMap)
    {
      Kind k = tfl.first;
      if (k == Kind::SINE || k == Kind::EXPONENTIAL)
      {
        for (const Node& tf : tfl.second)
        {
          Node v = tf[0];
          d_model.computeConcreteModelValue(v);
          d_model.computeAbstractModelValue(v);
          d_model.printModelValue("nl-ext-mv", v);
        }
      }
    }
  }
}

void TranscendentalState::ensureCongruence(TNode a,
                                           std::map<Kind, ArgTrie>& argTrie)
{
  NodeManager* nm = NodeManager::currentNM();
  std::vector<Node> repList;
  for (const Node& ac : a)
  {
    Node r = d_model.computeConcreteModelValue(ac);
    repList.push_back(r);
  }
  Node aa = argTrie[a.getKind()].add(a, repList);
  if (aa != a)
  {
    // apply congruence to pairs of terms that are disequal and congruent
    Assert(aa.getNumChildren() == a.getNumChildren());
    Node mvaa = d_model.computeAbstractModelValue(a);
    Node mvaaa = d_model.computeAbstractModelValue(aa);
    if (mvaa != mvaaa)
    {
      std::vector<Node> exp;
      for (unsigned j = 0, size = a.getNumChildren(); j < size; j++)
      {
        exp.push_back(a[j].eqNode(aa[j]));
      }
      Node expn = exp.size() == 1 ? exp[0] : nm->mkNode(Kind::AND, exp);
      Node cong_lemma = expn.impNode(a.eqNode(aa));
      d_im.addPendingArithLemma(cong_lemma, InferenceId::ARITH_NL_CONGRUENCE);
    }
  }
  else
  {
    // new representative of congruence class
    d_funcMap[a.getKind()].push_back(a);
  }
  // add to congruence class
  d_funcCongClass[aa].push_back(a);
}

void TranscendentalState::mkPi()
{
  NodeManager* nm = NodeManager::currentNM();
  if (d_pi.isNull())
  {
    d_pi = nm->mkNullaryOperator(nm->realType(), Kind::PI);
    d_pi_2 = Rewriter::rewrite(
        nm->mkNode(Kind::MULT, d_pi, nm->mkConst(Rational(1) / Rational(2))));
    d_pi_neg_2 = Rewriter::rewrite(
        nm->mkNode(Kind::MULT, d_pi, nm->mkConst(Rational(-1) / Rational(2))));
    d_pi_neg = Rewriter::rewrite(
        nm->mkNode(Kind::MULT, d_pi, nm->mkConst(Rational(-1))));
    // initialize bounds
    d_pi_bound[0] = nm->mkConst(Rational(103993) / Rational(33102));
    d_pi_bound[1] = nm->mkConst(Rational(104348) / Rational(33215));
  }
}

void TranscendentalState::getCurrentPiBounds()
{
  NodeManager* nm = NodeManager::currentNM();
  Node pi_lem = nm->mkNode(Kind::AND,
                           nm->mkNode(Kind::GEQ, d_pi, d_pi_bound[0]),
                           nm->mkNode(Kind::LEQ, d_pi, d_pi_bound[1]));
  CDProof* proof = nullptr;
  if (isProofEnabled())
  {
    proof = getProof();
    proof->addStep(
        pi_lem, PfRule::ARITH_TRANS_PI, {}, {d_pi_bound[0], d_pi_bound[1]});
  }
  d_im.addPendingArithLemma(pi_lem, InferenceId::ARITH_NL_T_PI_BOUND, proof);
}

std::pair<Node, Node> TranscendentalState::getClosestSecantPoints(TNode e,
                                                                  TNode center,
                                                                  unsigned d)
{
  // bounds are the minimum and maximum previous secant points
  // should not repeat secant points: secant lemmas should suffice to
  // rule out previous assignment
  Assert(std::find(
             d_secant_points[e][d].begin(), d_secant_points[e][d].end(), center)
         == d_secant_points[e][d].end());
  // Insert into the (temporary) vector. We do not update this vector
  // until we are sure this secant plane lemma has been processed. We do
  // this by mapping the lemma to a side effect below.
  std::vector<Node> spoints = d_secant_points[e][d];
  spoints.push_back(center);

  // sort
  sortByNlModel(spoints.begin(), spoints.end(), &d_model);
  // get the resulting index of c
  unsigned index =
      std::find(spoints.begin(), spoints.end(), center) - spoints.begin();

  // bounds are the next closest upper/lower bound values
  return {index > 0 ? spoints[index - 1] : Node(),
          index < spoints.size() - 1 ? spoints[index + 1] : Node()};
}

Node TranscendentalState::mkSecantPlane(
    TNode arg, TNode lower, TNode upper, TNode lval, TNode uval)
{
  NodeManager* nm = NodeManager::currentNM();
  // Figure 3: S_l( x ), S_u( x ) for s = 0,1
  Node rcoeff_n = Rewriter::rewrite(nm->mkNode(Kind::MINUS, lower, upper));
  Assert(rcoeff_n.isConst());
  Rational rcoeff = rcoeff_n.getConst<Rational>();
  Assert(rcoeff.sgn() != 0);
  Node res =
      nm->mkNode(Kind::PLUS,
                 lval,
                 nm->mkNode(Kind::MULT,
                            nm->mkNode(Kind::DIVISION,
                                       nm->mkNode(Kind::MINUS, lval, uval),
                                       nm->mkNode(Kind::MINUS, lower, upper)),
                            nm->mkNode(Kind::MINUS, arg, lower)));
  Trace("nl-trans") << "Creating secant plane for transcendental function of "
                    << arg << std::endl;
  Trace("nl-trans") << "\tfrom ( " << lower << " ; " << lval << " ) to ( "
                    << upper << " ; " << uval << " )" << std::endl;
  Trace("nl-trans") << "\t" << res << std::endl;
  Trace("nl-trans") << "\trewritten: " << Rewriter::rewrite(res) << std::endl;
  return res;
}

NlLemma TranscendentalState::mkSecantLemma(TNode lower,
                                           TNode upper,
                                           TNode lapprox,
                                           TNode uapprox,
                                           int csign,
                                           Convexity convexity,
                                           TNode tf,
                                           TNode splane,
                                           unsigned actual_d)
{
  NodeManager* nm = NodeManager::currentNM();
  // With respect to Figure 3, this is slightly different.
  // In particular, we chose b to be the model value of bounds[s],
  // which is a constant although bounds[s] may not be (e.g. if it
  // contains PI).
  // To ensure that c...b does not cross an inflection point,
  // we guard with the symbolic version of bounds[s].
  // This leads to lemmas e.g. of this form:
  //   ( c <= x <= PI/2 ) => ( sin(x) < ( P( b ) - P( c ) )*( x -
  //   b ) + P( b ) )
  // where b = (PI/2)^M, the current value of PI/2 in the model.
  // This is sound since we are guarded by the symbolic
  // representation of PI/2.
  Node antec_n = nm->mkNode(Kind::AND,
                            nm->mkNode(Kind::GEQ, tf[0], lower),
                            nm->mkNode(Kind::LEQ, tf[0], upper));
  Trace("nl-trans") << "Bound for secant plane: " << lower << " <= " << tf[0]
                    << " <= " << upper << std::endl;
  Trace("nl-trans") << "\t" << antec_n << std::endl;
  // Convex: actual value is below the secant
  // Concave: actual value is above the secant
  Node lem = nm->mkNode(
      Kind::IMPLIES,
      antec_n,
      nm->mkNode(
          convexity == Convexity::CONVEX ? Kind::LEQ : Kind::GEQ, tf, splane));
  Trace("nl-trans-lemma") << "*** Secant plane lemma (pre-rewrite) : " << lem
                          << std::endl;
  lem = Rewriter::rewrite(lem);
  Trace("nl-trans-lemma") << "*** Secant plane lemma : " << lem << std::endl;
  Assert(d_model.computeAbstractModelValue(lem) == d_false);
<<<<<<< HEAD
  CDProof* proof = nullptr;
  if (isProofEnabled())
  {
    proof = getProof();
    if (tf.getKind() == Kind::EXPONENTIAL)
    {
      if (csign == 1)
      {
        proof->addStep(
            lem,
            PfRule::ARITH_TRANS_EXP_APPROX_ABOVE_POS,
            {},
            {nm->mkConst<Rational>(2 * actual_d), tf[0], lower, upper});
      }
      else
      {
        proof->addStep(
            lem,
            PfRule::ARITH_TRANS_EXP_APPROX_ABOVE_NEG,
            {},
            {nm->mkConst<Rational>(2 * actual_d), tf[0], lower, upper});
      }
    }
    else if (tf.getKind() == Kind::SINE)
    {
      if (convexity == Convexity::CONCAVE)
      {
        proof->addStep(lem,
                       PfRule::ARITH_TRANS_SINE_APPROX_BELOW_POS,
                       {},
                       {nm->mkConst<Rational>(2 * actual_d),
                        tf[0],
                        lower,
                        upper,
                        lapprox,
                        uapprox

                       });
      }
      else
      {
        proof->addStep(lem,
                       PfRule::ARITH_TRANS_SINE_APPROX_ABOVE_NEG,
                       {},
                       {nm->mkConst<Rational>(2 * actual_d),
                        tf[0],
                        lower,
                        upper,
                        lapprox,
                        uapprox});
      }
    }
  }
  return NlLemma(lem, LemmaProperty::NONE, proof, InferenceId::NL_T_SECANT);
=======
  return NlLemma(lem, LemmaProperty::NONE, nullptr, InferenceId::ARITH_NL_T_SECANT);
>>>>>>> 1d049210
}

void TranscendentalState::doSecantLemmas(const std::pair<Node, Node>& bounds,
                                         TNode poly_approx,
                                         TNode center,
                                         TNode cval,
                                         TNode tf,
                                         Convexity convexity,
                                         unsigned d,
                                         unsigned actual_d)
{
  int csign = center.getConst<Rational>().sgn();
  Trace("nl-trans") << "...do secant lemma with center " << center << " val "
                    << cval << " sign " << csign << std::endl;
  Trace("nl-trans") << "...secant bounds are : " << bounds.first << " ... "
                    << bounds.second << std::endl;
  // take the model value of lower (since may contain PI)
  // Make secant from bounds.first to center
  Node lower = d_model.computeAbstractModelValue(bounds.first);
  Trace("nl-trans") << "...model value of bound " << bounds.first << " is "
                    << lower << std::endl;
  if (lower != center)
  {
    // Figure 3 : P(l), P(u), for s = 0
    Node lval = Rewriter::rewrite(
        poly_approx.substitute(d_taylor.getTaylorVariable(), lower));
    Node splane = mkSecantPlane(tf[0], lower, center, lval, cval);
    NlLemma nlem = mkSecantLemma(
        lower, center, lval, cval, csign, convexity, tf, splane, actual_d);
    // The side effect says that if lem is added, then we should add the
    // secant point c for (tf,d).
    nlem.d_secantPoint.push_back(std::make_tuple(tf, d, center));
    d_im.addPendingArithLemma(nlem, true);
  }

  // take the model value of upper (since may contain PI)
  // Make secant from center to bounds.second
  Node upper = d_model.computeAbstractModelValue(bounds.second);
  Trace("nl-trans") << "...model value of bound " << bounds.second << " is "
                    << upper << std::endl;
  if (center != upper)
  {
    // Figure 3 : P(l), P(u), for s = 1
    Node uval = Rewriter::rewrite(
        poly_approx.substitute(d_taylor.getTaylorVariable(), upper));
    Node splane = mkSecantPlane(tf[0], center, upper, cval, uval);
    NlLemma nlem = mkSecantLemma(
        center, upper, cval, uval, csign, convexity, tf, splane, actual_d);
    // The side effect says that if lem is added, then we should add the
    // secant point c for (tf,d).
    nlem.d_secantPoint.push_back(std::make_tuple(tf, d, center));
    d_im.addPendingArithLemma(nlem, true);
  }
}

}  // namespace transcendental
}  // namespace nl
}  // namespace arith
}  // namespace theory
}  // namespace CVC4<|MERGE_RESOLUTION|>--- conflicted
+++ resolved
@@ -319,7 +319,6 @@
   lem = Rewriter::rewrite(lem);
   Trace("nl-trans-lemma") << "*** Secant plane lemma : " << lem << std::endl;
   Assert(d_model.computeAbstractModelValue(lem) == d_false);
-<<<<<<< HEAD
   CDProof* proof = nullptr;
   if (isProofEnabled())
   {
@@ -373,10 +372,7 @@
       }
     }
   }
-  return NlLemma(lem, LemmaProperty::NONE, proof, InferenceId::NL_T_SECANT);
-=======
-  return NlLemma(lem, LemmaProperty::NONE, nullptr, InferenceId::ARITH_NL_T_SECANT);
->>>>>>> 1d049210
+  return NlLemma(lem, LemmaProperty::NONE, proof, InferenceId::ARITH_NL_T_SECANT);
 }
 
 void TranscendentalState::doSecantLemmas(const std::pair<Node, Node>& bounds,
