--- conflicted
+++ resolved
@@ -704,30 +704,6 @@
     }
     Assert((d_isPreRegistered.insert(node), true));
 
-<<<<<<< HEAD
-    if (options::arraysLazyRIntro1() && !options::arraysWeakEquivalence()) {
-      // Apply RIntro1 rule to any stores equal to store if not done already
-      const CTNodeList* stores = d_infoMap.getStores(store);
-      CTNodeList::const_iterator it = stores->begin();
-      if (it != stores->end()) {
-        NodeManager* nm = NodeManager::currentNM();
-        TNode s = *it;
-        if (!d_infoMap.rIntro1Applied(s)) {
-          d_infoMap.setRIntro1Applied(s);
-          Assert(s.getKind() == kind::STORE);
-          Node ni = nm->mkNode(kind::SELECT, s, s[1]);
-          if (ni != node) {
-            preRegisterTermInternal(ni);
-          }
-          assertInference(
-              ni.eqNode(s[2]), true, d_true, PfRule::ARRAYS_READ_OVER_WRITE_1);
-          Assert(++it == stores->end());
-        }
-      }
-    }
-
-=======
->>>>>>> 24710c2f
     Assert(d_equalityEngine.getRepresentative(store) == store);
     d_infoMap.addIndex(store, node[1]);
 
@@ -783,31 +759,17 @@
       Assert(d_mayEqualEqualityEngine.consistent());
     }
 
-<<<<<<< HEAD
-    if (!options::arraysLazyRIntro1() || options::arraysWeakEquivalence()) {
-      TNode i = node[1];
-      TNode v = node[2];
-      NodeManager* nm = NodeManager::currentNM();
-      Node ni = nm->mkNode(kind::SELECT, node, i);
-      if (!d_equalityEngine.hasTerm(ni)) {
-        preRegisterTermInternal(ni);
-      }
-
-      // Apply RIntro1 Rule
-      assertInference(
-          ni.eqNode(v), true, d_true, PfRule::ARRAYS_READ_OVER_WRITE_1);
-=======
     TNode i = node[1];
     TNode v = node[2];
     NodeManager* nm = NodeManager::currentNM();
     Node ni = nm->mkNode(kind::SELECT, node, i);
     if (!d_equalityEngine.hasTerm(ni)) {
       preRegisterTermInternal(ni);
->>>>>>> 24710c2f
     }
 
     // Apply RIntro1 Rule
-    d_equalityEngine.assertEquality(ni.eqNode(v), true, d_true, d_reasonRow1);
+    assertInference(
+        ni.eqNode(v), true, d_true, PfRule::ARRAYS_READ_OVER_WRITE_1);
 
     d_infoMap.addStore(node, node);
     d_infoMap.addInStore(a, node);
@@ -1689,86 +1651,7 @@
 
 }
 
-<<<<<<< HEAD
-/*****
- * When two array equivalence classes are merged, we may need to apply RIntro1 to a store in one of the EC's
- * Here, we check the stores in a to see if any need RIntro1 applied
- * We apply RIntro1 whenever:
- * (a) a store becomes equal to another store
- * (b) a store becomes equal to any term t such that read(t,i) exists
- * (c) a store becomes equal to the root array of the store (i.e. store(store(...store(a,i,v)...)) = a)
- */
-void TheoryArrays::checkRIntro1(TNode a, TNode b)
-{
-  const CTNodeList* astores = d_infoMap.getStores(a);
-  // Apply RIntro1 if applicable
-  CTNodeList::const_iterator it = astores->begin();
-
-  if (it == astores->end()) {
-    // No stores in this equivalence class - return
-    return;
-  }
-
-  ++it;
-  if (it != astores->end()) {
-    // More than one store: should have already been applied
-    Assert(d_infoMap.rIntro1Applied(*it));
-    Assert(d_infoMap.rIntro1Applied(*(--it)));
-    return;
-  }
-
-  // Exactly one store - see if we need to apply RIntro1
-  --it;
-  TNode s = *it;
-  Assert(s.getKind() == kind::STORE);
-  if (d_infoMap.rIntro1Applied(s)) {
-    // RIntro1 already applied to s
-    return;
-  }
-
-  // Should be no reads from this EC
-  Assert(d_infoMap.getIndices(a)->begin() == d_infoMap.getIndices(a)->end());
-
-  bool apply = false;
-  if (d_infoMap.getStores(b)->size() > 0) {
-    // Case (a): two stores become equal
-    apply = true;
-  }
-  else {
-    const CTNodeList* i_b = d_infoMap.getIndices(b);
-    if (i_b->begin() != i_b->end()) {
-      // Case (b): there are reads from b
-      apply = true;
-    }
-    else {
-      // Get root array of s
-      TNode e1 = s[0];
-      while (e1.getKind() == kind::STORE) {
-        e1 = e1[0];
-      }
-      Assert(d_equalityEngine.hasTerm(e1));
-      Assert(d_equalityEngine.hasTerm(b));
-      if (d_equalityEngine.areEqual(e1, b)) {
-        apply = true;
-      }
-    }
-  }
-
-  if (apply) {
-    NodeManager* nm = NodeManager::currentNM();
-    d_infoMap.setRIntro1Applied(s);
-    Node ni = nm->mkNode(kind::SELECT, s, s[1]);
-    preRegisterTermInternal(ni);
-    assertInference(
-        ni.eqNode(s[2]), true, d_true, PfRule::ARRAYS_READ_OVER_WRITE_1);
-  }
-}
-
-
-
-
-=======
->>>>>>> 24710c2f
+
 void TheoryArrays::mergeArrays(TNode a, TNode b)
 {
   // Note: a is the new representative
