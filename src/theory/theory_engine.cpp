--- conflicted
+++ resolved
@@ -1522,16 +1522,6 @@
     }
   }
 
-<<<<<<< HEAD
-  // now, send the lemmas to the prop engine
-  Trace("te-lemma") << "Lemma, output: " << tlemma.getProven() << std::endl;
-  d_propEngine->assertLemma(tlemma, removable);
-  for (size_t i = 0, lsize = newLemmas.size(); i < lsize; ++i)
-  {
-    Trace("te-lemma") << "Lemma, new lemma: " << newLemmas[i].getProven()
-                      << std::endl;
-    d_propEngine->assertLemma(newLemmas[i], removable);
-=======
   if (Trace.isOn("te-lemma"))
   {
     Trace("te-lemma") << "Lemma, output: " << tlemma.getProven() << std::endl;
@@ -1540,7 +1530,6 @@
       Trace("te-lemma") << "Lemma, new lemma: " << newLemmas[i].getProven()
                         << " (skolem is " << newSkolems[i] << ")" << std::endl;
     }
->>>>>>> b1f4694c
   }
 
   // now, send the lemmas to the prop engine
