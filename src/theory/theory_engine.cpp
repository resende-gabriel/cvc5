--- conflicted
+++ resolved
@@ -240,10 +240,6 @@
                     d_pnm, nullptr, d_userContext, "TheoryEngine::LazyCDProof")
               : nullptr),
       d_tepg(new TheoryEngineProofGenerator(d_pnm, d_userContext)),
-<<<<<<< HEAD
-      d_sharedTerms(this, context, userContext, d_pnm),
-=======
->>>>>>> 0f77646d
       d_tc(nullptr),
       d_sharedSolver(nullptr),
       d_quantEngine(nullptr),
@@ -980,14 +976,8 @@
                && assertion[0].getKind() == kind::EQUAL))
         << "atom should be an EQUALity, not `" << assertion << "'";
     if (markPropagation(assertion, originalAssertion, toTheoryId, fromTheoryId)) {
-<<<<<<< HEAD
-      bool polarity = assertion.getKind() != kind::NOT;
-      TNode atom = polarity ? assertion : assertion[0];
-      d_sharedTerms.assertEquality(atom, polarity, assertion);
-=======
       // assert to the shared solver
       d_sharedSolver->assertSharedEquality(atom, polarity, assertion);
->>>>>>> 0f77646d
     }
     return;
   }
@@ -1809,24 +1799,8 @@
         continue;
       }
     }
-<<<<<<< HEAD
     // It was produced by the theory, so ask for an explanation
-    TrustNode texplanation;
-    if (toExplain.d_theory == THEORY_BUILTIN)
-    {
-      texplanation = d_sharedTerms.explain(toExplain.d_node);
-      Debug("theory::explain")
-          << "\tTerm was propagated by THEORY_BUILTIN. Explanation: "
-          << texplanation.getNode() << std::endl;
-    }
-    else
-    {
-      texplanation = theoryOf(toExplain.d_theory)->explain(toExplain.d_node);
-      Debug("theory::explain")
-          << "\tTerm was propagated by owner theory: "
-          << theoryOf(toExplain.d_theory)->getId()
-          << ". Explanation: " << texplanation.getNode() << std::endl;
-    }
+    TrustNode texplanation = d_sharedSolver->explain(toExplain.d_node, toExplain.d_theory);
     if (lcp != nullptr)
     {
       texplanation.debugCheckClosed("te-proof-exp", "texplanation", false);
@@ -1846,12 +1820,6 @@
       }
     }
     Node explanation = texplanation.getNode();
-=======
-
-    TrustNode texp =
-        d_sharedSolver->explain(toExplain.d_node, toExplain.d_theory);
-    Node explanation = texp.getNode();
->>>>>>> 0f77646d
 
     Debug("theory::explain")
         << "TheoryEngine::explain(): got explanation " << explanation
