/*********************                                                        */
/*! \file theory_uf.cpp
 ** \verbatim
 ** Top contributors (to current version):
 **   Andrew Reynolds, Morgan Deters, Dejan Jovanovic
 ** This file is part of the CVC4 project.
 ** Copyright (c) 2009-2020 by the authors listed in the file AUTHORS
 ** in the top-level source directory) and their institutional affiliations.
 ** All rights reserved.  See the file COPYING in the top-level source
 ** directory for licensing information.\endverbatim
 **
 ** \brief This is the interface to TheoryUF implementations
 **
 ** This is the interface to TheoryUF implementations.  All
 ** implementations of TheoryUF should inherit from this class.
 **/

#include "theory/uf/theory_uf.h"

#include <memory>

#include "expr/node_algorithm.h"
#include "expr/proof_node_manager.h"
#include "options/quantifiers_options.h"
#include "options/smt_options.h"
#include "options/theory_options.h"
#include "options/uf_options.h"
#include "theory/theory_model.h"
#include "theory/type_enumerator.h"
#include "theory/uf/cardinality_extension.h"
#include "theory/uf/ho_extension.h"
#include "theory/uf/theory_uf_rewriter.h"

using namespace std;

namespace CVC4 {
namespace theory {
namespace uf {

/** Constructs a new instance of TheoryUF w.r.t. the provided context.*/
TheoryUF::TheoryUF(context::Context* c,
                   context::UserContext* u,
                   OutputChannel& out,
                   Valuation valuation,
                   const LogicInfo& logicInfo,
                   ProofNodeManager* pnm,
                   std::string instanceName)
    : Theory(THEORY_UF, c, u, out, valuation, logicInfo, pnm, instanceName),
      d_notify(*this),
      /* The strong theory solver can be notified by EqualityEngine::init(),
       * so make sure it's initialized first. */
      d_thss(nullptr),
      d_ho(nullptr),
      d_functionsTerms(c),
      d_symb(u, instanceName),
      d_state(c, u, valuation),
      d_im(*this, d_state, pnm)
{
  d_true = NodeManager::currentNM()->mkConst( true );

  ProofChecker* pc = pnm != nullptr ? pnm->getChecker() : nullptr;
  if (pc != nullptr)
  {
    d_ufProofChecker.registerTo(pc);
  }
  // indicate we are using the default theory state and inference managers
  d_theoryState = &d_state;
  d_inferManager = &d_im;
}

TheoryUF::~TheoryUF() {
}

TheoryRewriter* TheoryUF::getTheoryRewriter() { return &d_rewriter; }

bool TheoryUF::needsEqualityEngine(EeSetupInfo& esi)
{
  esi.d_notify = &d_notify;
  esi.d_name = d_instanceName + "theory::uf::ee";
  return true;
}

void TheoryUF::finishInit() {
  Assert(d_equalityEngine != nullptr);
  // combined cardinality constraints are not evaluated in getModelValue
  d_valuation.setUnevaluatedKind(kind::COMBINED_CARDINALITY_CONSTRAINT);
  // Initialize the cardinality constraints solver if the logic includes UF,
  // finite model finding is enabled, and it is not disabled by
  // options::ufssMode().
  if (options::finiteModelFind()
      && options::ufssMode() != options::UfssMode::NONE)
  {
    d_thss.reset(new CardinalityExtension(
        getSatContext(), getUserContext(), *d_out, this));
  }
  // The kinds we are treating as function application in congruence
  d_equalityEngine->addFunctionKind(kind::APPLY_UF, false, options::ufHo());
  if (options::ufHo())
  {
    d_equalityEngine->addFunctionKind(kind::HO_APPLY);
    d_ho.reset(new HoExtension(d_state, d_im));
  }
}

static Node mkAnd(const std::vector<TNode>& conjunctions) {
  Assert(conjunctions.size() > 0);

  std::set<TNode> all;
  all.insert(conjunctions.begin(), conjunctions.end());

  if (all.size() == 1) {
    // All the same, or just one
    return conjunctions[0];
  }

  NodeBuilder<> conjunction(kind::AND);
  std::set<TNode>::const_iterator it = all.begin();
  std::set<TNode>::const_iterator it_end = all.end();
  while (it != it_end) {
    conjunction << *it;
    ++ it;
  }

  return conjunction;
}/* mkAnd() */

//--------------------------------- standard check

void TheoryUF::postCheck(Effort level)
{
  if (d_state.isInConflict())
  {
    return;
  }
  // check with the cardinality constraints extension
  if (d_thss != nullptr)
  {
    d_thss->check(level);
    if (d_thss->isConflict())
    {
      d_state.notifyInConflict();
    }
  }
  // check with the higher-order extension
  if (!d_state.isInConflict() && fullEffort(level))
  {
    if (options::ufHo())
    {
      d_ho->check();
    }
  }
}

bool TheoryUF::preNotifyFact(
    TNode atom, bool pol, TNode fact, bool isPrereg, bool isInternal)
{
  if (d_thss != nullptr)
  {
    bool isDecision =
        d_valuation.isSatLiteral(fact) && d_valuation.isDecision(fact);
    d_thss->assertNode(fact, isDecision);
    if (d_thss->isConflict())
    {
      d_state.notifyInConflict();
      return true;
    }
  }
  if (atom.getKind() == kind::CARDINALITY_CONSTRAINT
      || atom.getKind() == kind::COMBINED_CARDINALITY_CONSTRAINT)
  {
    if (d_thss == nullptr)
    {
      if (!getLogicInfo().hasCardinalityConstraints())
      {
        std::stringstream ss;
        ss << "Cardinality constraint " << atom
           << " was asserted, but the logic does not allow it." << std::endl;
        ss << "Try using a logic containing \"UFC\"." << std::endl;
        throw Exception(ss.str());
      }
      else
      {
        // support for cardinality constraints is not enabled, set incomplete
        d_out->setIncomplete();
      }
    }
    // don't need to assert cardinality constraints if not producing models
    return !options::produceModels();
  }
  return false;
}

void TheoryUF::notifyFact(TNode atom, bool pol, TNode fact, bool isInternal)
{
  if (!d_state.isInConflict() && atom.getKind() == kind::EQUAL)
  {
    if (options::ufHo() && options::ufHoExt())
    {
      if (!pol && !d_state.isInConflict() && atom[0].getType().isFunction())
      {
        // apply extensionality eagerly using the ho extension
        d_ho->applyExtensionality(fact);
      }
    }
  }
}
//--------------------------------- end standard check

TrustNode TheoryUF::expandDefinition(Node node)
{
  Trace("uf-exp-def") << "TheoryUF::expandDefinition: expanding definition : "
                      << node << std::endl;
  if( node.getKind()==kind::HO_APPLY ){
    if( !options::ufHo() ){
      std::stringstream ss;
      ss << "Partial function applications are not supported in default mode, try --uf-ho.";
      throw LogicException(ss.str());
    }
    Node ret = d_ho->expandDefinition(node);
    if (ret != node)
    {
      Trace("uf-exp-def") << "TheoryUF::expandDefinition: higher-order: "
                          << node << " to " << ret << std::endl;
      return TrustNode::mkTrustRewrite(node, ret, nullptr);
    }
  }
  return TrustNode::null();
}

void TheoryUF::preRegisterTerm(TNode node)
{
  Debug("uf") << "TheoryUF::preRegisterTerm(" << node << ")" << std::endl;

  if (d_thss != NULL) {
    d_thss->preRegisterTerm(node);
  }

  // we always use APPLY_UF if not higher-order, HO_APPLY if higher-order
  //Assert( node.getKind()!=kind::APPLY_UF || !options::ufHo() );
  Assert(node.getKind() != kind::HO_APPLY || options::ufHo());

  switch (node.getKind()) {
  case kind::EQUAL:
    // Add the trigger for equality
    d_equalityEngine->addTriggerPredicate(node);
    break;
  case kind::APPLY_UF:
  case kind::HO_APPLY:
    // Maybe it's a predicate
    if (node.getType().isBoolean()) {
      // Get triggered for both equal and dis-equal
      d_equalityEngine->addTriggerPredicate(node);
    } else {
      // Function applications/predicates
      d_equalityEngine->addTerm(node);
    }
    // Remember the function and predicate terms
    d_functionsTerms.push_back(node);
    break;
  case kind::CARDINALITY_CONSTRAINT:
  case kind::COMBINED_CARDINALITY_CONSTRAINT:
    //do nothing
    break;
  default:
    // Variables etc
    d_equalityEngine->addTerm(node);
    break;
  }
}

bool TheoryUF::propagateLit(TNode literal)
{
  Debug("uf::propagate") << "TheoryUF::propagateLit(" << literal << ")"
                         << std::endl;
  // If already in conflict, no more propagation
  if (d_state.isInConflict())
  {
    Debug("uf::propagate") << "TheoryUF::propagateLit(" << literal
                           << "): already in conflict" << std::endl;
    return false;
  }
  // Propagate out
  bool ok = d_out->propagate(literal);
  if (!ok) {
    d_state.notifyInConflict();
  }
  return ok;
}/* TheoryUF::propagate(TNode) */

void TheoryUF::explain(TNode literal, Node& exp)
{
  Debug("uf") << "TheoryUF::explain(" << literal << ")" << std::endl;
  std::vector<TNode> assumptions;
  // Do the work
  bool polarity = literal.getKind() != kind::NOT;
  TNode atom = polarity ? literal : literal[0];
  if (atom.getKind() == kind::EQUAL)
  {
    d_equalityEngine->explainEquality(
        atom[0], atom[1], polarity, assumptions, nullptr);
  }
  else
  {
    d_equalityEngine->explainPredicate(atom, polarity, assumptions, nullptr);
  }
  exp = mkAnd(assumptions);
}

<<<<<<< HEAD
TrustNode TheoryUF::explain(TNode literal) { return d_im.explainLit(literal); }

Node TheoryUF::explain(TNode literal, eq::EqProof* pf) {
  Debug("uf") << "TheoryUF::explain(" << literal << ")" << std::endl;
  std::vector<TNode> assumptions;
  explain(literal, assumptions, pf);
  return mkAnd(assumptions);
=======
TrustNode TheoryUF::explain(TNode literal)
{
  Node explanation;
  explain(literal, explanation);
  return TrustNode::mkTrustPropExp(literal, explanation, nullptr);
>>>>>>> 8ad308b2
}

bool TheoryUF::collectModelValues(TheoryModel* m, const std::set<Node>& termSet)
{
  if( options::ufHo() ){
    // must add extensionality disequalities for all pairs of (non-disequal)
    // function equivalence classes.
    if (!d_ho->collectModelInfoHo(m, termSet))
    {
      Trace("uf") << "Collect model info fail HO" << std::endl;
      return false;
    }
  }

  Debug("uf") << "UF : finish collectModelInfo " << std::endl;
  return true;
}

void TheoryUF::presolve() {
  // TimerStat::CodeTimer codeTimer(d_presolveTimer);

  Debug("uf") << "uf: begin presolve()" << endl;
  if(options::ufSymmetryBreaker()) {
    vector<Node> newClauses;
    // would need to make this proof producing, which is not supposed to be
    // something easy...
    d_symb.apply(newClauses);
    for(vector<Node>::const_iterator i = newClauses.begin();
        i != newClauses.end();
        ++i) {
      Debug("uf") << "uf: generating a lemma: " << *i << std::endl;
      if (options::proofNew())
      {
        TrustNode tlemma = TrustNode::mkTrustLemma(*i);
        d_out->trustedLemma(tlemma);
      }
      else
      {
        d_out->lemma(*i);
      }
    }
  }
  if( d_thss ){
    d_thss->presolve();
  }
  Debug("uf") << "uf: end presolve()" << endl;
}

void TheoryUF::ppStaticLearn(TNode n, NodeBuilder<>& learned) {
  //TimerStat::CodeTimer codeTimer(d_staticLearningTimer);

  vector<TNode> workList;
  workList.push_back(n);
  std::unordered_set<TNode, TNodeHashFunction> processed;

  while(!workList.empty()) {
    n = workList.back();

    if (n.isClosure())
    {
      // unsafe to go under quantifiers; we might pull bound vars out of scope!
      processed.insert(n);
      workList.pop_back();
      continue;
    }

    bool unprocessedChildren = false;
    for(TNode::iterator i = n.begin(), iend = n.end(); i != iend; ++i) {
      if(processed.find(*i) == processed.end()) {
        // unprocessed child
        workList.push_back(*i);
        unprocessedChildren = true;
      }
    }

    if(unprocessedChildren) {
      continue;
    }

    workList.pop_back();
    // has node n been processed in the meantime ?
    if(processed.find(n) != processed.end()) {
      continue;
    }
    processed.insert(n);

    // == DIAMONDS ==

    Debug("diamonds") << "===================== looking at" << endl
                      << n << endl;

    // binary OR of binary ANDs of EQUALities
    if(n.getKind() == kind::OR && n.getNumChildren() == 2 &&
       n[0].getKind() == kind::AND && n[0].getNumChildren() == 2 &&
       n[1].getKind() == kind::AND && n[1].getNumChildren() == 2 &&
       (n[0][0].getKind() == kind::EQUAL) &&
       (n[0][1].getKind() == kind::EQUAL) &&
       (n[1][0].getKind() == kind::EQUAL) &&
       (n[1][1].getKind() == kind::EQUAL)) {
      // now we have (a = b && c = d) || (e = f && g = h)

      Debug("diamonds") << "has form of a diamond!" << endl;

      TNode
        a = n[0][0][0], b = n[0][0][1],
        c = n[0][1][0], d = n[0][1][1],
        e = n[1][0][0], f = n[1][0][1],
        g = n[1][1][0], h = n[1][1][1];

      // test that one of {a, b} = one of {c, d}, and make "b" the
      // shared node (i.e. put in the form (a = b && b = d))
      // note we don't actually care about the shared ones, so the
      // "swaps" below are one-sided, ignoring b and c
      if(a == c) {
        a = b;
      } else if(a == d) {
        a = b;
        d = c;
      } else if(b == c) {
        // nothing to do
      } else if(b == d) {
        d = c;
      } else {
        // condition not satisfied
        Debug("diamonds") << "+ A fails" << endl;
        continue;
      }

      Debug("diamonds") << "+ A holds" << endl;

      // same: one of {e, f} = one of {g, h}, and make "f" the
      // shared node (i.e. put in the form (e = f && f = h))
      if(e == g) {
        e = f;
      } else if(e == h) {
        e = f;
        h = g;
      } else if(f == g) {
        // nothing to do
      } else if(f == h) {
        h = g;
      } else {
        // condition not satisfied
        Debug("diamonds") << "+ B fails" << endl;
        continue;
      }

      Debug("diamonds") << "+ B holds" << endl;

      // now we have (a = b && b = d) || (e = f && f = h)
      // test that {a, d} == {e, h}
      if( (a == e && d == h) ||
          (a == h && d == e) ) {
        // learn: n implies a == d
        Debug("diamonds") << "+ C holds" << endl;
        Node newEquality = a.eqNode(d);
        Debug("diamonds") << "  ==> " << newEquality << endl;
        learned << n.impNode(newEquality);
      } else {
        Debug("diamonds") << "+ C fails" << endl;
      }
    }
  }

  if(options::ufSymmetryBreaker()) {
    d_symb.assertFormula(n);
  }
}/* TheoryUF::ppStaticLearn() */

EqualityStatus TheoryUF::getEqualityStatus(TNode a, TNode b) {

  // Check for equality (simplest)
  if (d_equalityEngine->areEqual(a, b))
  {
    // The terms are implied to be equal
    return EQUALITY_TRUE;
  }

  // Check for disequality
  if (d_equalityEngine->areDisequal(a, b, false))
  {
    // The terms are implied to be dis-equal
    return EQUALITY_FALSE;
  }

  // All other terms we interpret as dis-equal in the model
  return EQUALITY_FALSE_IN_MODEL;
}

bool TheoryUF::areCareDisequal(TNode x, TNode y){
  Assert(d_equalityEngine->hasTerm(x));
  Assert(d_equalityEngine->hasTerm(y));
  if (d_equalityEngine->isTriggerTerm(x, THEORY_UF)
      && d_equalityEngine->isTriggerTerm(y, THEORY_UF))
  {
    TNode x_shared =
        d_equalityEngine->getTriggerTermRepresentative(x, THEORY_UF);
    TNode y_shared =
        d_equalityEngine->getTriggerTermRepresentative(y, THEORY_UF);
    EqualityStatus eqStatus = d_valuation.getEqualityStatus(x_shared, y_shared);
    if( eqStatus==EQUALITY_FALSE_AND_PROPAGATED || eqStatus==EQUALITY_FALSE || eqStatus==EQUALITY_FALSE_IN_MODEL ){
      return true;
    }
  }
  return false;
}

void TheoryUF::addCarePairs(const TNodeTrie* t1,
                            const TNodeTrie* t2,
                            unsigned arity,
                            unsigned depth)
{
  if( depth==arity ){
    if( t2!=NULL ){
      Node f1 = t1->getData();
      Node f2 = t2->getData();
      if (!d_equalityEngine->areEqual(f1, f2))
      {
        Debug("uf::sharing") << "TheoryUf::computeCareGraph(): checking function " << f1 << " and " << f2 << std::endl;
        vector< pair<TNode, TNode> > currentPairs;
        for (size_t k = 0, nchildren = f1.getNumChildren(); k < nchildren; ++k)
        {
          TNode x = f1[k];
          TNode y = f2[k];
          Assert(d_equalityEngine->hasTerm(x));
          Assert(d_equalityEngine->hasTerm(y));
          Assert(!d_equalityEngine->areDisequal(x, y, false));
          Assert(!areCareDisequal(x, y));
          if (!d_equalityEngine->areEqual(x, y))
          {
            if (d_equalityEngine->isTriggerTerm(x, THEORY_UF)
                && d_equalityEngine->isTriggerTerm(y, THEORY_UF))
            {
              TNode x_shared =
                  d_equalityEngine->getTriggerTermRepresentative(x, THEORY_UF);
              TNode y_shared =
                  d_equalityEngine->getTriggerTermRepresentative(y, THEORY_UF);
              currentPairs.push_back(make_pair(x_shared, y_shared));
            }
          }
        }
        for (unsigned c = 0; c < currentPairs.size(); ++ c) {
          Debug("uf::sharing") << "TheoryUf::computeCareGraph(): adding to care-graph" << std::endl;
          addCarePair(currentPairs[c].first, currentPairs[c].second);
        }
      }
    }
  }else{
    if( t2==NULL ){
      if( depth<(arity-1) ){
        //add care pairs internal to each child
        for (const std::pair<const TNode, TNodeTrie>& tt : t1->d_data)
        {
          addCarePairs(&tt.second, NULL, arity, depth + 1);
        }
      }
      //add care pairs based on each pair of non-disequal arguments
      for (std::map<TNode, TNodeTrie>::const_iterator it = t1->d_data.begin();
           it != t1->d_data.end();
           ++it)
      {
        std::map<TNode, TNodeTrie>::const_iterator it2 = it;
        ++it2;
        for( ; it2 != t1->d_data.end(); ++it2 ){
          if (!d_equalityEngine->areDisequal(it->first, it2->first, false))
          {
            if( !areCareDisequal(it->first, it2->first) ){
              addCarePairs( &it->second, &it2->second, arity, depth+1 );
            }
          }
        }
      }
    }else{
      //add care pairs based on product of indices, non-disequal arguments
      for (const std::pair<const TNode, TNodeTrie>& tt1 : t1->d_data)
      {
        for (const std::pair<const TNode, TNodeTrie>& tt2 : t2->d_data)
        {
          if (!d_equalityEngine->areDisequal(tt1.first, tt2.first, false))
          {
            if (!areCareDisequal(tt1.first, tt2.first))
            {
              addCarePairs(&tt1.second, &tt2.second, arity, depth + 1);
            }
          }
        }
      }
    }
  }
}

void TheoryUF::computeCareGraph() {
  if (d_sharedTerms.empty())
  {
    return;
  }
  // Use term indexing. We build separate indices for APPLY_UF and HO_APPLY.
  // We maintain indices per operator for the former, and indices per
  // function type for the latter.
  Debug("uf::sharing") << "TheoryUf::computeCareGraph(): Build term indices..."
                       << std::endl;
  std::map<Node, TNodeTrie> index;
  std::map<TypeNode, TNodeTrie> hoIndex;
  std::map<Node, size_t> arity;
  for (TNode app : d_functionsTerms)
  {
    std::vector<TNode> reps;
    bool has_trigger_arg = false;
    for (const Node& j : app)
    {
      reps.push_back(d_equalityEngine->getRepresentative(j));
      if (d_equalityEngine->isTriggerTerm(j, THEORY_UF))
      {
        has_trigger_arg = true;
      }
    }
    if (has_trigger_arg)
    {
      if (app.getKind() == kind::APPLY_UF)
      {
        Node op = app.getOperator();
        index[op].addTerm(app, reps);
        arity[op] = reps.size();
      }
      else
      {
        Assert(app.getKind() == kind::HO_APPLY);
        // add it to the hoIndex for the function type
        hoIndex[app[0].getType()].addTerm(app, reps);
      }
    }
  }
  // for each index
  for (std::pair<const Node, TNodeTrie>& tt : index)
  {
    Debug("uf::sharing") << "TheoryUf::computeCareGraph(): Process index "
                         << tt.first << "..." << std::endl;
    Assert(arity.find(tt.first) != arity.end());
    addCarePairs(&tt.second, nullptr, arity[tt.first], 0);
  }
  for (std::pair<const TypeNode, TNodeTrie>& tt : hoIndex)
  {
    Debug("uf::sharing") << "TheoryUf::computeCareGraph(): Process ho index "
                         << tt.first << "..." << std::endl;
    // the arity of HO_APPLY is always two
    addCarePairs(&tt.second, nullptr, 2, 0);
  }
  Debug("uf::sharing") << "TheoryUf::computeCareGraph(): finished."
                       << std::endl;
}/* TheoryUF::computeCareGraph() */

<<<<<<< HEAD
void TheoryUF::conflict(TNode a, TNode b) {
  if (options::proofNew())
  {
    d_im.conflictEqConstantMerge(a, b);
  }
  else
  {
    std::shared_ptr<eq::EqProof> pf =
        d_proofsEnabled ? std::make_shared<eq::EqProof>() : nullptr;
    d_conflictNode = explain(a.eqNode(b), pf.get());
    std::unique_ptr<ProofUF> puf(d_proofsEnabled ? new ProofUF(pf) : nullptr);
    d_out->conflict(d_conflictNode, std::move(puf));
  }
=======
void TheoryUF::conflict(TNode a, TNode b)
{
  Node conf;
  explain(a.eqNode(b), conf);
  d_out->conflict(conf);
>>>>>>> 8ad308b2
  d_state.notifyInConflict();
}

void TheoryUF::eqNotifyNewClass(TNode t) {
  if (d_thss != NULL) {
    d_thss->newEqClass(t);
  }
}

void TheoryUF::eqNotifyMerge(TNode t1, TNode t2)
{
  if (d_thss != NULL) {
    d_thss->merge(t1, t2);
  }
}

void TheoryUF::eqNotifyDisequal(TNode t1, TNode t2, TNode reason) {
  if (d_thss != NULL) {
    d_thss->assertDisequal(t1, t2, reason);
  }
}

} /* namespace CVC4::theory::uf */
} /* namespace CVC4::theory */
} /* namespace CVC4 */<|MERGE_RESOLUTION|>--- conflicted
+++ resolved
@@ -306,22 +306,7 @@
   exp = mkAnd(assumptions);
 }
 
-<<<<<<< HEAD
 TrustNode TheoryUF::explain(TNode literal) { return d_im.explainLit(literal); }
-
-Node TheoryUF::explain(TNode literal, eq::EqProof* pf) {
-  Debug("uf") << "TheoryUF::explain(" << literal << ")" << std::endl;
-  std::vector<TNode> assumptions;
-  explain(literal, assumptions, pf);
-  return mkAnd(assumptions);
-=======
-TrustNode TheoryUF::explain(TNode literal)
-{
-  Node explanation;
-  explain(literal, explanation);
-  return TrustNode::mkTrustPropExp(literal, explanation, nullptr);
->>>>>>> 8ad308b2
-}
 
 bool TheoryUF::collectModelValues(TheoryModel* m, const std::set<Node>& termSet)
 {
@@ -672,7 +657,7 @@
                        << std::endl;
 }/* TheoryUF::computeCareGraph() */
 
-<<<<<<< HEAD
+
 void TheoryUF::conflict(TNode a, TNode b) {
   if (options::proofNew())
   {
@@ -680,19 +665,10 @@
   }
   else
   {
-    std::shared_ptr<eq::EqProof> pf =
-        d_proofsEnabled ? std::make_shared<eq::EqProof>() : nullptr;
-    d_conflictNode = explain(a.eqNode(b), pf.get());
-    std::unique_ptr<ProofUF> puf(d_proofsEnabled ? new ProofUF(pf) : nullptr);
-    d_out->conflict(d_conflictNode, std::move(puf));
-  }
-=======
-void TheoryUF::conflict(TNode a, TNode b)
-{
-  Node conf;
-  explain(a.eqNode(b), conf);
-  d_out->conflict(conf);
->>>>>>> 8ad308b2
+    Node conf;
+    explain(a.eqNode(b), conf);
+    d_out->conflict(conf);
+  }
   d_state.notifyInConflict();
 }
 
