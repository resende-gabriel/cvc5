--- conflicted
+++ resolved
@@ -46,21 +46,14 @@
                    OutputChannel& out,
                    Valuation valuation,
                    const LogicInfo& logicInfo,
-<<<<<<< HEAD
-                   ProofChecker* pc,
-                   std::string instanceName)
-    : Theory(THEORY_UF, c, u, out, valuation, logicInfo, pc, instanceName),
-=======
                    ProofNodeManager* pnm,
                    std::string instanceName)
     : Theory(THEORY_UF, c, u, out, valuation, logicInfo, pnm, instanceName),
->>>>>>> c5a6aa2e
       d_notify(*this),
       /* The strong theory solver can be notified by EqualityEngine::init(),
        * so make sure it's initialized first. */
       d_thss(nullptr),
       d_ho(nullptr),
-      d_pnm(pc ? new ProofNodeManager(pc) : nullptr),
       d_equalityEngine(d_notify, c, instanceName + "theory::uf::ee", true),
       d_pfEqualityEngine(
           new eq::ProofEqEngine(c, u, d_equalityEngine, d_pnm.get())),
@@ -73,10 +66,7 @@
   // The kinds we are treating as function application in congruence
   d_equalityEngine.addFunctionKind(kind::APPLY_UF, false, options::ufHo());
 
-<<<<<<< HEAD
-=======
   ProofChecker* pc = pnm != nullptr ? pnm->getChecker() : nullptr;
->>>>>>> c5a6aa2e
   if (pc != nullptr)
   {
     d_ufProofChecker.registerTo(pc);
@@ -326,12 +316,7 @@
 
 TrustNode TheoryUF::explain(TNode literal)
 {
-<<<<<<< HEAD
   return d_pfEqualityEngine.get()->explain(literal);
-=======
-  Node exp = explain(literal, NULL);
-  return TrustNode::mkTrustPropExp(literal, exp, nullptr);
->>>>>>> c5a6aa2e
 }
 
 Node TheoryUF::explain(TNode literal, eq::EqProof* pf) {
