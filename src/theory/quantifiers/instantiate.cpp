/*********************                                                        */
/*! \file instantiate.cpp
 ** \verbatim
 ** Top contributors (to current version):
 **   Andrew Reynolds, Morgan Deters, Tim King
 ** This file is part of the CVC4 project.
 ** Copyright (c) 2009-2020 by the authors listed in the file AUTHORS
 ** in the top-level source directory) and their institutional affiliations.
 ** All rights reserved.  See the file COPYING in the top-level source
 ** directory for licensing information.\endverbatim
 **
 ** \brief Implementation of instantiate
 **/

#include "theory/quantifiers/instantiate.h"

#include "expr/node_algorithm.h"
#include "options/quantifiers_options.h"
#include "smt/smt_statistics_registry.h"
#include "theory/quantifiers/cegqi/inst_strategy_cegqi.h"
#include "theory/quantifiers/first_order_model.h"
#include "theory/quantifiers/quantifiers_attributes.h"
#include "theory/quantifiers/quantifiers_rewriter.h"
#include "theory/quantifiers/term_database.h"
#include "theory/quantifiers/term_enumeration.h"
#include "theory/quantifiers/term_util.h"
#include "theory/quantifiers_engine.h"

using namespace CVC4::kind;
using namespace CVC4::context;

namespace CVC4 {
namespace theory {
namespace quantifiers {

Instantiate::Instantiate(QuantifiersEngine* qe,
                         context::UserContext* u,
                         ProofNodeManager* pnm)
    : d_qe(qe),
      d_pnm(pnm),
      d_term_db(nullptr),
      d_term_util(nullptr),
      d_total_inst_debug(u),
      d_c_inst_match_trie_dom(u),
      d_pfInst(pnm ? new CDProof(pnm) : nullptr)
{
}

Instantiate::~Instantiate()
{
  for (std::pair<const Node, inst::CDInstMatchTrie*>& t : d_c_inst_match_trie)
  {
    delete t.second;
  }
  d_c_inst_match_trie.clear();
}

bool Instantiate::reset(Theory::Effort e)
{
  if (!d_recorded_inst.empty())
  {
    Trace("quant-engine-debug") << "Removing " << d_recorded_inst.size()
                                << " instantiations..." << std::endl;
    // remove explicitly recorded instantiations
    for (std::pair<Node, std::vector<Node> >& r : d_recorded_inst)
    {
      removeInstantiationInternal(r.first, r.second);
    }
    d_recorded_inst.clear();
  }
  d_term_db = d_qe->getTermDatabase();
  d_term_util = d_qe->getTermUtil();
  return true;
}

void Instantiate::registerQuantifier(Node q) {}
bool Instantiate::checkComplete()
{
  if (!d_recorded_inst.empty())
  {
    Trace("quant-engine-debug")
        << "Set incomplete due to recorded instantiations." << std::endl;
    return false;
  }
  return true;
}

void Instantiate::addRewriter(InstantiationRewriter* ir)
{
  d_instRewrite.push_back(ir);
}

bool Instantiate::addInstantiation(
    Node q, InstMatch& m, bool mkRep, bool modEq, bool doVts)
{
  Assert(q[0].getNumChildren() == m.d_vals.size());
  return addInstantiation(q, m.d_vals, mkRep, modEq, doVts);
}

bool Instantiate::addInstantiation(
    Node q, std::vector<Node>& terms, bool mkRep, bool modEq, bool doVts)
{
  // For resource-limiting (also does a time check).
  d_qe->getOutputChannel().safePoint(ResourceManager::Resource::QuantifierStep);
  Assert(!d_qe->inConflict());
  Assert(terms.size() == q[0].getNumChildren());
  Assert(d_term_db != nullptr);
  Assert(d_term_util != nullptr);
  Trace("inst-add-debug") << "For quantified formula " << q
                          << ", add instantiation: " << std::endl;
  for (unsigned i = 0, size = terms.size(); i < size; i++)
  {
    Trace("inst-add-debug") << "  " << q[0][i];
    Trace("inst-add-debug2") << " -> " << terms[i];
    TypeNode tn = q[0][i].getType();
    if (terms[i].isNull())
    {
      terms[i] = getTermForType(tn);
    }
    // Ensure the type is correct, this for instance ensures that real terms
    // are cast to integers for { x -> t } where x has type Int and t has
    // type Real.
    terms[i] = ensureType(terms[i], tn);
    if (mkRep)
    {
      // pick the best possible representative for instantiation, based on past
      // use and simplicity of term
      terms[i] = d_qe->getInternalRepresentative(terms[i], q, i);
    }
    Trace("inst-add-debug") << " -> " << terms[i] << std::endl;
    if (terms[i].isNull())
    {
      Trace("inst-add-debug")
          << " --> Failed to make term vector, due to term/type restrictions."
          << std::endl;
      return false;
    }
#ifdef CVC4_ASSERTIONS
    bool bad_inst = false;
    if (quantifiers::TermUtil::containsUninterpretedConstant(terms[i]))
    {
      Trace("inst") << "***& inst contains uninterpreted constant : "
                    << terms[i] << std::endl;
      bad_inst = true;
    }
    else if (!terms[i].getType().isSubtypeOf(q[0][i].getType()))
    {
      Trace("inst") << "***& inst bad type : " << terms[i] << " "
                    << terms[i].getType() << "/" << q[0][i].getType()
                    << std::endl;
      bad_inst = true;
    }
    else if (options::cegqi())
    {
      Node icf = quantifiers::TermUtil::getInstConstAttr(terms[i]);
      if (!icf.isNull())
      {
        if (icf == q)
        {
          Trace("inst") << "***& inst contains inst constant attr : "
                        << terms[i] << std::endl;
          bad_inst = true;
        }
        else if (expr::hasSubterm(terms[i], d_term_util->d_inst_constants[q]))
        {
          Trace("inst") << "***& inst contains inst constants : " << terms[i]
                        << std::endl;
          bad_inst = true;
        }
      }
    }
    // this assertion is critical to soundness
    if (bad_inst)
    {
      Trace("inst") << "***& Bad Instantiate " << q << " with " << std::endl;
      for (unsigned j = 0; j < terms.size(); j++)
      {
        Trace("inst") << "   " << terms[j] << std::endl;
      }
      Assert(false);
    }
#endif
  }

  // Note we check for entailment before checking for term vector duplication.
  // Although checking for term vector duplication is a faster check, it is
  // included automatically with recordInstantiationInternal, hence we prefer
  // two checks instead of three. In experiments, it is 1% slower or so to call
  // existsInstantiation here.
  // Alternatively, we could return an (index, trie node) in the call to
  // existsInstantiation here, where this would return the node in the trie
  // where we determined that there is definitely no duplication, and then
  // continue from that point in recordInstantiation below. However, for
  // simplicity, we do not pursue this option (as it would likely only
  // lead to very small gains).

  // check for positive entailment
  if (options::instNoEntail())
  {
    // should check consistency of equality engine
    // (if not aborting on utility's reset)
    std::map<TNode, TNode> subs;
    for (unsigned i = 0, size = terms.size(); i < size; i++)
    {
      subs[q[0][i]] = terms[i];
    }
    if (d_term_db->isEntailed(q[1], subs, false, true))
    {
      Trace("inst-add-debug") << " --> Currently entailed." << std::endl;
      ++(d_statistics.d_inst_duplicate_ent);
      return false;
    }
  }

  // check based on instantiation level
  if (options::instMaxLevel() != -1 || options::lteRestrictInstClosure())
  {
    for (Node& t : terms)
    {
      if (!d_term_db->isTermEligibleForInstantiation(t, q))
      {
        return false;
      }
    }
  }

  // record the instantiation
  bool recorded = recordInstantiationInternal(q, terms, modEq);
  if (!recorded)
  {
    Trace("inst-add-debug") << " --> Already exists (no record)." << std::endl;
    ++(d_statistics.d_inst_duplicate_eq);
    return false;
  }

  // Set up a proof if proofs are enabled. This proof stores a proof of
  // the instantiation body with q as a free assumption.
  std::shared_ptr<LazyCDProof> pfTmp;
  if (isProofEnabled())
  {
    pfTmp.reset(new LazyCDProof(
        d_pnm, nullptr, nullptr, "Instantiate::LazyCDProof::tmp"));
  }

  // construct the instan::tiation
  Trace("inst-add-debug") << "Constructing instantiation..." << std::endl;
  Assert(d_term_util->d_vars[q].size() == terms.size());
  // get the instantiation
  Node body =
      getInstantiation(q, d_term_util->d_vars[q], terms, doVts, pfTmp.get());
  Node orig_body = body;
  // now preprocess, storing the trust node for the rewrite
  TrustNode tpBody = quantifiers::QuantifiersRewriter::preprocess(body, true);
  if (!tpBody.isNull())
  {
    Assert(tpBody.getKind() == TrustNodeKind::REWRITE);
    body = tpBody.getNode();
    // do a tranformation step
    if (pfTmp != nullptr)
    {
      //              ----------------- from preprocess
      // orig_body    orig_body = body
      // ------------------------------ MACRO_SR_PRED_TRANSFORM
      // body
      Node proven = tpBody.getProven();
      // add the transformation proof, or THEORY_PREPROCESS if none provided
      pfTmp->addLazyStep(proven,
                         tpBody.getGenerator(),
                         true,
                         "Instantiate::getInstantiation:qpreprocess",
                         false,
                         PfRule::THEORY_PREPROCESS);
      pfTmp->addStep(
          body, PfRule::MACRO_SR_PRED_TRANSFORM, {orig_body, proven}, {body});
    }
  }
  Trace("inst-debug") << "...preprocess to " << body << std::endl;

  // construct the lemma
  Trace("inst-assert") << "(assert " << body << ")" << std::endl;

<<<<<<< HEAD
  if (d_qe->usingModelEqualityEngine() && options::instNoModelTrue())
  {
    Node val_body = d_qe->getModel()->getValue(body);
    if (val_body.isConst() && val_body.getConst<bool>())
    {
      Trace("inst-add-debug") << " --> True in model." << std::endl;
      ++(d_statistics.d_inst_duplicate_model_true);
      return false;
    }
  }

  // construct the instantiation, and rewrite the lemma
  Node lem;
  if (options::proof())
  {
    // necessary for some strange dependency with dumping instantiations
    lem = NodeManager::currentNM()->mkNode(kind::OR, q.negate(), body);
  }
  else
  {
    lem = NodeManager::currentNM()->mkNode(kind::IMPLIES, q, body);
  }
=======
  Node lem = NodeManager::currentNM()->mkNode(kind::OR, q.negate(), body);
  lem = Rewriter::rewrite(lem);
>>>>>>> 8b1f36ef

  // If proofs are enabled, attempt to construct the proof
  bool hasProof = false;
  if (isProofEnabled())
  {
    // make the proof of body
    std::shared_ptr<ProofNode> pfn = pfTmp->getProofFor(body);
    // make the scope proof to get (=> q body)
    std::vector<Node> assumps;
    assumps.push_back(q);
    std::shared_ptr<ProofNode> pfns = d_pnm->mkScope({pfn}, assumps);
    Assert(assumps.size() == 1 && assumps[0] == q);
    // store in the main proof
    d_pfInst->addProof(pfns);
    Node prevLem = lem;
    lem = Rewriter::rewrite(lem);
    if (prevLem != lem)
    {
      d_pfInst->addStep(lem, PfRule::MACRO_SR_PRED_ELIM, {prevLem}, {});
    }
    hasProof = true;
  }
  else
  {
    lem = Rewriter::rewrite(lem);
  }

  // added lemma, which checks for lemma duplication
  bool addedLem = false;
  if (hasProof)
  {
    // use trust interface
    TrustNode tlem = TrustNode::mkTrustLemma(lem, d_pfInst.get());
    addedLem = d_qe->addTrustedLemma(tlem, true, false);
  }
  else
  {
    addedLem = d_qe->addLemma(lem, true, false);
  }

  if (!addedLem)
  {
    Trace("inst-add-debug") << " --> Lemma already exists." << std::endl;
    ++(d_statistics.d_inst_duplicate);
    return false;
  }

  d_total_inst_debug[q] = d_total_inst_debug[q] + 1;
  d_temp_inst_debug[q]++;
  if (Trace.isOn("inst"))
  {
    Trace("inst") << "*** Instantiate " << q << " with " << std::endl;
    for (unsigned i = 0, size = terms.size(); i < size; i++)
    {
      if (Trace.isOn("inst"))
      {
        Trace("inst") << "   " << terms[i];
        if (Trace.isOn("inst-debug"))
        {
          Trace("inst-debug") << ", type=" << terms[i].getType()
                              << ", var_type=" << q[0][i].getType();
        }
        Trace("inst") << std::endl;
      }
    }
  }
  if (options::instMaxLevel() != -1)
  {
    if (doVts)
    {
      // virtual term substitution/instantiation level features are
      // incompatible
      std::stringstream ss;
      ss << "Cannot combine instantiation strategies that require virtual term "
            "substitution with those that restrict instantiation levels";
      throw LogicException(ss.str());
    }
    else
    {
      uint64_t maxInstLevel = 0;
      for (const Node& tc : terms)
      {
        if (tc.hasAttribute(InstLevelAttribute())
            && tc.getAttribute(InstLevelAttribute()) > maxInstLevel)
        {
          maxInstLevel = tc.getAttribute(InstLevelAttribute());
        }
      }
      QuantAttributes::setInstantiationLevelAttr(
          orig_body, q[1], maxInstLevel + 1);
    }
  }
  if (options::trackInstLemmas())
  {
    if (options::incrementalSolving())
    {
      recorded = d_c_inst_match_trie[q]->recordInstLemma(q, terms, lem);
    }
    else
    {
      recorded = d_inst_match_trie[q].recordInstLemma(q, terms, lem);
    }
    Trace("inst-add-debug") << "...was recorded : " << recorded << std::endl;
    Assert(recorded);
  }
  Trace("inst-add-debug") << " --> Success." << std::endl;
  ++(d_statistics.d_instantiations);
  return true;
}

bool Instantiate::removeInstantiation(Node q,
                                      Node lem,
                                      std::vector<Node>& terms)
{
  // lem must occur in d_waiting_lemmas
  if (d_qe->removeLemma(lem))
  {
    return removeInstantiationInternal(q, terms);
  }
  return false;
}

bool Instantiate::recordInstantiation(Node q,
                                      std::vector<Node>& terms,
                                      bool modEq,
                                      bool addedLem)
{
  return recordInstantiationInternal(q, terms, modEq, addedLem);
}

bool Instantiate::existsInstantiation(Node q,
                                      std::vector<Node>& terms,
                                      bool modEq)
{
  if (options::incrementalSolving())
  {
    std::map<Node, inst::CDInstMatchTrie*>::iterator it =
        d_c_inst_match_trie.find(q);
    if (it != d_c_inst_match_trie.end())
    {
      return it->second->existsInstMatch(
          d_qe, q, terms, d_qe->getUserContext(), modEq);
    }
  }
  else
  {
    std::map<Node, inst::InstMatchTrie>::iterator it =
        d_inst_match_trie.find(q);
    if (it != d_inst_match_trie.end())
    {
      return it->second.existsInstMatch(d_qe, q, terms, modEq);
    }
  }
  return false;
}

Node Instantiate::getInstantiation(Node q,
                                   std::vector<Node>& vars,
                                   std::vector<Node>& terms,
                                   bool doVts,
                                   LazyCDProof* pf)
{
  Node body;
  Assert(vars.size() == terms.size());
  Assert(q[0].getNumChildren() == vars.size());
  // Notice that this could be optimized, but no significant performance
  // improvements were observed with alternative implementations (see #1386).
  body = q[1].substitute(vars.begin(), vars.end(), terms.begin(), terms.end());

  // store the proof of the instantiated body, with (open) assumption q
  if (pf != nullptr)
  {
    pf->addStep(body, PfRule::INSTANTIATE, {q}, terms);
  }

  // run rewriters to rewrite the instantiation in sequence.
  for (InstantiationRewriter*& ir : d_instRewrite)
  {
    TrustNode trn = ir->rewriteInstantiation(q, terms, body, doVts);
    if (!trn.isNull())
    {
      Node newBody = trn.getNode();
      if (pf != nullptr)
      {
        Node proven = trn.getProven();
        pf->addLazyStep(proven,
                        trn.getGenerator(),
                        true,
                        "Instantiate::getInstantiation:rewrite_inst",
                        false,
                        PfRule::THEORY_PREPROCESS);
        pf->addStep(newBody,
                    PfRule::MACRO_SR_PRED_TRANSFORM,
                    {body, proven},
                    {newBody});
      }
      body = newBody;
    }
  }
  return body;
}

Node Instantiate::getInstantiation(Node q, InstMatch& m, bool doVts)
{
  Assert(d_term_util->d_vars.find(q) != d_term_util->d_vars.end());
  Assert(m.d_vals.size() == q[0].getNumChildren());
  return getInstantiation(q, d_term_util->d_vars[q], m.d_vals, doVts);
}

Node Instantiate::getInstantiation(Node q, std::vector<Node>& terms, bool doVts)
{
  Assert(d_term_util->d_vars.find(q) != d_term_util->d_vars.end());
  return getInstantiation(q, d_term_util->d_vars[q], terms, doVts);
}

bool Instantiate::recordInstantiationInternal(Node q,
                                              std::vector<Node>& terms,
                                              bool modEq,
                                              bool addedLem)
{
  if (!addedLem)
  {
    // record the instantiation for deletion later
    d_recorded_inst.push_back(std::pair<Node, std::vector<Node> >(q, terms));
  }
  if (options::incrementalSolving())
  {
    Trace("inst-add-debug")
        << "Adding into context-dependent inst trie, modEq = " << modEq
        << std::endl;
    inst::CDInstMatchTrie* imt;
    std::map<Node, inst::CDInstMatchTrie*>::iterator it =
        d_c_inst_match_trie.find(q);
    if (it != d_c_inst_match_trie.end())
    {
      imt = it->second;
    }
    else
    {
      imt = new inst::CDInstMatchTrie(d_qe->getUserContext());
      d_c_inst_match_trie[q] = imt;
    }
    d_c_inst_match_trie_dom.insert(q);
    return imt->addInstMatch(d_qe, q, terms, d_qe->getUserContext(), modEq);
  }
  Trace("inst-add-debug") << "Adding into inst trie" << std::endl;
  return d_inst_match_trie[q].addInstMatch(d_qe, q, terms, modEq);
}

bool Instantiate::removeInstantiationInternal(Node q, std::vector<Node>& terms)
{
  if (options::incrementalSolving())
  {
    std::map<Node, inst::CDInstMatchTrie*>::iterator it =
        d_c_inst_match_trie.find(q);
    if (it != d_c_inst_match_trie.end())
    {
      return it->second->removeInstMatch(q, terms);
    }
    return false;
  }
  return d_inst_match_trie[q].removeInstMatch(q, terms);
}

Node Instantiate::getTermForType(TypeNode tn)
{
  if (tn.isClosedEnumerable())
  {
    return d_qe->getTermEnumeration()->getEnumerateTerm(tn, 0);
  }
  return d_qe->getTermDatabase()->getOrMakeTypeGroundTerm(tn);
}

bool Instantiate::printInstantiations(std::ostream& out)
{
  if (options::printInstMode() == options::PrintInstMode::NUM)
  {
    return printInstantiationsNum(out);
  }
  Assert(options::printInstMode() == options::PrintInstMode::LIST);
  return printInstantiationsList(out);
}

bool Instantiate::printInstantiationsList(std::ostream& out)
{
  bool useUnsatCore = false;
  std::vector<Node> active_lemmas;
  if (options::trackInstLemmas() && getUnsatCoreLemmas(active_lemmas))
  {
    useUnsatCore = true;
  }
  bool printed = false;
  bool isFull = options::printInstFull();
  if (options::incrementalSolving())
  {
    for (std::pair<const Node, inst::CDInstMatchTrie*>& t : d_c_inst_match_trie)
    {
      std::stringstream qout;
      if (!printQuant(t.first, qout, isFull))
      {
        continue;
      }
      std::stringstream sout;
      t.second->print(sout, t.first, useUnsatCore, active_lemmas);
      if (!sout.str().empty())
      {
        out << "(instantiations " << qout.str() << std::endl;
        out << sout.str();
        out << ")" << std::endl;
        printed = true;
      }
    }
  }
  else
  {
    for (std::pair<const Node, inst::InstMatchTrie>& t : d_inst_match_trie)
    {
      std::stringstream qout;
      if (!printQuant(t.first, qout, isFull))
      {
        continue;
      }
      std::stringstream sout;
      t.second.print(sout, t.first, useUnsatCore, active_lemmas);
      if (!sout.str().empty())
      {
        out << "(instantiations " << qout.str() << std::endl;
        out << sout.str();
        out << ")" << std::endl;
        printed = true;
      }
    }
  }
  return printed;
}

bool Instantiate::printInstantiationsNum(std::ostream& out)
{
  if (d_total_inst_debug.empty())
  {
    return false;
  }
  bool isFull = options::printInstFull();
  for (NodeUIntMap::iterator it = d_total_inst_debug.begin();
       it != d_total_inst_debug.end();
       ++it)
  {
    std::stringstream ss;
    if (printQuant((*it).first, ss, isFull))
    {
      out << "(num-instantiations " << ss.str() << " " << (*it).second << ")"
          << std::endl;
    }
  }
  return true;
}

bool Instantiate::printQuant(Node q, std::ostream& out, bool isFull)
{
  if (isFull)
  {
    out << q;
    return true;
  }
  quantifiers::QuantAttributes* qa = d_qe->getQuantAttributes();
  Node name = qa->getQuantName(q);
  if (name.isNull())
  {
    return false;
  }
  out << name;
  return true;
}

void Instantiate::getInstantiatedQuantifiedFormulas(std::vector<Node>& qs)
{
  if (options::incrementalSolving())
  {
    for (context::CDHashSet<Node, NodeHashFunction>::const_iterator it =
             d_c_inst_match_trie_dom.begin();
         it != d_c_inst_match_trie_dom.end();
         ++it)
    {
      qs.push_back(*it);
    }
  }
  else
  {
    for (std::pair<const Node, inst::InstMatchTrie>& t : d_inst_match_trie)
    {
      qs.push_back(t.first);
    }
  }
}

bool Instantiate::getUnsatCoreLemmas(std::vector<Node>& active_lemmas)
{
  // only if unsat core available
  if (options::proof())
  {
    if (!ProofManager::currentPM()->unsatCoreAvailable())
    {
      return false;
    }
  }

  Trace("inst-unsat-core") << "Get instantiations in unsat core..."
                           << std::endl;
  ProofManager::currentPM()->getLemmasInUnsatCore(theory::THEORY_QUANTIFIERS,
                                                  active_lemmas);
  if (Trace.isOn("inst-unsat-core"))
  {
    Trace("inst-unsat-core") << "Quantifiers lemmas in unsat core: "
                             << std::endl;
    for (const Node& lem : active_lemmas)
    {
      Trace("inst-unsat-core") << "  " << lem << std::endl;
    }
    Trace("inst-unsat-core") << std::endl;
  }
  return true;
}

bool Instantiate::getUnsatCoreLemmas(std::vector<Node>& active_lemmas,
                                     std::map<Node, Node>& weak_imp)
{
  if (getUnsatCoreLemmas(active_lemmas))
  {
    for (unsigned i = 0, size = active_lemmas.size(); i < size; ++i)
    {
      Node n = ProofManager::currentPM()->getWeakestImplicantInUnsatCore(
          active_lemmas[i]);
      if (n != active_lemmas[i])
      {
        Trace("inst-unsat-core") << "  weaken : " << active_lemmas[i] << " -> "
                                 << n << std::endl;
      }
      weak_imp[active_lemmas[i]] = n;
    }
    return true;
  }
  return false;
}

void Instantiate::getInstantiationTermVectors(
    Node q, std::vector<std::vector<Node> >& tvecs)
{
  std::vector<Node> lemmas;
  getInstantiations(q, lemmas);
  std::map<Node, Node> quant;
  std::map<Node, std::vector<Node> > tvec;
  getExplanationForInstLemmas(lemmas, quant, tvec);
  for (std::pair<const Node, std::vector<Node> >& t : tvec)
  {
    tvecs.push_back(t.second);
  }
}

void Instantiate::getInstantiationTermVectors(
    std::map<Node, std::vector<std::vector<Node> > >& insts)
{
  if (options::incrementalSolving())
  {
    for (std::pair<const Node, inst::CDInstMatchTrie*>& t : d_c_inst_match_trie)
    {
      getInstantiationTermVectors(t.first, insts[t.first]);
    }
  }
  else
  {
    for (std::pair<const Node, inst::InstMatchTrie>& t : d_inst_match_trie)
    {
      getInstantiationTermVectors(t.first, insts[t.first]);
    }
  }
}

void Instantiate::getExplanationForInstLemmas(
    const std::vector<Node>& lems,
    std::map<Node, Node>& quant,
    std::map<Node, std::vector<Node> >& tvec)
{
  if (!options::trackInstLemmas())
  {
    std::stringstream msg;
    msg << "Cannot get explanation for instantiations when --track-inst-lemmas "
           "is false.";
    throw OptionException(msg.str());
  }
  if (options::incrementalSolving())
  {
    for (std::pair<const Node, inst::CDInstMatchTrie*>& t : d_c_inst_match_trie)
    {
      t.second->getExplanationForInstLemmas(t.first, lems, quant, tvec);
    }
  }
  else
  {
    for (std::pair<const Node, inst::InstMatchTrie>& t : d_inst_match_trie)
    {
      t.second.getExplanationForInstLemmas(t.first, lems, quant, tvec);
    }
  }
#ifdef CVC4_ASSERTIONS
  for (unsigned j = 0; j < lems.size(); j++)
  {
    Assert(quant.find(lems[j]) != quant.end());
    Assert(tvec.find(lems[j]) != tvec.end());
  }
#endif
}

bool Instantiate::isProofEnabled() const { return d_pfInst != nullptr; }

void Instantiate::getInstantiations(std::map<Node, std::vector<Node> >& insts)
{
  if (!options::trackInstLemmas())
  {
    std::stringstream msg;
    msg << "Cannot get instantiations when --track-inst-lemmas is false.";
    throw OptionException(msg.str());
  }
  std::vector<Node> active_lemmas;
  bool useUnsatCore = getUnsatCoreLemmas(active_lemmas);

  if (options::incrementalSolving())
  {
    for (std::pair<const Node, inst::CDInstMatchTrie*>& t : d_c_inst_match_trie)
    {
      t.second->getInstantiations(
          insts[t.first], t.first, d_qe, useUnsatCore, active_lemmas);
    }
  }
  else
  {
    for (std::pair<const Node, inst::InstMatchTrie>& t : d_inst_match_trie)
    {
      t.second.getInstantiations(
          insts[t.first], t.first, d_qe, useUnsatCore, active_lemmas);
    }
  }
}

void Instantiate::getInstantiations(Node q, std::vector<Node>& insts)
{
  if (options::incrementalSolving())
  {
    std::map<Node, inst::CDInstMatchTrie*>::iterator it =
        d_c_inst_match_trie.find(q);
    if (it != d_c_inst_match_trie.end())
    {
      std::vector<Node> active_lemmas;
      it->second->getInstantiations(
          insts, it->first, d_qe, false, active_lemmas);
    }
  }
  else
  {
    std::map<Node, inst::InstMatchTrie>::iterator it =
        d_inst_match_trie.find(q);
    if (it != d_inst_match_trie.end())
    {
      std::vector<Node> active_lemmas;
      it->second.getInstantiations(
          insts, it->first, d_qe, false, active_lemmas);
    }
  }
}

Node Instantiate::getInstantiatedConjunction(Node q)
{
  Assert(q.getKind() == FORALL);
  std::vector<Node> insts;
  getInstantiations(q, insts);
  if (insts.empty())
  {
    return NodeManager::currentNM()->mkConst(true);
  }
  Node ret;
  if (insts.size() == 1)
  {
    ret = insts[0];
  }
  else
  {
    ret = NodeManager::currentNM()->mkNode(kind::AND, insts);
  }
  // have to remove q
  // may want to do this in a better way
  TNode tq = q;
  TNode tt = NodeManager::currentNM()->mkConst(true);
  ret = ret.substitute(tq, tt);
  return ret;
}

void Instantiate::debugPrint(std::ostream& out)
{
  // debug information
  if (Trace.isOn("inst-per-quant-round"))
  {
    for (std::pair<const Node, uint32_t>& i : d_temp_inst_debug)
    {
      Trace("inst-per-quant-round") << " * " << i.second << " for " << i.first
                                    << std::endl;
      d_temp_inst_debug[i.first] = 0;
    }
  }
  if (options::debugInst())
  {
    bool isFull = options::printInstFull();
    for (std::pair<const Node, uint32_t>& i : d_temp_inst_debug)
    {
      std::stringstream ss;
      if (!printQuant(i.first, ss, isFull))
      {
        continue;
      }
      out << "(num-instantiations " << ss.str() << " " << i.second << ")"
          << std::endl;
    }
  }
}

void Instantiate::debugPrintModel()
{
  if (Trace.isOn("inst-per-quant"))
  {
    for (NodeUIntMap::iterator it = d_total_inst_debug.begin();
         it != d_total_inst_debug.end();
         ++it)
    {
      Trace("inst-per-quant")
          << " * " << (*it).second << " for " << (*it).first << std::endl;
    }
  }
}

Node Instantiate::ensureType(Node n, TypeNode tn)
{
  Trace("inst-add-debug2") << "Ensure " << n << " : " << tn << std::endl;
  TypeNode ntn = n.getType();
  Assert(ntn.isComparableTo(tn));
  if (ntn.isSubtypeOf(tn))
  {
    return n;
  }
  if (tn.isInteger())
  {
    return NodeManager::currentNM()->mkNode(TO_INTEGER, n);
  }
  return Node::null();
}

Instantiate::Statistics::Statistics()
    : d_instantiations("Instantiate::Instantiations_Total", 0),
      d_inst_duplicate("Instantiate::Duplicate_Inst", 0),
      d_inst_duplicate_eq("Instantiate::Duplicate_Inst_Eq", 0),
      d_inst_duplicate_ent("Instantiate::Duplicate_Inst_Entailed", 0)
{
  smtStatisticsRegistry()->registerStat(&d_instantiations);
  smtStatisticsRegistry()->registerStat(&d_inst_duplicate);
  smtStatisticsRegistry()->registerStat(&d_inst_duplicate_eq);
  smtStatisticsRegistry()->registerStat(&d_inst_duplicate_ent);
}

Instantiate::Statistics::~Statistics()
{
  smtStatisticsRegistry()->unregisterStat(&d_instantiations);
  smtStatisticsRegistry()->unregisterStat(&d_inst_duplicate);
  smtStatisticsRegistry()->unregisterStat(&d_inst_duplicate_eq);
  smtStatisticsRegistry()->unregisterStat(&d_inst_duplicate_ent);
}

} /* CVC4::theory::quantifiers namespace */
} /* CVC4::theory namespace */
} /* CVC4 namespace */<|MERGE_RESOLUTION|>--- conflicted
+++ resolved
@@ -279,18 +279,6 @@
   // construct the lemma
   Trace("inst-assert") << "(assert " << body << ")" << std::endl;
 
-<<<<<<< HEAD
-  if (d_qe->usingModelEqualityEngine() && options::instNoModelTrue())
-  {
-    Node val_body = d_qe->getModel()->getValue(body);
-    if (val_body.isConst() && val_body.getConst<bool>())
-    {
-      Trace("inst-add-debug") << " --> True in model." << std::endl;
-      ++(d_statistics.d_inst_duplicate_model_true);
-      return false;
-    }
-  }
-
   // construct the instantiation, and rewrite the lemma
   Node lem;
   if (options::proof())
@@ -302,10 +290,6 @@
   {
     lem = NodeManager::currentNM()->mkNode(kind::IMPLIES, q, body);
   }
-=======
-  Node lem = NodeManager::currentNM()->mkNode(kind::OR, q.negate(), body);
-  lem = Rewriter::rewrite(lem);
->>>>>>> 8b1f36ef
 
   // If proofs are enabled, attempt to construct the proof
   bool hasProof = false;
