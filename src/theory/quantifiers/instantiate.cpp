--- conflicted
+++ resolved
@@ -244,11 +244,7 @@
         d_pnm, nullptr, nullptr, "Instantiate::LazyCDProof::tmp"));
   }
 
-<<<<<<< HEAD
-  // construct the instan::tiation
-=======
   // construct the instantiation
->>>>>>> 5f3d21a7
   Trace("inst-add-debug") << "Constructing instantiation..." << std::endl;
   Assert(d_term_util->d_vars[q].size() == terms.size());
   // get the instantiation
@@ -266,11 +262,7 @@
     {
       //              ----------------- from preprocess
       // orig_body    orig_body = body
-<<<<<<< HEAD
-      // ------------------------------ MACRO_SR_PRED_TRANSFORM
-=======
       // ------------------------------ EQ_RESOLVE
->>>>>>> 5f3d21a7
       // body
       Node proven = tpBody.getProven();
       // add the transformation proof, or THEORY_PREPROCESS if none provided
@@ -280,12 +272,7 @@
                          "Instantiate::getInstantiation:qpreprocess",
                          false,
                          PfRule::THEORY_PREPROCESS);
-<<<<<<< HEAD
-      pfTmp->addStep(
-          body, PfRule::MACRO_SR_PRED_TRANSFORM, {orig_body, proven}, {body});
-=======
       pfTmp->addStep(body, PfRule::EQ_RESOLVE, {orig_body, proven}, {body});
->>>>>>> 5f3d21a7
     }
   }
   Trace("inst-debug") << "...preprocess to " << body << std::endl;
@@ -295,9 +282,15 @@
 
   // construct the instantiation, and rewrite the lemma
   Node lem = NodeManager::currentNM()->mkNode(kind::IMPLIES, q, body);
-<<<<<<< HEAD
-
-  // If proofs are enabled, attempt to construct the proof
+
+  // If proofs are enabled, construct the proof, which is of the form:
+  // ... free assumption q ...
+  // ------------------------- from pfTmp
+  // body
+  // ------------------------- SCOPE
+  // (=> q body)
+  // -------------------------- MACRO_SR_PRED_ELIM
+  // lem
   bool hasProof = false;
   if (isProofEnabled())
   {
@@ -323,42 +316,6 @@
     lem = Rewriter::rewrite(lem);
   }
 
-=======
-
-  // If proofs are enabled, construct the proof, which is of the form:
-  // ... free assumption q ...
-  // ------------------------- from pfTmp
-  // body
-  // ------------------------- SCOPE
-  // (=> q body)
-  // -------------------------- MACRO_SR_PRED_ELIM
-  // lem
-  bool hasProof = false;
-  if (isProofEnabled())
-  {
-    // make the proof of body
-    std::shared_ptr<ProofNode> pfn = pfTmp->getProofFor(body);
-    // make the scope proof to get (=> q body)
-    std::vector<Node> assumps;
-    assumps.push_back(q);
-    std::shared_ptr<ProofNode> pfns = d_pnm->mkScope({pfn}, assumps);
-    Assert(assumps.size() == 1 && assumps[0] == q);
-    // store in the main proof
-    d_pfInst->addProof(pfns);
-    Node prevLem = lem;
-    lem = Rewriter::rewrite(lem);
-    if (prevLem != lem)
-    {
-      d_pfInst->addStep(lem, PfRule::MACRO_SR_PRED_ELIM, {prevLem}, {});
-    }
-    hasProof = true;
-  }
-  else
-  {
-    lem = Rewriter::rewrite(lem);
-  }
-
->>>>>>> 5f3d21a7
   // added lemma, which checks for lemma duplication
   bool addedLem = false;
   if (hasProof)
