--- conflicted
+++ resolved
@@ -45,11 +45,7 @@
                                     QuantifiersInferenceManager& qim,
                                     QuantifiersRegistry& qr,
                                     TermRegistry& tr,
-<<<<<<< HEAD
-                                    DecisionManager* dm,
                                     ProofNodeManager* pnm,
-=======
->>>>>>> 96ac1d2a
                                     std::vector<QuantifiersModule*>& modules)
 {
   // add quantifiers modules
