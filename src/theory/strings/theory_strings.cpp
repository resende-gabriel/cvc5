/*********************                                                        */
/*! \file theory_strings.cpp
 ** \verbatim
 ** Top contributors (to current version):
 **   Andrew Reynolds, Tianyi Liang, Andres Noetzli
 ** This file is part of the CVC4 project.
 ** Copyright (c) 2009-2020 by the authors listed in the file AUTHORS
 ** in the top-level source directory) and their institutional affiliations.
 ** All rights reserved.  See the file COPYING in the top-level source
 ** directory for licensing information.\endverbatim
 **
 ** \brief Implementation of the theory of strings.
 **/

#include "theory/strings/theory_strings.h"

#include "expr/kind.h"
#include "options/smt_options.h"
#include "options/strings_options.h"
#include "options/theory_options.h"
#include "smt/logic_exception.h"
#include "theory/ext_theory.h"
#include "theory/rewriter.h"
#include "theory/strings/theory_strings_utils.h"
#include "theory/strings/type_enumerator.h"
#include "theory/strings/word.h"
#include "theory/theory_model.h"
#include "theory/valuation.h"

using namespace std;
using namespace CVC4::context;
using namespace CVC4::kind;

namespace CVC4 {
namespace theory {
namespace strings {

TheoryStrings::TheoryStrings(context::Context* c,
                             context::UserContext* u,
                             OutputChannel& out,
                             Valuation valuation,
                             const LogicInfo& logicInfo,
                             ProofNodeManager* pnm)
    : Theory(THEORY_STRINGS, c, u, out, valuation, logicInfo, pnm),
      d_notify(*this),
      d_statistics(),
      d_equalityEngine(d_notify, c, "theory::strings::ee", true),
      d_state(c, u, d_equalityEngine, d_valuation),
<<<<<<< HEAD
      d_termReg(d_state, d_equalityEngine, out, d_statistics, pnm),
      d_im(nullptr),
=======
      d_termReg(d_state, d_equalityEngine, out, d_statistics, nullptr),
      d_extTheory(this),
      d_im(c, u, d_state, d_termReg, d_extTheory, out, d_statistics),
>>>>>>> 70353e7a
      d_rewriter(&d_statistics.d_rewrites),
      d_bsolver(d_state, d_im),
      d_csolver(c, u, d_state, d_im, d_termReg, d_bsolver),
      d_esolver(c,
                u,
                d_state,
                d_im,
                d_termReg,
                d_rewriter,
                d_bsolver,
                d_csolver,
                d_extTheory,
                d_statistics),
      d_rsolver(d_state, d_im, d_csolver, d_esolver, d_statistics, c, u),
      d_stringsFmf(c, u, valuation, d_termReg)
{
<<<<<<< HEAD
  setupExtTheory();
  ExtTheory* extt = getExtTheory();
  // initialize the inference manager, which requires the extended theory
  d_im.reset(
      new InferenceManager(d_state, d_termReg, *extt, out, d_statistics, pnm));
  // initialize the solvers
  d_bsolver.reset(new BaseSolver(d_state, *d_im));
  d_csolver.reset(new CoreSolver(d_state, *d_im, d_termReg, *d_bsolver));
  d_esolver.reset(new ExtfSolver(d_state,
                                 *d_im,
                                 d_termReg,
                                 d_rewriter,
                                 *d_bsolver,
                                 *d_csolver,
                                 *extt,
                                 d_statistics));
  d_rsolver.reset(new RegExpSolver(
      d_state, *d_im, d_termReg, *d_csolver, *d_esolver, d_statistics));

=======
>>>>>>> 70353e7a
  // The kinds we are treating as function application in congruence
  d_equalityEngine.addFunctionKind(kind::STRING_LENGTH);
  d_equalityEngine.addFunctionKind(kind::STRING_CONCAT);
  d_equalityEngine.addFunctionKind(kind::STRING_IN_REGEXP);
  d_equalityEngine.addFunctionKind(kind::STRING_TO_CODE);
  d_equalityEngine.addFunctionKind(kind::SEQ_UNIT);

  // extended functions
  d_equalityEngine.addFunctionKind(kind::STRING_STRCTN);
  d_equalityEngine.addFunctionKind(kind::STRING_LEQ);
  d_equalityEngine.addFunctionKind(kind::STRING_SUBSTR);
  d_equalityEngine.addFunctionKind(kind::STRING_UPDATE);
  d_equalityEngine.addFunctionKind(kind::STRING_ITOS);
  d_equalityEngine.addFunctionKind(kind::STRING_STOI);
  d_equalityEngine.addFunctionKind(kind::STRING_STRIDOF);
  d_equalityEngine.addFunctionKind(kind::STRING_STRREPL);
  d_equalityEngine.addFunctionKind(kind::STRING_STRREPLALL);
  d_equalityEngine.addFunctionKind(kind::STRING_REPLACE_RE);
  d_equalityEngine.addFunctionKind(kind::STRING_REPLACE_RE_ALL);
  d_equalityEngine.addFunctionKind(kind::STRING_STRREPLALL);
  d_equalityEngine.addFunctionKind(kind::STRING_TOLOWER);
  d_equalityEngine.addFunctionKind(kind::STRING_TOUPPER);
  d_equalityEngine.addFunctionKind(kind::STRING_REV);

  d_zero = NodeManager::currentNM()->mkConst( Rational( 0 ) );
  d_one = NodeManager::currentNM()->mkConst( Rational( 1 ) );
  d_neg_one = NodeManager::currentNM()->mkConst(Rational(-1));
  d_true = NodeManager::currentNM()->mkConst( true );
  d_false = NodeManager::currentNM()->mkConst( false );

  d_cardSize = utils::getAlphabetCardinality();

  ProofChecker* pc = pnm != nullptr ? pnm->getChecker() : nullptr;
  if (pc != nullptr)
  {
    // add checkers
    d_sProofChecker.registerTo(pc);
  }
}

TheoryStrings::~TheoryStrings() {

}

TheoryRewriter* TheoryStrings::getTheoryRewriter() { return &d_rewriter; }
std::string TheoryStrings::identify() const
{
  return std::string("TheoryStrings");
}
eq::EqualityEngine* TheoryStrings::getEqualityEngine()
{
  return &d_equalityEngine;
}
void TheoryStrings::finishInit()
{
  TheoryModel* tm = d_valuation.getModel();
  // witness is used to eliminate str.from_code
  tm->setUnevaluatedKind(WITNESS);
}

bool TheoryStrings::areCareDisequal( TNode x, TNode y ) {
  Assert(d_equalityEngine.hasTerm(x));
  Assert(d_equalityEngine.hasTerm(y));
  if( d_equalityEngine.isTriggerTerm(x, THEORY_STRINGS) && d_equalityEngine.isTriggerTerm(y, THEORY_STRINGS) ){
    TNode x_shared = d_equalityEngine.getTriggerTermRepresentative(x, THEORY_STRINGS);
    TNode y_shared = d_equalityEngine.getTriggerTermRepresentative(y, THEORY_STRINGS);
    EqualityStatus eqStatus = d_valuation.getEqualityStatus(x_shared, y_shared);
    if( eqStatus==EQUALITY_FALSE_AND_PROPAGATED || eqStatus==EQUALITY_FALSE || eqStatus==EQUALITY_FALSE_IN_MODEL ){
      return true;
    }
  }
  return false;
}

void TheoryStrings::setMasterEqualityEngine(eq::EqualityEngine* eq) {
  d_equalityEngine.setMasterEqualityEngine(eq);
}

void TheoryStrings::addSharedTerm(TNode t) {
  Debug("strings") << "TheoryStrings::addSharedTerm(): "
                     << t << " " << t.getType().isBoolean() << endl;
  d_equalityEngine.addTriggerTerm(t, THEORY_STRINGS);
  if (options::stringExp())
  {
    d_esolver.addSharedTerm(t);
  }
  Debug("strings") << "TheoryStrings::addSharedTerm() finished" << std::endl;
}

EqualityStatus TheoryStrings::getEqualityStatus(TNode a, TNode b) {
  if( d_equalityEngine.hasTerm(a) && d_equalityEngine.hasTerm(b) ){
    if (d_equalityEngine.areEqual(a, b)) {
      // The terms are implied to be equal
      return EQUALITY_TRUE;
    }
    if (d_equalityEngine.areDisequal(a, b, false)) {
      // The terms are implied to be dis-equal
      return EQUALITY_FALSE;
    }
  }
  return EQUALITY_UNKNOWN;
}

void TheoryStrings::propagate(Effort e) {
  // direct propagation now
}

bool TheoryStrings::propagate(TNode literal) {
  Debug("strings-propagate") << "TheoryStrings::propagate(" << literal  << ")" << std::endl;
  // If already in conflict, no more propagation
  if (d_state.isInConflict())
  {
    Debug("strings-propagate") << "TheoryStrings::propagate(" << literal << "): already in conflict" << std::endl;
    return false;
  }
  // Propagate out
  bool ok = d_out->propagate(literal);
  if (!ok) {
    d_state.setConflict();
  }
  return ok;
}

TrustNode TheoryStrings::explain(TNode literal)
{
  Debug("strings-explain") << "explain called on " << literal << std::endl;
<<<<<<< HEAD
  TrustNode trn = d_im->explain(literal);
  return trn;
=======
  std::vector< TNode > assumptions;
  d_im.explain(literal, assumptions);
  Node ret;
  if( assumptions.empty() ){
    ret = d_true;
  }else if( assumptions.size()==1 ){
    ret = assumptions[0];
  }else{
    ret = NodeManager::currentNM()->mkNode(kind::AND, assumptions);
  }
  return TrustNode::mkTrustPropExp(literal, ret, nullptr);
>>>>>>> 70353e7a
}

bool TheoryStrings::getCurrentSubstitution( int effort, std::vector< Node >& vars, 
                                            std::vector< Node >& subs, std::map< Node, std::vector< Node > >& exp ) {
  Trace("strings-subs") << "getCurrentSubstitution, effort = " << effort << std::endl;
  for( unsigned i=0; i<vars.size(); i++ ){
    Node n = vars[i];
    Trace("strings-subs") << "  get subs for " << n << "..." << std::endl;
    Node s = d_esolver.getCurrentSubstitutionFor(effort, n, exp[n]);
    subs.push_back(s);
  }
  return true;
}

void TheoryStrings::presolve() {
  Debug("strings-presolve") << "TheoryStrings::Presolving : get fmf options " << (options::stringFMF() ? "true" : "false") << std::endl;
  d_strat.initializeStrategy();

  // if strings fmf is enabled, register the strategy
  if (options::stringFMF())
  {
    d_stringsFmf.presolve();
    // This strategy is local to a check-sat call, since we refresh the strategy
    // on every call to presolve.
    getDecisionManager()->registerStrategy(
        DecisionManager::STRAT_STRINGS_SUM_LENGTHS,
        d_stringsFmf.getDecisionStrategy(),
        DecisionManager::STRAT_SCOPE_LOCAL_SOLVE);
  }
  Debug("strings-presolve") << "Finished presolve" << std::endl;
}


/////////////////////////////////////////////////////////////////////////////
// MODEL GENERATION
/////////////////////////////////////////////////////////////////////////////

bool TheoryStrings::collectModelInfo(TheoryModel* m)
{
  Trace("strings-model") << "TheoryStrings : Collect model info" << std::endl;
  Trace("strings-model") << "TheoryStrings : assertEqualityEngine." << std::endl;

  std::set<Node> termSet;

  // Compute terms appearing in assertions and shared terms
  computeRelevantTerms(termSet);
  // assert the (relevant) portion of the equality engine to the model
  if (!m->assertEqualityEngine(&d_equalityEngine, &termSet))
  {
    Unreachable()
        << "TheoryStrings::collectModelInfo: failed to assert equality engine"
        << std::endl;
    return false;
  }

  std::map<TypeNode, std::unordered_set<Node, NodeHashFunction> > repSet;
  // Generate model
  // get the relevant string equivalence classes
  for (const Node& s : termSet)
  {
    TypeNode tn = s.getType();
    if (tn.isStringLike())
    {
      Node r = d_state.getRepresentative(s);
      repSet[tn].insert(r);
    }
  }
  for (const std::pair<const TypeNode,
                       std::unordered_set<Node, NodeHashFunction> >& rst :
       repSet)
  {
    // get partition of strings of equal lengths, per type
    std::map<TypeNode, std::vector<std::vector<Node> > > colT;
    std::map<TypeNode, std::vector<Node> > ltsT;
    std::vector<Node> repVec(rst.second.begin(), rst.second.end());
    d_state.separateByLength(repVec, colT, ltsT);
    // now collect model info for the type
    TypeNode st = rst.first;
    if (!collectModelInfoType(st, rst.second, colT[st], ltsT[st], m))
    {
      return false;
    }
  }
  return true;
}

bool TheoryStrings::collectModelInfoType(
    TypeNode tn,
    const std::unordered_set<Node, NodeHashFunction>& repSet,
    std::vector<std::vector<Node> >& col,
    std::vector<Node>& lts,
    TheoryModel* m)
{
  NodeManager* nm = NodeManager::currentNM();
  std::map< Node, Node > processed;
  //step 1 : get all values for known lengths
  std::vector< Node > lts_values;
  std::map<unsigned, Node> values_used;
  std::vector<Node> len_splits;
  for( unsigned i=0; i<col.size(); i++ ) {
    Trace("strings-model") << "Checking length for {";
    for( unsigned j=0; j<col[i].size(); j++ ) {
      if( j>0 ) {
        Trace("strings-model") << ", ";
      }
      Trace("strings-model") << col[i][j];
    }
    Trace("strings-model") << " } (length is " << lts[i] << ")" << std::endl;
    Node len_value;
    if( lts[i].isConst() ) {
      len_value = lts[i];
    }
    else if (!lts[i].isNull())
    {
      // get the model value for lts[i]
      len_value = d_valuation.getModelValue(lts[i]);
    }
    if (len_value.isNull())
    {
      lts_values.push_back(Node::null());
    }
    else
    {
      // must throw logic exception if we cannot construct the string
      if (len_value.getConst<Rational>() > Rational(String::maxSize()))
      {
        std::stringstream ss;
        ss << "Cannot generate model with string whose length exceeds UINT32_MAX";
        throw LogicException(ss.str());
      }
      unsigned lvalue =
          len_value.getConst<Rational>().getNumerator().toUnsignedInt();
      std::map<unsigned, Node>::iterator itvu = values_used.find(lvalue);
      if (itvu == values_used.end())
      {
        values_used[lvalue] = lts[i];
      }
      else
      {
        len_splits.push_back(lts[i].eqNode(itvu->second));
      }
      lts_values.push_back(len_value);
    }
  }
  ////step 2 : assign arbitrary values for unknown lengths?
  // confirmed by calculus invariant, see paper
  Trace("strings-model") << "Assign to equivalence classes..." << std::endl;
  std::map<Node, Node> pure_eq_assign;
  //step 3 : assign values to equivalence classes that are pure variables
  for( unsigned i=0; i<col.size(); i++ ){
    std::vector< Node > pure_eq;
    Trace("strings-model") << "The (" << col[i].size()
                           << ") equivalence classes ";
    for (const Node& eqc : col[i])
    {
      Trace("strings-model") << eqc << " ";
      //check if col[i][j] has only variables
      if (!eqc.isConst())
      {
        NormalForm& nfe = d_csolver.getNormalForm(eqc);
        if (nfe.d_nf.size() == 1)
        {
          // is it an equivalence class with a seq.unit term?
          if (nfe.d_nf[0].getKind() == SEQ_UNIT)
          {
            pure_eq_assign[eqc] = nfe.d_nf[0];
            Trace("strings-model") << "(unit: " << nfe.d_nf[0] << ") ";
          }
          // does it have a code and the length of these equivalence classes are
          // one?
          else if (d_termReg.hasStringCode() && lts_values[i] == d_one)
          {
            EqcInfo* eip = d_state.getOrMakeEqcInfo(eqc, false);
            if (eip && !eip->d_codeTerm.get().isNull())
            {
              // its value must be equal to its code
              Node ct = nm->mkNode(kind::STRING_TO_CODE, eip->d_codeTerm.get());
              Node ctv = d_valuation.getModelValue(ct);
              unsigned cvalue =
                  ctv.getConst<Rational>().getNumerator().toUnsignedInt();
              Trace("strings-model") << "(code: " << cvalue << ") ";
              std::vector<unsigned> vec;
              vec.push_back(cvalue);
              Node mv = nm->mkConst(String(vec));
              pure_eq_assign[eqc] = mv;
              m->getEqualityEngine()->addTerm(mv);
            }
          }
          pure_eq.push_back(eqc);
        }
      }
      else
      {
        processed[eqc] = eqc;
      }
    }
    Trace("strings-model") << "have length " << lts_values[i] << std::endl;

    //assign a new length if necessary
    if( !pure_eq.empty() ){
      if( lts_values[i].isNull() ){
        // start with length two (other lengths have special precendence)
        unsigned lvalue = 2;
        while( values_used.find( lvalue )!=values_used.end() ){
          lvalue++;
        }
        Trace("strings-model") << "*** Decide to make length of " << lvalue << std::endl;
        lts_values[i] = nm->mkConst(Rational(lvalue));
        values_used[lvalue] = Node::null();
      }
      Trace("strings-model") << "Need to assign values of length " << lts_values[i] << " to equivalence classes ";
      for( unsigned j=0; j<pure_eq.size(); j++ ){
        Trace("strings-model") << pure_eq[j] << " ";
      }
      Trace("strings-model") << std::endl;

      //use type enumerator
      Assert(lts_values[i].getConst<Rational>() <= Rational(String::maxSize()))
          << "Exceeded UINT32_MAX in string model";
      uint32_t currLen =
          lts_values[i].getConst<Rational>().getNumerator().toUnsignedInt();
      std::unique_ptr<SEnumLen> sel;
      Trace("strings-model") << "Cardinality of alphabet is "
                             << utils::getAlphabetCardinality() << std::endl;
      if (tn.isString())  // string-only
      {
        sel.reset(new StringEnumLen(
            currLen, currLen, utils::getAlphabetCardinality()));
      }
      else
      {
        sel.reset(new SeqEnumLen(tn, nullptr, currLen, currLen));
      }
      for (const Node& eqc : pure_eq)
      {
        Node c;
        std::map<Node, Node>::iterator itp = pure_eq_assign.find(eqc);
        if (itp == pure_eq_assign.end())
        {
          do
          {
            if (sel->isFinished())
            {
              // We are in a case where model construction is impossible due to
              // an insufficient number of constants of a given length.

              // Consider an integer equivalence class E whose value is assigned
              // n in the model. Let { S_1, ..., S_m } be the set of string
              // equivalence classes such that len( x ) is a member of E for
              // some member x of each class S1, ...,Sm. Since our calculus is
              // saturated with respect to cardinality inference (see Liang
              // et al, Figure 6, CAV 2014), we have that m <= A^n, where A is
              // the cardinality of our alphabet.

              // Now, consider the case where there exists two integer
              // equivalence classes E1 and E2 that are assigned n, and moreover
              // we did not received notification from arithmetic that E1 = E2.
              // This typically should never happen, but assume in the following
              // that it does.

              // Now, it may be the case that there are string equivalence
              // classes { S_1, ..., S_m1 } whose lengths are in E1,
              // and classes { S'_1, ..., S'_m2 } whose lengths are in E2, where
              // m1 + m2 > A^n. In this case, we have insufficient strings to
              // assign to { S_1, ..., S_m1, S'_1, ..., S'_m2 }. If this
              // happens, we add a split on len( u1 ) = len( u2 ) for some
              // len( u1 ) in E1, len( u2 ) in E2. We do this for each pair of
              // integer equivalence classes that are assigned to the same value
              // in the model.
              AlwaysAssert(!len_splits.empty());
              for (const Node& sl : len_splits)
              {
                Node spl = nm->mkNode(OR, sl, sl.negate());
                ++(d_statistics.d_lemmasCmiSplit);
                d_out->lemma(spl);
                Trace("strings-lemma")
                    << "Strings::CollectModelInfoSplit: " << spl << std::endl;
              }
              // we added a lemma, so can return here
              return false;
            }
            c = sel->getCurrent();
            // increment
            sel->increment();
          } while (m->hasTerm(c));
        }
        else
        {
          c = itp->second;
        }
        Trace("strings-model") << "*** Assigned constant " << c << " for "
                               << eqc << std::endl;
        processed[eqc] = c;
        if (!m->assertEquality(eqc, c, true))
        {
          // this should never happen due to the model soundness argument
          // for strings
          Unreachable()
              << "TheoryStrings::collectModelInfoType: Inconsistent equality"
              << std::endl;
          return false;
        }
      }
    }
  }
  Trace("strings-model") << "String Model : Pure Assigned." << std::endl;
  //step 4 : assign constants to all other equivalence classes
  for (const Node& rn : repSet)
  {
    if (processed.find(rn) == processed.end())
    {
      NormalForm& nf = d_csolver.getNormalForm(rn);
      if (Trace.isOn("strings-model"))
      {
        Trace("strings-model")
            << "Construct model for " << rn << " based on normal form ";
        for (unsigned j = 0, size = nf.d_nf.size(); j < size; j++)
        {
          Node n = nf.d_nf[j];
          if (j > 0)
          {
            Trace("strings-model") << " ++ ";
          }
          Trace("strings-model") << n;
          Node r = d_state.getRepresentative(n);
          if (!r.isConst() && processed.find(r) == processed.end())
          {
            Trace("strings-model") << "(UNPROCESSED)";
          }
        }
      }
      Trace("strings-model") << std::endl;
      std::vector< Node > nc;
      for (const Node& n : nf.d_nf)
      {
        Node r = d_state.getRepresentative(n);
        Assert(r.isConst() || processed.find(r) != processed.end());
        nc.push_back(r.isConst() ? r : processed[r]);
      }
      Node cc = utils::mkNConcat(nc, tn);
      Trace("strings-model")
          << "*** Determined constant " << cc << " for " << rn << std::endl;
      processed[rn] = cc;
      if (!m->assertEquality(rn, cc, true))
      {
        // this should never happen due to the model soundness argument
        // for strings
        Unreachable() << "TheoryStrings::collectModelInfoType: "
                         "Inconsistent equality (unprocessed eqc)"
                      << std::endl;
        return false;
      }
      else if (!cc.isConst())
      {
        // the value may be specified by seq.unit components, ensure this
        // is marked as the skeleton for constructing values in this class.
        m->assertSkeleton(cc);
      }
    }
  }
  //Trace("strings-model") << "String Model : Assigned." << std::endl;
  Trace("strings-model") << "String Model : Finished." << std::endl;
  return true;
}

/////////////////////////////////////////////////////////////////////////////
// MAIN SOLVER
/////////////////////////////////////////////////////////////////////////////

void TheoryStrings::preRegisterTerm(TNode n)
{
  Trace("strings-preregister")
      << "TheoryStrings::preRegisterTerm: " << n << std::endl;
  d_termReg.preRegisterTerm(n);
}

TrustNode TheoryStrings::expandDefinition(Node node)
{
  Trace("strings-exp-def") << "TheoryStrings::expandDefinition : " << node << std::endl;

  if (node.getKind() == STRING_FROM_CODE)
  {
    // str.from_code(t) --->
    //   witness k. ite(0 <= t < |A|, t = str.to_code(k), k = "")
    NodeManager* nm = NodeManager::currentNM();
    Node t = node[0];
    Node card = nm->mkConst(Rational(utils::getAlphabetCardinality()));
    Node cond =
        nm->mkNode(AND, nm->mkNode(LEQ, d_zero, t), nm->mkNode(LT, t, card));
    Node k = nm->mkBoundVar(nm->stringType());
    Node bvl = nm->mkNode(BOUND_VAR_LIST, k);
    Node emp = Word::mkEmptyWord(node.getType());
    Node ret = nm->mkNode(
        WITNESS,
        bvl,
        nm->mkNode(
            ITE, cond, t.eqNode(nm->mkNode(STRING_TO_CODE, k)), k.eqNode(emp)));
    return TrustNode::mkTrustRewrite(node, ret, nullptr);
  }

  return TrustNode::null();
}

void TheoryStrings::check(Effort e) {
  if (done() && e<EFFORT_FULL) {
    return;
  }

  TimerStat::CodeTimer checkTimer(d_checkTime);

  // Trace("strings-process") << "Theory of strings, check : " << e << std::endl;
  Trace("strings-check-debug")
      << "Theory of strings, check : " << e << std::endl;
  while (!done() && !d_state.isInConflict())
  {
    // Get all the assertions
    Assertion assertion = get();
    TNode fact = assertion.d_assertion;

    Trace("strings-assertion") << "get assertion: " << fact << endl;
    d_im.sendAssumption(fact);
  }
  d_im.doPendingFacts();

  Assert(d_strat.isStrategyInit());
  if (!d_state.isInConflict() && !d_valuation.needCheck()
      && d_strat.hasStrategyEffort(e))
  {
    Trace("strings-check-debug")
        << "Theory of strings " << e << " effort check " << std::endl;
    if(Trace.isOn("strings-eqc")) {
      for( unsigned t=0; t<2; t++ ) {
        eq::EqClassesIterator eqcs2_i = eq::EqClassesIterator( &d_equalityEngine );
        Trace("strings-eqc") << (t==0 ? "STRINGS:" : "OTHER:") << std::endl;
        while( !eqcs2_i.isFinished() ){
          Node eqc = (*eqcs2_i);
          bool print = (t == 0 && eqc.getType().isStringLike())
                       || (t == 1 && !eqc.getType().isStringLike());
          if (print) {
            eq::EqClassIterator eqc2_i = eq::EqClassIterator( eqc, &d_equalityEngine );
            Trace("strings-eqc") << "Eqc( " << eqc << " ) : { ";
            while( !eqc2_i.isFinished() ) {
              if( (*eqc2_i)!=eqc && (*eqc2_i).getKind()!=kind::EQUAL ){
                Trace("strings-eqc") << (*eqc2_i) << " ";
              }
              ++eqc2_i;
            }
            Trace("strings-eqc") << " } " << std::endl;
            EqcInfo* ei = d_state.getOrMakeEqcInfo(eqc, false);
            if( ei ){
              Trace("strings-eqc-debug")
                  << "* Length term : " << ei->d_lengthTerm.get() << std::endl;
              Trace("strings-eqc-debug")
                  << "* Cardinality lemma k : " << ei->d_cardinalityLemK.get()
                  << std::endl;
              Trace("strings-eqc-debug")
                  << "* Normalization length lemma : "
                  << ei->d_normalizedLength.get() << std::endl;
            }
          }
          ++eqcs2_i;
        }
        Trace("strings-eqc") << std::endl;
      }
      Trace("strings-eqc") << std::endl;
    }
    ++(d_statistics.d_checkRuns);
    bool addedLemma = false;
    bool addedFact;
    Trace("strings-check") << "Full effort check..." << std::endl;
    do{
      ++(d_statistics.d_strategyRuns);
      Trace("strings-check") << "  * Run strategy..." << std::endl;
      runStrategy(e);
      // flush the facts
      addedFact = d_im.hasPendingFact();
      addedLemma = d_im.hasPendingLemma();
      d_im.doPendingFacts();
      d_im.doPendingLemmas();
      if (Trace.isOn("strings-check"))
      {
        Trace("strings-check") << "  ...finish run strategy: ";
        Trace("strings-check") << (addedFact ? "addedFact " : "");
        Trace("strings-check") << (addedLemma ? "addedLemma " : "");
        Trace("strings-check") << (d_state.isInConflict() ? "conflict " : "");
        if (!addedFact && !addedLemma && !d_state.isInConflict())
        {
          Trace("strings-check") << "(none)";
        }
        Trace("strings-check") << std::endl;
      }
      // repeat if we did not add a lemma or conflict
    } while (!d_state.isInConflict() && !addedLemma && addedFact);
  }
  Trace("strings-check") << "Theory of strings, done check : " << e << std::endl;
  Assert(!d_im.hasPendingFact());
  Assert(!d_im.hasPendingLemma());
}

bool TheoryStrings::needsCheckLastEffort() {
  if( options::stringGuessModel() ){
    return d_esolver.hasExtendedFunctions();
  }
  return false;
}

/** Conflict when merging two constants */
void TheoryStrings::conflict(TNode a, TNode b){
  if (d_state.isInConflict())
  {
    // already in conflict
    return;
  }
  Debug("strings-conflict") << "Making conflict..." << std::endl;
  d_state.setConflict();
  eq::ProofEqEngine* pfee = d_im->getProofEqEngine();
  TrustNode conf = pfee->assertConflict(a.eqNode(b));
  Trace("strings-conflict")
      << "CONFLICT: Eq engine conflict : " << conf.getNode() << std::endl;
  ++(d_statistics.d_conflictsEqEngine);
  d_out->trustedConflict(conf);
}

void TheoryStrings::eqNotifyNewClass(TNode t){
  Kind k = t.getKind();
  if (k == STRING_LENGTH || k == STRING_TO_CODE)
  {
    Trace("strings-debug") << "New length eqc : " << t << std::endl;
    //we care about the length of this string
    d_termReg.registerTerm(t[0], 1);
  }
  d_state.eqNotifyNewClass(t);
}

void TheoryStrings::addCarePairs(TNodeTrie* t1,
                                 TNodeTrie* t2,
                                 unsigned arity,
                                 unsigned depth)
{
  if( depth==arity ){
    if( t2!=NULL ){
      Node f1 = t1->getData();
      Node f2 = t2->getData();
      if( !d_equalityEngine.areEqual( f1, f2 ) ){
        Trace("strings-cg-debug") << "TheoryStrings::computeCareGraph(): checking function " << f1 << " and " << f2 << std::endl;
        vector< pair<TNode, TNode> > currentPairs;
        for (unsigned k = 0; k < f1.getNumChildren(); ++ k) {
          TNode x = f1[k];
          TNode y = f2[k];
          Assert(d_equalityEngine.hasTerm(x));
          Assert(d_equalityEngine.hasTerm(y));
          Assert(!d_equalityEngine.areDisequal(x, y, false));
          Assert(!areCareDisequal(x, y));
          if( !d_equalityEngine.areEqual( x, y ) ){
            if( d_equalityEngine.isTriggerTerm(x, THEORY_STRINGS) && d_equalityEngine.isTriggerTerm(y, THEORY_STRINGS) ){
              TNode x_shared = d_equalityEngine.getTriggerTermRepresentative(x, THEORY_STRINGS);
              TNode y_shared = d_equalityEngine.getTriggerTermRepresentative(y, THEORY_STRINGS);
              currentPairs.push_back(make_pair(x_shared, y_shared));
            }
          }
        }
        for (unsigned c = 0; c < currentPairs.size(); ++ c) {
          Trace("strings-cg-pair") << "TheoryStrings::computeCareGraph(): pair : " << currentPairs[c].first << " " << currentPairs[c].second << std::endl;
          addCarePair(currentPairs[c].first, currentPairs[c].second);
        }
      }
    }
  }else{
    if( t2==NULL ){
      if( depth<(arity-1) ){
        //add care pairs internal to each child
        for (std::pair<const TNode, TNodeTrie>& tt : t1->d_data)
        {
          addCarePairs(&tt.second, nullptr, arity, depth + 1);
        }
      }
      //add care pairs based on each pair of non-disequal arguments
      for (std::map<TNode, TNodeTrie>::iterator it = t1->d_data.begin();
           it != t1->d_data.end();
           ++it)
      {
        std::map<TNode, TNodeTrie>::iterator it2 = it;
        ++it2;
        for( ; it2 != t1->d_data.end(); ++it2 ){
          if( !d_equalityEngine.areDisequal(it->first, it2->first, false) ){
            if( !areCareDisequal(it->first, it2->first) ){
              addCarePairs( &it->second, &it2->second, arity, depth+1 );
            }
          }
        }
      }
    }else{
      //add care pairs based on product of indices, non-disequal arguments
      for (std::pair<const TNode, TNodeTrie>& tt1 : t1->d_data)
      {
        for (std::pair<const TNode, TNodeTrie>& tt2 : t2->d_data)
        {
          if (!d_equalityEngine.areDisequal(tt1.first, tt2.first, false))
          {
            if (!areCareDisequal(tt1.first, tt2.first))
            {
              addCarePairs(&tt1.second, &tt2.second, arity, depth + 1);
            }
          }
        }
      }
    }
  }
}

void TheoryStrings::computeCareGraph(){
  //computing the care graph here is probably still necessary, due to operators that take non-string arguments  TODO: verify
  Trace("strings-cg") << "TheoryStrings::computeCareGraph(): Build term indices..." << std::endl;
  // Term index for each (type, operator) pair. We require the operator here
  // since operators are polymorphic, taking strings/sequences.
  std::map<std::pair<TypeNode, Node>, TNodeTrie> index;
  std::map< Node, unsigned > arity;
  const context::CDList<TNode>& fterms = d_termReg.getFunctionTerms();
  size_t functionTerms = fterms.size();
  for (unsigned i = 0; i < functionTerms; ++ i) {
    TNode f1 = fterms[i];
    Trace("strings-cg") << "...build for " << f1 << std::endl;
    Node op = f1.getOperator();
    std::vector< TNode > reps;
    bool has_trigger_arg = false;
    for( unsigned j=0; j<f1.getNumChildren(); j++ ){
      reps.push_back( d_equalityEngine.getRepresentative( f1[j] ) );
      if( d_equalityEngine.isTriggerTerm( f1[j], THEORY_STRINGS ) ){
        has_trigger_arg = true;
      }
    }
    if( has_trigger_arg ){
      TypeNode ft = utils::getOwnerStringType(f1);
      std::pair<TypeNode, Node> ikey = std::pair<TypeNode, Node>(ft, op);
      index[ikey].addTerm(f1, reps);
      arity[op] = reps.size();
    }
  }
  //for each index
  for (std::pair<const std::pair<TypeNode, Node>, TNodeTrie>& ti : index)
  {
    Trace("strings-cg") << "TheoryStrings::computeCareGraph(): Process index "
                        << ti.first << "..." << std::endl;
    Node op = ti.first.second;
    addCarePairs(&ti.second, nullptr, arity[op], 0);
  }
}

void TheoryStrings::checkRegisterTermsPreNormalForm()
{
  const std::vector<Node>& seqc = d_bsolver.getStringEqc();
  for (const Node& eqc : seqc)
  {
    eq::EqClassIterator eqc_i = eq::EqClassIterator(eqc, &d_equalityEngine);
    while (!eqc_i.isFinished())
    {
      Node n = (*eqc_i);
      if (!d_bsolver.isCongruent(n))
      {
        d_termReg.registerTerm(n, 2);
      }
      ++eqc_i;
    }
  }
}

void TheoryStrings::checkCodes()
{
  // ensure that lemmas regarding str.code been added for each constant string
  // of length one
  if (d_termReg.hasStringCode())
  {
    NodeManager* nm = NodeManager::currentNM();
    // str.code applied to the code term for each equivalence class that has a
    // code term but is not a constant
    std::vector<Node> nconst_codes;
    // str.code applied to the proxy variables for each equivalence classes that
    // are constants of size one
    std::vector<Node> const_codes;
    const std::vector<Node>& seqc = d_bsolver.getStringEqc();
    for (const Node& eqc : seqc)
    {
      NormalForm& nfe = d_csolver.getNormalForm(eqc);
      if (nfe.d_nf.size() == 1 && nfe.d_nf[0].isConst())
      {
        Node c = nfe.d_nf[0];
        Trace("strings-code-debug") << "Get proxy variable for " << c
                                    << std::endl;
        Node cc = nm->mkNode(kind::STRING_TO_CODE, c);
        cc = Rewriter::rewrite(cc);
        Assert(cc.isConst());
        Node cp = d_termReg.getProxyVariableFor(c);
        AlwaysAssert(!cp.isNull());
        Node vc = nm->mkNode(STRING_TO_CODE, cp);
        if (!d_state.areEqual(cc, vc))
        {
          std::vector<Node> emptyVec;
<<<<<<< HEAD
          d_im->sendInference(emptyVec, vc.eqNode(cc), Inference::CODE_PROXY);
=======
          d_im.sendInference(emptyVec, cc.eqNode(vc), Inference::CODE_PROXY);
>>>>>>> 70353e7a
        }
        const_codes.push_back(vc);
      }
      else
      {
        EqcInfo* ei = d_state.getOrMakeEqcInfo(eqc, false);
        if (ei && !ei->d_codeTerm.get().isNull())
        {
          Node vc = nm->mkNode(kind::STRING_TO_CODE, ei->d_codeTerm.get());
          nconst_codes.push_back(vc);
        }
      }
    }
    if (d_im.hasProcessed())
    {
      return;
    }
    // now, ensure that str.code is injective
    std::vector<Node> cmps;
    cmps.insert(cmps.end(), const_codes.rbegin(), const_codes.rend());
    cmps.insert(cmps.end(), nconst_codes.rbegin(), nconst_codes.rend());
    for (unsigned i = 0, num_ncc = nconst_codes.size(); i < num_ncc; i++)
    {
      Node c1 = nconst_codes[i];
      cmps.pop_back();
      for (const Node& c2 : cmps)
      {
        Trace("strings-code-debug")
            << "Compare codes : " << c1 << " " << c2 << std::endl;
        if (!d_state.areDisequal(c1, c2) && !d_state.areEqual(c1, d_neg_one))
        {
          Node eq_no = c1.eqNode(d_neg_one);
          Node deq = c1.eqNode(c2).negate();
          Node eqn = c1[0].eqNode(c2[0]);
          // str.code(x)==-1 V str.code(x)!=str.code(y) V x==y
          Node inj_lem = nm->mkNode(kind::OR, eq_no, deq, eqn);
          d_im.sendPhaseRequirement(deq, false);
          std::vector<Node> emptyVec;
          d_im.sendInference(emptyVec, inj_lem, Inference::CODE_INJ);
        }
      }
    }
  }
}

void TheoryStrings::checkRegisterTermsNormalForms()
{
  const std::vector<Node>& seqc = d_bsolver.getStringEqc();
  for (const Node& eqc : seqc)
  {
    NormalForm& nfi = d_csolver.getNormalForm(eqc);
    // check if there is a length term for this equivalence class
    EqcInfo* ei = d_state.getOrMakeEqcInfo(eqc, false);
    Node lt = ei ? ei->d_lengthTerm : Node::null();
    if (lt.isNull())
    {
      Node c = utils::mkNConcat(nfi.d_nf, eqc.getType());
      d_termReg.registerTerm(c, 3);
    }
  }
}

TrustNode TheoryStrings::ppRewrite(TNode atom)
{
  Trace("strings-ppr") << "TheoryStrings::ppRewrite " << atom << std::endl;
  Node atomRet = atom;
  if (options::regExpElim() && atom.getKind() == STRING_IN_REGEXP)
  {
    // aggressive elimination of regular expression membership
    Node atomElim = d_regexp_elim.eliminate(atomRet);
    if (!atomElim.isNull())
    {
      Trace("strings-ppr") << "  rewrote " << atom << " -> " << atomElim
                           << " via regular expression elimination."
                           << std::endl;
      atomRet = atomElim;
    }
  }
  if( !options::stringLazyPreproc() ){
    //eager preprocess here
    std::vector< Node > new_nodes;
    StringsPreprocess* p = d_esolver.getPreprocess();
    Node ret = p->processAssertion(atomRet, new_nodes);
    if (ret != atomRet)
    {
      Trace("strings-ppr") << "  rewrote " << atomRet << " -> " << ret
                           << ", with " << new_nodes.size() << " lemmas."
                           << std::endl;
      for (const Node& lem : new_nodes)
      {
        Trace("strings-ppr") << "    lemma : " << lem << std::endl;
        ++(d_statistics.d_lemmasEagerPreproc);
        d_out->lemma(lem);
      }
      atomRet = ret;
    }else{
      Assert(new_nodes.empty());
    }
  }
  if (atomRet != atom)
  {
    return TrustNode::mkTrustRewrite(atom, atomRet, nullptr);
  }
  return TrustNode::null();
}

/** run the given inference step */
void TheoryStrings::runInferStep(InferStep s, int effort)
{
  Trace("strings-process") << "Run " << s;
  if (effort > 0)
  {
    Trace("strings-process") << ", effort = " << effort;
  }
  Trace("strings-process") << "..." << std::endl;
  switch (s)
  {
    case CHECK_INIT: d_bsolver.checkInit(); break;
    case CHECK_CONST_EQC: d_bsolver.checkConstantEquivalenceClasses(); break;
    case CHECK_EXTF_EVAL: d_esolver.checkExtfEval(effort); break;
    case CHECK_CYCLES: d_csolver.checkCycles(); break;
    case CHECK_FLAT_FORMS: d_csolver.checkFlatForms(); break;
    case CHECK_REGISTER_TERMS_PRE_NF: checkRegisterTermsPreNormalForm(); break;
    case CHECK_NORMAL_FORMS_EQ: d_csolver.checkNormalFormsEq(); break;
    case CHECK_NORMAL_FORMS_DEQ: d_csolver.checkNormalFormsDeq(); break;
    case CHECK_CODES: checkCodes(); break;
    case CHECK_LENGTH_EQC: d_csolver.checkLengthsEqc(); break;
    case CHECK_REGISTER_TERMS_NF: checkRegisterTermsNormalForms(); break;
    case CHECK_EXTF_REDUCTION: d_esolver.checkExtfReductions(effort); break;
    case CHECK_MEMBERSHIP: d_rsolver.checkMemberships(); break;
    case CHECK_CARDINALITY: d_bsolver.checkCardinality(); break;
    default: Unreachable(); break;
  }
  Trace("strings-process") << "Done " << s
                           << ", addedFact = " << d_im.hasPendingFact()
                           << ", addedLemma = " << d_im.hasPendingLemma()
                           << ", conflict = " << d_state.isInConflict()
                           << std::endl;
}

void TheoryStrings::runStrategy(Theory::Effort e)
{
  std::vector<std::pair<InferStep, int> >::iterator it = d_strat.stepBegin(e);
  std::vector<std::pair<InferStep, int> >::iterator stepEnd =
      d_strat.stepEnd(e);

  Trace("strings-process") << "----check, next round---" << std::endl;
  while (it != stepEnd)
  {
    InferStep curr = it->first;
    if (curr == BREAK)
    {
      if (d_im.hasProcessed())
      {
        break;
      }
    }
    else
    {
      runInferStep(curr, it->second);
      if (d_state.isInConflict())
      {
        break;
      }
    }
    ++it;
  }
  Trace("strings-process") << "----finished round---" << std::endl;
}

}/* CVC4::theory::strings namespace */
}/* CVC4::theory namespace */
}/* CVC4 namespace */<|MERGE_RESOLUTION|>--- conflicted
+++ resolved
@@ -46,14 +46,9 @@
       d_statistics(),
       d_equalityEngine(d_notify, c, "theory::strings::ee", true),
       d_state(c, u, d_equalityEngine, d_valuation),
-<<<<<<< HEAD
-      d_termReg(d_state, d_equalityEngine, out, d_statistics, pnm),
-      d_im(nullptr),
-=======
       d_termReg(d_state, d_equalityEngine, out, d_statistics, nullptr),
       d_extTheory(this),
       d_im(c, u, d_state, d_termReg, d_extTheory, out, d_statistics),
->>>>>>> 70353e7a
       d_rewriter(&d_statistics.d_rewrites),
       d_bsolver(d_state, d_im),
       d_csolver(c, u, d_state, d_im, d_termReg, d_bsolver),
@@ -70,28 +65,6 @@
       d_rsolver(d_state, d_im, d_csolver, d_esolver, d_statistics, c, u),
       d_stringsFmf(c, u, valuation, d_termReg)
 {
-<<<<<<< HEAD
-  setupExtTheory();
-  ExtTheory* extt = getExtTheory();
-  // initialize the inference manager, which requires the extended theory
-  d_im.reset(
-      new InferenceManager(d_state, d_termReg, *extt, out, d_statistics, pnm));
-  // initialize the solvers
-  d_bsolver.reset(new BaseSolver(d_state, *d_im));
-  d_csolver.reset(new CoreSolver(d_state, *d_im, d_termReg, *d_bsolver));
-  d_esolver.reset(new ExtfSolver(d_state,
-                                 *d_im,
-                                 d_termReg,
-                                 d_rewriter,
-                                 *d_bsolver,
-                                 *d_csolver,
-                                 *extt,
-                                 d_statistics));
-  d_rsolver.reset(new RegExpSolver(
-      d_state, *d_im, d_termReg, *d_csolver, *d_esolver, d_statistics));
-
-=======
->>>>>>> 70353e7a
   // The kinds we are treating as function application in congruence
   d_equalityEngine.addFunctionKind(kind::STRING_LENGTH);
   d_equalityEngine.addFunctionKind(kind::STRING_CONCAT);
@@ -218,25 +191,10 @@
 TrustNode TheoryStrings::explain(TNode literal)
 {
   Debug("strings-explain") << "explain called on " << literal << std::endl;
-<<<<<<< HEAD
-  TrustNode trn = d_im->explain(literal);
-  return trn;
-=======
-  std::vector< TNode > assumptions;
-  d_im.explain(literal, assumptions);
-  Node ret;
-  if( assumptions.empty() ){
-    ret = d_true;
-  }else if( assumptions.size()==1 ){
-    ret = assumptions[0];
-  }else{
-    ret = NodeManager::currentNM()->mkNode(kind::AND, assumptions);
-  }
-  return TrustNode::mkTrustPropExp(literal, ret, nullptr);
->>>>>>> 70353e7a
-}
-
-bool TheoryStrings::getCurrentSubstitution( int effort, std::vector< Node >& vars, 
+  return d_im.explain(literal);
+}
+
+bool TheoryStrings::getCurrentSubstitution( int effort, std::vector< Node >& vars,
                                             std::vector< Node >& subs, std::map< Node, std::vector< Node > >& exp ) {
   Trace("strings-subs") << "getCurrentSubstitution, effort = " << effort << std::endl;
   for( unsigned i=0; i<vars.size(); i++ ){
@@ -749,7 +707,7 @@
   }
   Debug("strings-conflict") << "Making conflict..." << std::endl;
   d_state.setConflict();
-  eq::ProofEqEngine* pfee = d_im->getProofEqEngine();
+  eq::ProofEqEngine* pfee = d_im.getProofEqEngine();
   TrustNode conf = pfee->assertConflict(a.eqNode(b));
   Trace("strings-conflict")
       << "CONFLICT: Eq engine conflict : " << conf.getNode() << std::endl;
@@ -931,11 +889,7 @@
         if (!d_state.areEqual(cc, vc))
         {
           std::vector<Node> emptyVec;
-<<<<<<< HEAD
-          d_im->sendInference(emptyVec, vc.eqNode(cc), Inference::CODE_PROXY);
-=======
           d_im.sendInference(emptyVec, cc.eqNode(vc), Inference::CODE_PROXY);
->>>>>>> 70353e7a
         }
         const_codes.push_back(vc);
       }
