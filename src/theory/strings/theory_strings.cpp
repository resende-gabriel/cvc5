--- conflicted
+++ resolved
@@ -1232,20 +1232,6 @@
 									Assert( other_str.getKind()!=kind::CONST_STRING, "Other string is not constant." );
 									Assert( other_str.getKind()!=kind::STRING_CONCAT, "Other string is not CONCAT." );
 									antec.insert(antec.end(), curr_exp.begin(), curr_exp.end() );
-<<<<<<< HEAD
-									Node firstChar = const_str.getConst<String>().size() == 1 ? const_str :
-										NodeManager::currentNM()->mkConst( const_str.getConst<String>().substr(0, 1) );
-									//split the string
-									Node eq1 = Rewriter::rewrite( other_str.eqNode( d_emptyString ) );
-									Node eq2 = mkSplitEq( "c_spt", "created for v/c split", other_str, firstChar, false );
-									d_pending_req_phase[ eq1 ] = true;
-									conc = NodeManager::currentNM()->mkNode( kind::OR, eq1, eq2 );
-									Trace("strings-solve-debug") << "Break normal form constant/variable " << std::endl;
-
-									Node ant = mkExplain( antec );
-									sendLemma( ant, conc, "CST-SPLIT" );
-									++(d_statistics.d_eq_splits);
-=======
 									//Opt
 									bool optflag = false;
 									if( normal_forms[nconst_k].size() > nconst_index_k + 1 &&
@@ -1256,7 +1242,7 @@
 										if( stra.find(fc) == std::string::npos ||
 											(stra.find(strb) == std::string::npos &&
 											 !stra.overlap(strb)) ) {
-											Node sk = NodeManager::currentNM()->mkSkolem( "sopt_$$", NodeManager::currentNM()->stringType(), "created for string sp" );
+											Node sk = NodeManager::currentNM()->mkSkolem( "sopt", NodeManager::currentNM()->stringType(), "created for string sp" );
 											Node eq = other_str.eqNode( mkConcat(const_str, sk) );
 											Node ant = mkExplain( antec );
 											sendLemma(ant, eq, "CST-EPS");
@@ -1268,7 +1254,7 @@
 											NodeManager::currentNM()->mkConst( const_str.getConst<String>().substr(0, 1) );
 										//split the string
 										Node eq1 = Rewriter::rewrite( other_str.eqNode( d_emptyString ) );
-										Node eq2 = mkSplitEq( "c_spt_$$", "created for v/c split", other_str, firstChar, false );
+										Node eq2 = mkSplitEq( "c_spt", "created for v/c split", other_str, firstChar, false );
 										d_pending_req_phase[ eq1 ] = true;
 										conc = NodeManager::currentNM()->mkNode( kind::OR, eq1, eq2 );
 										Trace("strings-solve-debug") << "Break normal form constant/variable " << std::endl;
@@ -1277,7 +1263,6 @@
 										sendLemma( ant, conc, "CST-SPLIT" );
 										++(d_statistics.d_eq_splits);
 									}
->>>>>>> 698f5a09
 									return true;
 								} else {
 									std::vector< Node > antec_new_lits;
