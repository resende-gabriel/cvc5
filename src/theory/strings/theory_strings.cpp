/*********************                                                        */
/*! \file theory_strings.cpp
 ** \verbatim
 ** Top contributors (to current version):
 **   Andrew Reynolds, Tianyi Liang, Andres Noetzli
 ** This file is part of the CVC4 project.
 ** Copyright (c) 2009-2020 by the authors listed in the file AUTHORS
 ** in the top-level source directory) and their institutional affiliations.
 ** All rights reserved.  See the file COPYING in the top-level source
 ** directory for licensing information.\endverbatim
 **
 ** \brief Implementation of the theory of strings.
 **/

#include "theory/strings/theory_strings.h"

#include "expr/kind.h"
#include "options/smt_options.h"
#include "options/strings_options.h"
#include "options/theory_options.h"
#include "smt/logic_exception.h"
#include "theory/ext_theory.h"
#include "theory/rewriter.h"
#include "theory/strings/theory_strings_utils.h"
#include "theory/strings/type_enumerator.h"
#include "theory/strings/word.h"
#include "theory/theory_model.h"
#include "theory/valuation.h"

using namespace std;
using namespace CVC4::context;
using namespace CVC4::kind;

namespace CVC4 {
namespace theory {
namespace strings {

TheoryStrings::TheoryStrings(context::Context* c,
                             context::UserContext* u,
                             OutputChannel& out,
                             Valuation valuation,
                             const LogicInfo& logicInfo,
                             ProofNodeManager* pnm)
    : Theory(THEORY_STRINGS, c, u, out, valuation, logicInfo, pnm),
      d_notify(*this),
      d_statistics(),
      d_state(c, u, d_valuation),
      d_termReg(d_state, out, d_statistics, nullptr),
      d_extTheory(this),
<<<<<<< HEAD
      d_im(d_state, d_termReg, d_extTheory, out, d_statistics, pnm),
=======
      d_im(*this, d_state, d_termReg, d_extTheory, d_statistics, pnm),
>>>>>>> 09b3b246
      d_rewriter(&d_statistics.d_rewrites),
      d_bsolver(d_state, d_im),
      d_csolver(d_state, d_im, d_termReg, d_bsolver),
      d_esolver(d_state,
                d_im,
                d_termReg,
                d_rewriter,
                d_bsolver,
                d_csolver,
                d_extTheory,
                d_statistics),
      d_rsolver(d_state,
                d_im,
                d_termReg.getSkolemCache(),
                d_csolver,
                d_esolver,
                d_statistics),
      d_stringsFmf(c, u, valuation, d_termReg)
{

  d_zero = NodeManager::currentNM()->mkConst( Rational( 0 ) );
  d_one = NodeManager::currentNM()->mkConst( Rational( 1 ) );
  d_neg_one = NodeManager::currentNM()->mkConst(Rational(-1));
  d_true = NodeManager::currentNM()->mkConst( true );
  d_false = NodeManager::currentNM()->mkConst( false );

  d_cardSize = utils::getAlphabetCardinality();

  ProofChecker* pc = pnm != nullptr ? pnm->getChecker() : nullptr;
  if (pc != nullptr)
  {
    // add checkers
    d_sProofChecker.registerTo(pc);
  }
  // use the state object as the official theory state
  d_theoryState = &d_state;
  // use the inference manager as the official inference manager
  d_inferManager = &d_im;
}

TheoryStrings::~TheoryStrings() {

}

TheoryRewriter* TheoryStrings::getTheoryRewriter() { return &d_rewriter; }

bool TheoryStrings::needsEqualityEngine(EeSetupInfo& esi)
{
  esi.d_notify = &d_notify;
  esi.d_name = "theory::strings::ee";
  return true;
}

void TheoryStrings::finishInit()
{
  Assert(d_equalityEngine != nullptr);

  // witness is used to eliminate str.from_code
  d_valuation.setUnevaluatedKind(WITNESS);

  bool eagerEval = options::stringEagerEval();
  // The kinds we are treating as function application in congruence
  d_equalityEngine->addFunctionKind(kind::STRING_LENGTH, eagerEval);
  d_equalityEngine->addFunctionKind(kind::STRING_CONCAT, eagerEval);
  d_equalityEngine->addFunctionKind(kind::STRING_IN_REGEXP, eagerEval);
  d_equalityEngine->addFunctionKind(kind::STRING_TO_CODE, eagerEval);
  d_equalityEngine->addFunctionKind(kind::SEQ_UNIT, eagerEval);
  // extended functions
  d_equalityEngine->addFunctionKind(kind::STRING_STRCTN, eagerEval);
  d_equalityEngine->addFunctionKind(kind::STRING_LEQ, eagerEval);
  d_equalityEngine->addFunctionKind(kind::STRING_SUBSTR, eagerEval);
  d_equalityEngine->addFunctionKind(kind::STRING_UPDATE, eagerEval);
  d_equalityEngine->addFunctionKind(kind::STRING_ITOS, eagerEval);
  d_equalityEngine->addFunctionKind(kind::STRING_STOI, eagerEval);
  d_equalityEngine->addFunctionKind(kind::STRING_STRIDOF, eagerEval);
  d_equalityEngine->addFunctionKind(kind::STRING_STRREPL, eagerEval);
  d_equalityEngine->addFunctionKind(kind::STRING_STRREPLALL, eagerEval);
  d_equalityEngine->addFunctionKind(kind::STRING_REPLACE_RE, eagerEval);
  d_equalityEngine->addFunctionKind(kind::STRING_REPLACE_RE_ALL, eagerEval);
  d_equalityEngine->addFunctionKind(kind::STRING_STRREPLALL, eagerEval);
  d_equalityEngine->addFunctionKind(kind::STRING_TOLOWER, eagerEval);
  d_equalityEngine->addFunctionKind(kind::STRING_TOUPPER, eagerEval);
  d_equalityEngine->addFunctionKind(kind::STRING_REV, eagerEval);

  d_im.finishInit();
}

std::string TheoryStrings::identify() const
{
  return std::string("TheoryStrings");
}

bool TheoryStrings::areCareDisequal( TNode x, TNode y ) {
  Assert(d_equalityEngine->hasTerm(x));
  Assert(d_equalityEngine->hasTerm(y));
  if (d_equalityEngine->isTriggerTerm(x, THEORY_STRINGS)
      && d_equalityEngine->isTriggerTerm(y, THEORY_STRINGS))
  {
    TNode x_shared =
        d_equalityEngine->getTriggerTermRepresentative(x, THEORY_STRINGS);
    TNode y_shared =
        d_equalityEngine->getTriggerTermRepresentative(y, THEORY_STRINGS);
    EqualityStatus eqStatus = d_valuation.getEqualityStatus(x_shared, y_shared);
    if( eqStatus==EQUALITY_FALSE_AND_PROPAGATED || eqStatus==EQUALITY_FALSE || eqStatus==EQUALITY_FALSE_IN_MODEL ){
      return true;
    }
  }
  return false;
}

void TheoryStrings::notifySharedTerm(TNode t)
{
  Debug("strings") << "TheoryStrings::notifySharedTerm(): " << t << " "
                   << t.getType().isBoolean() << endl;
  d_equalityEngine->addTriggerTerm(t, THEORY_STRINGS);
  if (options::stringExp())
  {
    d_esolver.addSharedTerm(t);
  }
  Debug("strings") << "TheoryStrings::notifySharedTerm() finished" << std::endl;
}

bool TheoryStrings::propagateLit(TNode literal)
{
  Debug("strings-propagate")
      << "TheoryStrings::propagateLit(" << literal << ")" << std::endl;
  // If already in conflict, no more propagation
  if (d_state.isInConflict())
  {
    Debug("strings-propagate") << "TheoryStrings::propagateLit(" << literal
                               << "): already in conflict" << std::endl;
    return false;
  }
  // Propagate out
  bool ok = d_out->propagate(literal);
  if (!ok) {
    d_state.notifyInConflict();
  }
  return ok;
}

TrustNode TheoryStrings::explain(TNode literal)
{
  Debug("strings-explain") << "explain called on " << literal << std::endl;
  return d_im.explain(literal);
}

bool TheoryStrings::getCurrentSubstitution(
    int effort,
    std::vector<Node>& vars,
    std::vector<Node>& subs,
    std::map<Node, std::vector<Node> >& exp)
{
  Trace("strings-subs") << "getCurrentSubstitution, effort = " << effort << std::endl;
  for( unsigned i=0; i<vars.size(); i++ ){
    Node n = vars[i];
    Trace("strings-subs") << "  get subs for " << n << "..." << std::endl;
    Node s = d_esolver.getCurrentSubstitutionFor(effort, n, exp[n]);
    subs.push_back(s);
  }
  return true;
}

void TheoryStrings::presolve() {
  Debug("strings-presolve") << "TheoryStrings::Presolving : get fmf options " << (options::stringFMF() ? "true" : "false") << std::endl;
  d_strat.initializeStrategy();

  // if strings fmf is enabled, register the strategy
  if (options::stringFMF())
  {
    d_stringsFmf.presolve();
    // This strategy is local to a check-sat call, since we refresh the strategy
    // on every call to presolve.
    getDecisionManager()->registerStrategy(
        DecisionManager::STRAT_STRINGS_SUM_LENGTHS,
        d_stringsFmf.getDecisionStrategy(),
        DecisionManager::STRAT_SCOPE_LOCAL_SOLVE);
  }
  Debug("strings-presolve") << "Finished presolve" << std::endl;
}


/////////////////////////////////////////////////////////////////////////////
// MODEL GENERATION
/////////////////////////////////////////////////////////////////////////////

bool TheoryStrings::collectModelValues(TheoryModel* m,
                                       const std::set<Node>& termSet)
{
  Trace("strings-model") << "TheoryStrings : Collect model values" << std::endl;

  std::map<TypeNode, std::unordered_set<Node, NodeHashFunction> > repSet;
  // Generate model
  // get the relevant string equivalence classes
  for (const Node& s : termSet)
  {
    TypeNode tn = s.getType();
    if (tn.isStringLike())
    {
      Node r = d_state.getRepresentative(s);
      repSet[tn].insert(r);
    }
  }
  for (const std::pair<const TypeNode,
                       std::unordered_set<Node, NodeHashFunction> >& rst :
       repSet)
  {
    // get partition of strings of equal lengths, per type
    std::map<TypeNode, std::vector<std::vector<Node> > > colT;
    std::map<TypeNode, std::vector<Node> > ltsT;
    std::vector<Node> repVec(rst.second.begin(), rst.second.end());
    d_state.separateByLength(repVec, colT, ltsT);
    // now collect model info for the type
    TypeNode st = rst.first;
    if (!collectModelInfoType(st, rst.second, colT[st], ltsT[st], m))
    {
      return false;
    }
  }
  return true;
}

bool TheoryStrings::collectModelInfoType(
    TypeNode tn,
    const std::unordered_set<Node, NodeHashFunction>& repSet,
    std::vector<std::vector<Node> >& col,
    std::vector<Node>& lts,
    TheoryModel* m)
{
  NodeManager* nm = NodeManager::currentNM();
  std::map< Node, Node > processed;
  //step 1 : get all values for known lengths
  std::vector< Node > lts_values;
  std::map<std::size_t, Node> values_used;
  std::vector<Node> len_splits;
  for( unsigned i=0; i<col.size(); i++ ) {
    Trace("strings-model") << "Checking length for {";
    for( unsigned j=0; j<col[i].size(); j++ ) {
      if( j>0 ) {
        Trace("strings-model") << ", ";
      }
      Trace("strings-model") << col[i][j];
    }
    Trace("strings-model") << " } (length is " << lts[i] << ")" << std::endl;
    Node len_value;
    if( lts[i].isConst() ) {
      len_value = lts[i];
    }
    else if (!lts[i].isNull())
    {
      // get the model value for lts[i]
      len_value = d_valuation.getModelValue(lts[i]);
    }
    if (len_value.isNull())
    {
      lts_values.push_back(Node::null());
    }
    else
    {
      // must throw logic exception if we cannot construct the string
      if (len_value.getConst<Rational>() > String::maxSize())
      {
        std::stringstream ss;
        ss << "The model was computed to have strings of length " << len_value
           << ". We only allow strings up to length " << String::maxSize();
        throw LogicException(ss.str());
      }
      std::size_t lvalue =
          len_value.getConst<Rational>().getNumerator().toUnsignedInt();
      auto itvu = values_used.find(lvalue);
      if (itvu == values_used.end())
      {
        values_used[lvalue] = lts[i];
      }
      else
      {
        len_splits.push_back(lts[i].eqNode(itvu->second));
      }
      lts_values.push_back(len_value);
    }
  }
  ////step 2 : assign arbitrary values for unknown lengths?
  // confirmed by calculus invariant, see paper
  Trace("strings-model") << "Assign to equivalence classes..." << std::endl;
  std::map<Node, Node> pure_eq_assign;
  //step 3 : assign values to equivalence classes that are pure variables
  for( unsigned i=0; i<col.size(); i++ ){
    std::vector< Node > pure_eq;
    Trace("strings-model") << "The (" << col[i].size()
                           << ") equivalence classes ";
    for (const Node& eqc : col[i])
    {
      Trace("strings-model") << eqc << " ";
      //check if col[i][j] has only variables
      if (!eqc.isConst())
      {
        NormalForm& nfe = d_csolver.getNormalForm(eqc);
        if (nfe.d_nf.size() == 1)
        {
          // is it an equivalence class with a seq.unit term?
          if (nfe.d_nf[0].getKind() == SEQ_UNIT)
          {
            pure_eq_assign[eqc] = nfe.d_nf[0];
            Trace("strings-model") << "(unit: " << nfe.d_nf[0] << ") ";
          }
          // does it have a code and the length of these equivalence classes are
          // one?
          else if (d_termReg.hasStringCode() && lts_values[i] == d_one)
          {
            EqcInfo* eip = d_state.getOrMakeEqcInfo(eqc, false);
            if (eip && !eip->d_codeTerm.get().isNull())
            {
              // its value must be equal to its code
              Node ct = nm->mkNode(kind::STRING_TO_CODE, eip->d_codeTerm.get());
              Node ctv = d_valuation.getModelValue(ct);
              unsigned cvalue =
                  ctv.getConst<Rational>().getNumerator().toUnsignedInt();
              Trace("strings-model") << "(code: " << cvalue << ") ";
              std::vector<unsigned> vec;
              vec.push_back(cvalue);
              Node mv = nm->mkConst(String(vec));
              pure_eq_assign[eqc] = mv;
              m->getEqualityEngine()->addTerm(mv);
            }
          }
          pure_eq.push_back(eqc);
        }
      }
      else
      {
        processed[eqc] = eqc;
      }
    }
    Trace("strings-model") << "have length " << lts_values[i] << std::endl;

    //assign a new length if necessary
    if( !pure_eq.empty() ){
      if( lts_values[i].isNull() ){
        // start with length two (other lengths have special precendence)
        std::size_t lvalue = 2;
        while( values_used.find( lvalue )!=values_used.end() ){
          lvalue++;
        }
        Trace("strings-model") << "*** Decide to make length of " << lvalue << std::endl;
        lts_values[i] = nm->mkConst(Rational(lvalue));
        values_used[lvalue] = Node::null();
      }
      Trace("strings-model") << "Need to assign values of length " << lts_values[i] << " to equivalence classes ";
      for( unsigned j=0; j<pure_eq.size(); j++ ){
        Trace("strings-model") << pure_eq[j] << " ";
      }
      Trace("strings-model") << std::endl;

      //use type enumerator
      Assert(lts_values[i].getConst<Rational>() <= Rational(String::maxSize()))
          << "Exceeded UINT32_MAX in string model";
      uint32_t currLen =
          lts_values[i].getConst<Rational>().getNumerator().toUnsignedInt();
      std::unique_ptr<SEnumLen> sel;
      Trace("strings-model") << "Cardinality of alphabet is "
                             << utils::getAlphabetCardinality() << std::endl;
      if (tn.isString())  // string-only
      {
        sel.reset(new StringEnumLen(
            currLen, currLen, utils::getAlphabetCardinality()));
      }
      else
      {
        sel.reset(new SeqEnumLen(tn, nullptr, currLen, currLen));
      }
      for (const Node& eqc : pure_eq)
      {
        Node c;
        std::map<Node, Node>::iterator itp = pure_eq_assign.find(eqc);
        if (itp == pure_eq_assign.end())
        {
          do
          {
            if (sel->isFinished())
            {
              // We are in a case where model construction is impossible due to
              // an insufficient number of constants of a given length.

              // Consider an integer equivalence class E whose value is assigned
              // n in the model. Let { S_1, ..., S_m } be the set of string
              // equivalence classes such that len( x ) is a member of E for
              // some member x of each class S1, ...,Sm. Since our calculus is
              // saturated with respect to cardinality inference (see Liang
              // et al, Figure 6, CAV 2014), we have that m <= A^n, where A is
              // the cardinality of our alphabet.

              // Now, consider the case where there exists two integer
              // equivalence classes E1 and E2 that are assigned n, and moreover
              // we did not received notification from arithmetic that E1 = E2.
              // This typically should never happen, but assume in the following
              // that it does.

              // Now, it may be the case that there are string equivalence
              // classes { S_1, ..., S_m1 } whose lengths are in E1,
              // and classes { S'_1, ..., S'_m2 } whose lengths are in E2, where
              // m1 + m2 > A^n. In this case, we have insufficient strings to
              // assign to { S_1, ..., S_m1, S'_1, ..., S'_m2 }. If this
              // happens, we add a split on len( u1 ) = len( u2 ) for some
              // len( u1 ) in E1, len( u2 ) in E2. We do this for each pair of
              // integer equivalence classes that are assigned to the same value
              // in the model.
              AlwaysAssert(!len_splits.empty());
              for (const Node& sl : len_splits)
              {
                Node spl = nm->mkNode(OR, sl, sl.negate());
                ++(d_statistics.d_lemmasCmiSplit);
                d_out->lemma(spl);
                Trace("strings-lemma")
                    << "Strings::CollectModelInfoSplit: " << spl << std::endl;
              }
              // we added a lemma, so can return here
              return false;
            }
            c = sel->getCurrent();
            // increment
            sel->increment();
          } while (m->hasTerm(c));
        }
        else
        {
          c = itp->second;
        }
        Trace("strings-model") << "*** Assigned constant " << c << " for "
                               << eqc << std::endl;
        processed[eqc] = c;
        if (!m->assertEquality(eqc, c, true))
        {
          // this should never happen due to the model soundness argument
          // for strings
          Unreachable()
              << "TheoryStrings::collectModelInfoType: Inconsistent equality"
              << std::endl;
          return false;
        }
      }
    }
  }
  Trace("strings-model") << "String Model : Pure Assigned." << std::endl;
  //step 4 : assign constants to all other equivalence classes
  for (const Node& rn : repSet)
  {
    if (processed.find(rn) == processed.end())
    {
      NormalForm& nf = d_csolver.getNormalForm(rn);
      if (Trace.isOn("strings-model"))
      {
        Trace("strings-model")
            << "Construct model for " << rn << " based on normal form ";
        for (unsigned j = 0, size = nf.d_nf.size(); j < size; j++)
        {
          Node n = nf.d_nf[j];
          if (j > 0)
          {
            Trace("strings-model") << " ++ ";
          }
          Trace("strings-model") << n;
          Node r = d_state.getRepresentative(n);
          if (!r.isConst() && processed.find(r) == processed.end())
          {
            Trace("strings-model") << "(UNPROCESSED)";
          }
        }
      }
      Trace("strings-model") << std::endl;
      std::vector< Node > nc;
      for (const Node& n : nf.d_nf)
      {
        Node r = d_state.getRepresentative(n);
        Assert(r.isConst() || processed.find(r) != processed.end());
        nc.push_back(r.isConst() ? r : processed[r]);
      }
      Node cc = utils::mkNConcat(nc, tn);
      Trace("strings-model")
          << "*** Determined constant " << cc << " for " << rn << std::endl;
      processed[rn] = cc;
      if (!m->assertEquality(rn, cc, true))
      {
        // this should never happen due to the model soundness argument
        // for strings
        Unreachable() << "TheoryStrings::collectModelInfoType: "
                         "Inconsistent equality (unprocessed eqc)"
                      << std::endl;
        return false;
      }
      else if (!cc.isConst())
      {
        // the value may be specified by seq.unit components, ensure this
        // is marked as the skeleton for constructing values in this class.
        m->assertSkeleton(cc);
      }
    }
  }
  //Trace("strings-model") << "String Model : Assigned." << std::endl;
  Trace("strings-model") << "String Model : Finished." << std::endl;
  return true;
}

/////////////////////////////////////////////////////////////////////////////
// MAIN SOLVER
/////////////////////////////////////////////////////////////////////////////

void TheoryStrings::preRegisterTerm(TNode n)
{
  Trace("strings-preregister")
      << "TheoryStrings::preRegisterTerm: " << n << std::endl;
  d_termReg.preRegisterTerm(n);
}

TrustNode TheoryStrings::expandDefinition(Node node)
{
  Trace("strings-exp-def") << "TheoryStrings::expandDefinition : " << node << std::endl;

  if (node.getKind() == STRING_FROM_CODE)
  {
    // str.from_code(t) --->
    //   witness k. ite(0 <= t < |A|, t = str.to_code(k), k = "")
    NodeManager* nm = NodeManager::currentNM();
    Node t = node[0];
    Node card = nm->mkConst(Rational(utils::getAlphabetCardinality()));
    Node cond =
        nm->mkNode(AND, nm->mkNode(LEQ, d_zero, t), nm->mkNode(LT, t, card));
    Node k = nm->mkBoundVar(nm->stringType());
    Node bvl = nm->mkNode(BOUND_VAR_LIST, k);
    Node emp = Word::mkEmptyWord(node.getType());
    Node ret = nm->mkNode(
        WITNESS,
        bvl,
        nm->mkNode(
            ITE, cond, t.eqNode(nm->mkNode(STRING_TO_CODE, k)), k.eqNode(emp)));
    return TrustNode::mkTrustRewrite(node, ret, nullptr);
  }

  if (node.getKind() == SEQ_NTH)
  {
    // str.nth(s,i) --->
    //   ite(0<=i<=len(s), witness k. 0<=i<=len(s)->unit(k) = seq.at(s,i),
    //   uf(s,i))
    NodeManager* nm = NodeManager::currentNM();
    Node s = node[0];
    Node i = node[1];
    Node len = nm->mkNode(STRING_LENGTH, s);
    Node cond =
        nm->mkNode(AND, nm->mkNode(LEQ, d_zero, i), nm->mkNode(LT, i, len));
    TypeNode elemType = s.getType().getSequenceElementType();
    Node k = nm->mkBoundVar(elemType);
    Node bvl = nm->mkNode(BOUND_VAR_LIST, k);
    std::vector<TypeNode> argTypes;
    argTypes.push_back(s.getType());
    argTypes.push_back(nm->integerType());
    TypeNode ufType = nm->mkFunctionType(argTypes, elemType);
    SkolemCache* sc = d_termReg.getSkolemCache();
    Node uf = sc->mkTypedSkolemCached(
        ufType, Node::null(), Node::null(), SkolemCache::SK_NTH, "Uf");
    Node ret = nm->mkNode(
        ITE,
        cond,
        nm->mkNode(WITNESS,
                   bvl,
                   nm->mkNode(IMPLIES,
                              cond,
                              nm->mkNode(SEQ_UNIT, k)
                                  .eqNode(nm->mkNode(STRING_CHARAT, s, i)))),
        nm->mkNode(APPLY_UF, uf, s, i));
    return TrustNode::mkTrustRewrite(node, ret, nullptr);
  }

  return TrustNode::null();
}

bool TheoryStrings::preNotifyFact(
    TNode atom, bool pol, TNode fact, bool isPrereg, bool isInternal)
{
  // this is only required for internal facts, others are already registered
  if (isInternal && atom.getKind() == EQUAL)
  {
    // we must ensure these terms are registered
    for (const Node& t : atom)
    {
      // terms in the equality engine are already registered, hence skip
      // currently done for only string-like terms, but this could potentially
      // be avoided.
      if (!d_equalityEngine->hasTerm(t) && t.getType().isStringLike())
      {
        d_termReg.registerTerm(t, 0);
      }
    }
  }
  return false;
}

void TheoryStrings::notifyFact(TNode atom,
                               bool polarity,
                               TNode fact,
                               bool isInternal)
{
  if (atom.getKind() == STRING_IN_REGEXP)
  {
    if (polarity && atom[1].getKind() == REGEXP_CONCAT)
    {
      Node eqc = d_equalityEngine->getRepresentative(atom[0]);
      d_state.addEndpointsToEqcInfo(atom, atom[1], eqc);
    }
  }
  // process pending conflicts due to reasoning about endpoints
  if (!d_state.isInConflict())
  {
    Node pc = d_state.getPendingConflict();
    if (!pc.isNull())
    {
      std::vector<Node> a;
      a.push_back(pc);
      Trace("strings-pending")
          << "Process pending conflict " << pc << std::endl;
      Node conflictNode = d_im.mkExplain(a);
      Trace("strings-conflict")
          << "CONFLICT: Eager prefix : " << conflictNode << std::endl;
      ++(d_statistics.d_conflictsEagerPrefix);
      d_im.conflict(conflictNode);
      return;
    }
  }
  Trace("strings-pending-debug") << "  Now collect terms" << std::endl;
  // Collect extended function terms in the atom. Notice that we must register
  // all extended functions occurring in assertions and shared terms. We
  // make a similar call to registerTermRec in TheoryStrings::addSharedTerm.
  d_extTheory.registerTermRec(atom);
  Trace("strings-pending-debug") << "  Finished collect terms" << std::endl;
}

void TheoryStrings::postCheck(Effort e)
{
  d_im.doPendingFacts();

  Assert(d_strat.isStrategyInit());
  if (!d_state.isInConflict() && !d_valuation.needCheck()
      && d_strat.hasStrategyEffort(e))
  {
    Trace("strings-check-debug")
        << "Theory of strings " << e << " effort check " << std::endl;
    if (Trace.isOn("strings-eqc"))
    {
      for (unsigned t = 0; t < 2; t++)
      {
        eq::EqClassesIterator eqcs2_i = eq::EqClassesIterator(d_equalityEngine);
        Trace("strings-eqc") << (t==0 ? "STRINGS:" : "OTHER:") << std::endl;
        while( !eqcs2_i.isFinished() ){
          Node eqc = (*eqcs2_i);
          bool print = (t == 0 && eqc.getType().isStringLike())
                       || (t == 1 && !eqc.getType().isStringLike());
          if (print) {
            eq::EqClassIterator eqc2_i =
                eq::EqClassIterator(eqc, d_equalityEngine);
            Trace("strings-eqc") << "Eqc( " << eqc << " ) : { ";
            while( !eqc2_i.isFinished() ) {
              if( (*eqc2_i)!=eqc && (*eqc2_i).getKind()!=kind::EQUAL ){
                Trace("strings-eqc") << (*eqc2_i) << " ";
              }
              ++eqc2_i;
            }
            Trace("strings-eqc") << " } " << std::endl;
            EqcInfo* ei = d_state.getOrMakeEqcInfo(eqc, false);
            if( ei ){
              Trace("strings-eqc-debug")
                  << "* Length term : " << ei->d_lengthTerm.get() << std::endl;
              Trace("strings-eqc-debug")
                  << "* Cardinality lemma k : " << ei->d_cardinalityLemK.get()
                  << std::endl;
              Trace("strings-eqc-debug")
                  << "* Normalization length lemma : "
                  << ei->d_normalizedLength.get() << std::endl;
            }
          }
          ++eqcs2_i;
        }
        Trace("strings-eqc") << std::endl;
      }
      Trace("strings-eqc") << std::endl;
    }
    ++(d_statistics.d_checkRuns);
    bool addedLemma = false;
    bool addedFact;
    Trace("strings-check") << "Full effort check..." << std::endl;
    do{
      ++(d_statistics.d_strategyRuns);
      Trace("strings-check") << "  * Run strategy..." << std::endl;
      runStrategy(e);
      // Send the facts *and* the lemmas. We send lemmas regardless of whether
      // we send facts since some lemmas cannot be dropped. Other lemmas are
      // otherwise avoided by aborting the strategy when a fact is ready.
      addedFact = d_im.hasPendingFact();
      addedLemma = d_im.hasPendingLemma();
      d_im.doPendingFacts();
      d_im.doPendingLemmas();
      if (Trace.isOn("strings-check"))
      {
        Trace("strings-check") << "  ...finish run strategy: ";
        Trace("strings-check") << (addedFact ? "addedFact " : "");
        Trace("strings-check") << (addedLemma ? "addedLemma " : "");
        Trace("strings-check") << (d_state.isInConflict() ? "conflict " : "");
        if (!addedFact && !addedLemma && !d_state.isInConflict())
        {
          Trace("strings-check") << "(none)";
        }
        Trace("strings-check") << std::endl;
      }
      // repeat if we did not add a lemma or conflict
    } while (!d_state.isInConflict() && !addedLemma && addedFact);
  }
  Trace("strings-check") << "Theory of strings, done check : " << e << std::endl;
  Assert(!d_im.hasPendingFact());
  Assert(!d_im.hasPendingLemma());
}

bool TheoryStrings::needsCheckLastEffort() {
  if( options::stringGuessModel() ){
    return d_esolver.hasExtendedFunctions();
  }
  return false;
}

/** Conflict when merging two constants */
void TheoryStrings::conflict(TNode a, TNode b){
  if (d_state.isInConflict())
  {
    // already in conflict
    return;
  }
  Debug("strings-conflict") << "Making conflict..." << std::endl;
  d_state.notifyInConflict();
  eq::ProofEqEngine* pfee = d_im.getProofEqEngine();
  TrustNode conf = pfee->assertConflict(a.eqNode(b));
  Trace("strings-conflict")
      << "CONFLICT: Eq engine conflict : " << conf.getNode() << std::endl;
  ++(d_statistics.d_conflictsEqEngine);
  d_out->trustedConflict(conf);
}

void TheoryStrings::eqNotifyNewClass(TNode t){
  Kind k = t.getKind();
  if (k == STRING_LENGTH || k == STRING_TO_CODE)
  {
    Trace("strings-debug") << "New length eqc : " << t << std::endl;
    //we care about the length of this string
    d_termReg.registerTerm(t[0], 1);
  }
  d_state.eqNotifyNewClass(t);
}

void TheoryStrings::addCarePairs(TNodeTrie* t1,
                                 TNodeTrie* t2,
                                 unsigned arity,
                                 unsigned depth)
{
  if( depth==arity ){
    if( t2!=NULL ){
      Node f1 = t1->getData();
      Node f2 = t2->getData();
      if (!d_equalityEngine->areEqual(f1, f2))
      {
        Trace("strings-cg-debug") << "TheoryStrings::computeCareGraph(): checking function " << f1 << " and " << f2 << std::endl;
        vector< pair<TNode, TNode> > currentPairs;
        for (unsigned k = 0; k < f1.getNumChildren(); ++ k) {
          TNode x = f1[k];
          TNode y = f2[k];
          Assert(d_equalityEngine->hasTerm(x));
          Assert(d_equalityEngine->hasTerm(y));
          Assert(!d_equalityEngine->areDisequal(x, y, false));
          Assert(!areCareDisequal(x, y));
          if (!d_equalityEngine->areEqual(x, y))
          {
            if (d_equalityEngine->isTriggerTerm(x, THEORY_STRINGS)
                && d_equalityEngine->isTriggerTerm(y, THEORY_STRINGS))
            {
              TNode x_shared = d_equalityEngine->getTriggerTermRepresentative(
                  x, THEORY_STRINGS);
              TNode y_shared = d_equalityEngine->getTriggerTermRepresentative(
                  y, THEORY_STRINGS);
              currentPairs.push_back(make_pair(x_shared, y_shared));
            }
          }
        }
        for (unsigned c = 0; c < currentPairs.size(); ++ c) {
          Trace("strings-cg-pair") << "TheoryStrings::computeCareGraph(): pair : " << currentPairs[c].first << " " << currentPairs[c].second << std::endl;
          addCarePair(currentPairs[c].first, currentPairs[c].second);
        }
      }
    }
  }else{
    if( t2==NULL ){
      if( depth<(arity-1) ){
        //add care pairs internal to each child
        for (std::pair<const TNode, TNodeTrie>& tt : t1->d_data)
        {
          addCarePairs(&tt.second, nullptr, arity, depth + 1);
        }
      }
      //add care pairs based on each pair of non-disequal arguments
      for (std::map<TNode, TNodeTrie>::iterator it = t1->d_data.begin();
           it != t1->d_data.end();
           ++it)
      {
        std::map<TNode, TNodeTrie>::iterator it2 = it;
        ++it2;
        for( ; it2 != t1->d_data.end(); ++it2 ){
          if (!d_equalityEngine->areDisequal(it->first, it2->first, false))
          {
            if( !areCareDisequal(it->first, it2->first) ){
              addCarePairs( &it->second, &it2->second, arity, depth+1 );
            }
          }
        }
      }
    }else{
      //add care pairs based on product of indices, non-disequal arguments
      for (std::pair<const TNode, TNodeTrie>& tt1 : t1->d_data)
      {
        for (std::pair<const TNode, TNodeTrie>& tt2 : t2->d_data)
        {
          if (!d_equalityEngine->areDisequal(tt1.first, tt2.first, false))
          {
            if (!areCareDisequal(tt1.first, tt2.first))
            {
              addCarePairs(&tt1.second, &tt2.second, arity, depth + 1);
            }
          }
        }
      }
    }
  }
}

void TheoryStrings::computeCareGraph(){
  //computing the care graph here is probably still necessary, due to operators that take non-string arguments  TODO: verify
  Trace("strings-cg") << "TheoryStrings::computeCareGraph(): Build term indices..." << std::endl;
  // Term index for each (type, operator) pair. We require the operator here
  // since operators are polymorphic, taking strings/sequences.
  std::map<std::pair<TypeNode, Node>, TNodeTrie> index;
  std::map< Node, unsigned > arity;
  const context::CDList<TNode>& fterms = d_termReg.getFunctionTerms();
  size_t functionTerms = fterms.size();
  for (unsigned i = 0; i < functionTerms; ++ i) {
    TNode f1 = fterms[i];
    Trace("strings-cg") << "...build for " << f1 << std::endl;
    Node op = f1.getOperator();
    std::vector< TNode > reps;
    bool has_trigger_arg = false;
    for( unsigned j=0; j<f1.getNumChildren(); j++ ){
      reps.push_back(d_equalityEngine->getRepresentative(f1[j]));
      if (d_equalityEngine->isTriggerTerm(f1[j], THEORY_STRINGS))
      {
        has_trigger_arg = true;
      }
    }
    if( has_trigger_arg ){
      TypeNode ft = utils::getOwnerStringType(f1);
      std::pair<TypeNode, Node> ikey = std::pair<TypeNode, Node>(ft, op);
      index[ikey].addTerm(f1, reps);
      arity[op] = reps.size();
    }
  }
  //for each index
  for (std::pair<const std::pair<TypeNode, Node>, TNodeTrie>& ti : index)
  {
    Trace("strings-cg") << "TheoryStrings::computeCareGraph(): Process index "
                        << ti.first << "..." << std::endl;
    Node op = ti.first.second;
    addCarePairs(&ti.second, nullptr, arity[op], 0);
  }
}

void TheoryStrings::checkRegisterTermsPreNormalForm()
{
  const std::vector<Node>& seqc = d_bsolver.getStringEqc();
  for (const Node& eqc : seqc)
  {
    eq::EqClassIterator eqc_i = eq::EqClassIterator(eqc, d_equalityEngine);
    while (!eqc_i.isFinished())
    {
      Node n = (*eqc_i);
      if (!d_bsolver.isCongruent(n))
      {
        d_termReg.registerTerm(n, 2);
      }
      ++eqc_i;
    }
  }
}

void TheoryStrings::checkCodes()
{
  // ensure that lemmas regarding str.code been added for each constant string
  // of length one
  if (d_termReg.hasStringCode())
  {
    NodeManager* nm = NodeManager::currentNM();
    // str.code applied to the code term for each equivalence class that has a
    // code term but is not a constant
    std::vector<Node> nconst_codes;
    // str.code applied to the proxy variables for each equivalence classes that
    // are constants of size one
    std::vector<Node> const_codes;
    const std::vector<Node>& seqc = d_bsolver.getStringEqc();
    for (const Node& eqc : seqc)
    {
      NormalForm& nfe = d_csolver.getNormalForm(eqc);
      if (nfe.d_nf.size() == 1 && nfe.d_nf[0].isConst())
      {
        Node c = nfe.d_nf[0];
        Trace("strings-code-debug") << "Get proxy variable for " << c
                                    << std::endl;
        Node cc = nm->mkNode(kind::STRING_TO_CODE, c);
        cc = Rewriter::rewrite(cc);
        Assert(cc.isConst());
        Node cp = d_termReg.ensureProxyVariableFor(c);
        Node vc = nm->mkNode(STRING_TO_CODE, cp);
        if (!d_state.areEqual(cc, vc))
        {
          std::vector<Node> emptyVec;
          d_im.sendInference(emptyVec, cc.eqNode(vc), Inference::CODE_PROXY);
        }
        const_codes.push_back(vc);
      }
      else
      {
        EqcInfo* ei = d_state.getOrMakeEqcInfo(eqc, false);
        if (ei && !ei->d_codeTerm.get().isNull())
        {
          Node vc = nm->mkNode(kind::STRING_TO_CODE, ei->d_codeTerm.get());
          nconst_codes.push_back(vc);
        }
      }
    }
    if (d_im.hasProcessed())
    {
      return;
    }
    // now, ensure that str.code is injective
    std::vector<Node> cmps;
    cmps.insert(cmps.end(), const_codes.rbegin(), const_codes.rend());
    cmps.insert(cmps.end(), nconst_codes.rbegin(), nconst_codes.rend());
    for (unsigned i = 0, num_ncc = nconst_codes.size(); i < num_ncc; i++)
    {
      Node c1 = nconst_codes[i];
      cmps.pop_back();
      for (const Node& c2 : cmps)
      {
        Trace("strings-code-debug")
            << "Compare codes : " << c1 << " " << c2 << std::endl;
        if (!d_state.areDisequal(c1, c2) && !d_state.areEqual(c1, d_neg_one))
        {
          Node eq_no = c1.eqNode(d_neg_one);
          Node deq = c1.eqNode(c2).negate();
          Node eqn = c1[0].eqNode(c2[0]);
          // str.code(x)==-1 V str.code(x)!=str.code(y) V x==y
          Node inj_lem = nm->mkNode(kind::OR, eq_no, deq, eqn);
          d_im.sendPhaseRequirement(deq, false);
          std::vector<Node> emptyVec;
          d_im.sendInference(emptyVec, inj_lem, Inference::CODE_INJ);
        }
      }
    }
  }
}

void TheoryStrings::checkRegisterTermsNormalForms()
{
  const std::vector<Node>& seqc = d_bsolver.getStringEqc();
  for (const Node& eqc : seqc)
  {
    NormalForm& nfi = d_csolver.getNormalForm(eqc);
    // check if there is a length term for this equivalence class
    EqcInfo* ei = d_state.getOrMakeEqcInfo(eqc, false);
    Node lt = ei ? ei->d_lengthTerm : Node::null();
    if (lt.isNull())
    {
      Node c = utils::mkNConcat(nfi.d_nf, eqc.getType());
      d_termReg.registerTerm(c, 3);
    }
  }
}

TrustNode TheoryStrings::ppRewrite(TNode atom)
{
  Trace("strings-ppr") << "TheoryStrings::ppRewrite " << atom << std::endl;
  Node atomRet = atom;
  if (options::regExpElim() && atom.getKind() == STRING_IN_REGEXP)
  {
    // aggressive elimination of regular expression membership
    Node atomElim = d_regexp_elim.eliminate(atomRet);
    if (!atomElim.isNull())
    {
      Trace("strings-ppr") << "  rewrote " << atom << " -> " << atomElim
                           << " via regular expression elimination."
                           << std::endl;
      atomRet = atomElim;
    }
  }
  if( !options::stringLazyPreproc() ){
    //eager preprocess here
    std::vector< Node > new_nodes;
    StringsPreprocess* p = d_esolver.getPreprocess();
    Node ret = p->processAssertion(atomRet, new_nodes);
    if (ret != atomRet)
    {
      Trace("strings-ppr") << "  rewrote " << atomRet << " -> " << ret
                           << ", with " << new_nodes.size() << " lemmas."
                           << std::endl;
      for (const Node& lem : new_nodes)
      {
        Trace("strings-ppr") << "    lemma : " << lem << std::endl;
        ++(d_statistics.d_lemmasEagerPreproc);
        d_out->lemma(lem);
      }
      atomRet = ret;
    }else{
      Assert(new_nodes.empty());
    }
  }
  if (atomRet != atom)
  {
    return TrustNode::mkTrustRewrite(atom, atomRet, nullptr);
  }
  return TrustNode::null();
}

/** run the given inference step */
void TheoryStrings::runInferStep(InferStep s, int effort)
{
  Trace("strings-process") << "Run " << s;
  if (effort > 0)
  {
    Trace("strings-process") << ", effort = " << effort;
  }
  Trace("strings-process") << "..." << std::endl;
  switch (s)
  {
    case CHECK_INIT: d_bsolver.checkInit(); break;
    case CHECK_CONST_EQC: d_bsolver.checkConstantEquivalenceClasses(); break;
    case CHECK_EXTF_EVAL: d_esolver.checkExtfEval(effort); break;
    case CHECK_CYCLES: d_csolver.checkCycles(); break;
    case CHECK_FLAT_FORMS: d_csolver.checkFlatForms(); break;
    case CHECK_REGISTER_TERMS_PRE_NF: checkRegisterTermsPreNormalForm(); break;
    case CHECK_NORMAL_FORMS_EQ: d_csolver.checkNormalFormsEq(); break;
    case CHECK_NORMAL_FORMS_DEQ: d_csolver.checkNormalFormsDeq(); break;
    case CHECK_CODES: checkCodes(); break;
    case CHECK_LENGTH_EQC: d_csolver.checkLengthsEqc(); break;
    case CHECK_REGISTER_TERMS_NF: checkRegisterTermsNormalForms(); break;
    case CHECK_EXTF_REDUCTION: d_esolver.checkExtfReductions(effort); break;
    case CHECK_MEMBERSHIP: d_rsolver.checkMemberships(); break;
    case CHECK_CARDINALITY: d_bsolver.checkCardinality(); break;
    default: Unreachable(); break;
  }
  Trace("strings-process") << "Done " << s
                           << ", addedFact = " << d_im.hasPendingFact()
                           << ", addedLemma = " << d_im.hasPendingLemma()
                           << ", conflict = " << d_state.isInConflict()
                           << std::endl;
}

void TheoryStrings::runStrategy(Theory::Effort e)
{
  std::vector<std::pair<InferStep, int> >::iterator it = d_strat.stepBegin(e);
  std::vector<std::pair<InferStep, int> >::iterator stepEnd =
      d_strat.stepEnd(e);

  Trace("strings-process") << "----check, next round---" << std::endl;
  while (it != stepEnd)
  {
    InferStep curr = it->first;
    if (curr == BREAK)
    {
      if (d_im.hasProcessed())
      {
        break;
      }
    }
    else
    {
      runInferStep(curr, it->second);
      if (d_state.isInConflict())
      {
        break;
      }
    }
    ++it;
  }
  Trace("strings-process") << "----finished round---" << std::endl;
}

}/* CVC4::theory::strings namespace */
}/* CVC4::theory namespace */
}/* CVC4 namespace */<|MERGE_RESOLUTION|>--- conflicted
+++ resolved
@@ -47,11 +47,7 @@
       d_state(c, u, d_valuation),
       d_termReg(d_state, out, d_statistics, nullptr),
       d_extTheory(this),
-<<<<<<< HEAD
-      d_im(d_state, d_termReg, d_extTheory, out, d_statistics, pnm),
-=======
       d_im(*this, d_state, d_termReg, d_extTheory, d_statistics, pnm),
->>>>>>> 09b3b246
       d_rewriter(&d_statistics.d_rewrites),
       d_bsolver(d_state, d_im),
       d_csolver(d_state, d_im, d_termReg, d_bsolver),
