--- conflicted
+++ resolved
@@ -1311,11 +1311,7 @@
       NormalForm::getExplanationForPrefixEq(nfi, nfj, index, index, ant);
       if (x.isConst() && y.isConst())
       {
-<<<<<<< HEAD
-        // if both are constant, its just a constant conflict
-=======
         // if both are constant, it's just a constant conflict
->>>>>>> 5c78f336
         d_im.sendInference(ant, d_false, Inference::N_CONST, isRev, true);
         return;
       }
@@ -1649,9 +1645,6 @@
                 << "  explanation was : " << et.second << std::endl;
             lentTestSuccess = e;
             lenConstraint = entLit;
-<<<<<<< HEAD
-            // its not explained by the equality engine of this class
-=======
             // Its not explained by the equality engine of this class, so its
             // marked as not being explained. The length constraint is
             // additionally being saved and added to the length constraint
@@ -1659,7 +1652,6 @@
             // constraints are being added as the last antecedant for the sake
             // of proof reconstruction, which expect length constraints to come
             // last.
->>>>>>> 5c78f336
             iinfo.d_noExplain.push_back(lenConstraint);
             break;
           }
