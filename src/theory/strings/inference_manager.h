--- conflicted
+++ resolved
@@ -31,12 +31,8 @@
 #include "theory/strings/sequences_stats.h"
 #include "theory/strings/solver_state.h"
 #include "theory/strings/term_registry.h"
-<<<<<<< HEAD
-#include "theory/uf/proof_equality_engine.h"
-=======
 #include "theory/theory_inference_manager.h"
 #include "theory/uf/equality_engine.h"
->>>>>>> 09b3b246
 
 namespace CVC4 {
 namespace theory {
@@ -78,33 +74,14 @@
   typedef context::CDHashMap<Node, Node, NodeHashFunction> NodeNodeMap;
 
  public:
-<<<<<<< HEAD
-  InferenceManager(SolverState& s,
-                   TermRegistry& tr,
-                   ExtTheory& e,
-                   OutputChannel& out,
-=======
   InferenceManager(Theory& t,
                    SolverState& s,
                    TermRegistry& tr,
                    ExtTheory& e,
->>>>>>> 09b3b246
                    SequencesStatistics& statistics,
                    ProofNodeManager* pnm);
   ~InferenceManager() {}
 
-<<<<<<< HEAD
-  /** finish init */
-  void finishInit();
-  /** send assumption
-   *
-   * This is called when a fact is asserted to TheoryStrings. It adds lit
-   * to the equality engine maintained by this class immediately.
-   */
-  void sendAssumption(TNode lit);
-
-=======
->>>>>>> 09b3b246
   /** send internal inferences
    *
    * This is called when we have inferred exp => conc, where exp is a set
@@ -303,29 +280,14 @@
   eq::ProofEqEngine* getProofEqEngine();
 
  private:
-<<<<<<< HEAD
-  /** assert pending fact
-   *
-   * This is called immediately after the given fact is asserted to the
-   * equality engine.
-   */
-  void preProcessFact(TNode fact);
-  void postProcessFact(TNode fact);
   /** Process conflict */
   void processConflict(const InferInfo& ii);
-=======
->>>>>>> 09b3b246
   /** Reference to the solver state of the theory of strings. */
   SolverState& d_state;
   /** Reference to the term registry of theory of strings */
   TermRegistry& d_termReg;
   /** the extended theory object for the theory of strings */
   ExtTheory& d_extt;
-<<<<<<< HEAD
-  /** Reference to the output channel of the theory of strings. */
-  OutputChannel& d_out;
-=======
->>>>>>> 09b3b246
   /** Reference to the statistics for the theory of strings/sequences. */
   SequencesStatistics& d_statistics;
   /** The proof-producing equality engine */
