--- conflicted
+++ resolved
@@ -87,11 +87,7 @@
 
   TrustNode tlem = TrustNode::mkTrustLemma(lemma);
   theory::LemmaStatus result =
-<<<<<<< HEAD
       d_engine->lemma(tlem,
-=======
-      d_engine->lemma(tlem.getNode(),
->>>>>>> 23aa2a08
                       rule,
                       removable,
                       preprocess,
@@ -239,18 +235,9 @@
 
   Debug("pf::explain") << "EngineOutputChannel::splitLemma( " << lemma << " )"
                        << std::endl;
-<<<<<<< HEAD
-  // Notice that this interface should not be used when proofs are enabled.
-  // It is easy to make proofs for splits, which we intentionally do not do
-  // here.
   TrustNode tlem = TrustNode::mkTrustLemma(lemma);
   theory::LemmaStatus result =
       d_engine->lemma(tlem, RULE_SPLIT, removable, false, d_theory, d_theory);
-=======
-  TrustNode tlem = TrustNode::mkTrustLemma(lemma);
-  theory::LemmaStatus result = d_engine->lemma(
-      tlem.getNode(), RULE_SPLIT, false, removable, false, d_theory);
->>>>>>> 23aa2a08
   return result;
 }
 
@@ -272,13 +259,8 @@
   Assert(!proof);  // Theory shouldn't be producing proofs yet
   ++d_statistics.conflicts;
   d_engine->d_outputChannelUsed = true;
-<<<<<<< HEAD
-  TrustNode tuConf = TrustNode::mkTrustConflict(conflictNode);
-  d_engine->conflict(tuConf, d_theory);
-=======
   TrustNode tConf = TrustNode::mkTrustConflict(conflictNode);
-  d_engine->conflict(tConf.getNode(), d_theory);
->>>>>>> 23aa2a08
+  d_engine->conflict(tConf, d_theory);
 }
 
 void EngineOutputChannel::demandRestart()
@@ -331,11 +313,7 @@
   }
   ++d_statistics.conflicts;
   d_engine->d_outputChannelUsed = true;
-<<<<<<< HEAD
   d_engine->conflict(pconf, d_theory);
-=======
-  d_engine->conflict(pconf.getNode(), d_theory);
->>>>>>> 23aa2a08
 }
 
 LemmaStatus EngineOutputChannel::trustedLemma(TrustNode plem,
@@ -351,21 +329,12 @@
   ++d_statistics.lemmas;
   d_engine->d_outputChannelUsed = true;
   // now, call the normal interface for lemma
-<<<<<<< HEAD
   return d_engine->lemma(plem,
                          RULE_INVALID,
                          removable,
                          preprocess,
                          sendAtoms ? d_theory : theory::THEORY_LAST,
                          d_theory);
-=======
-  return d_engine->lemma(plem.getNode(),
-                         RULE_INVALID,
-                         false,
-                         removable,
-                         preprocess,
-                         sendAtoms ? d_theory : theory::THEORY_LAST);
->>>>>>> 23aa2a08
 }
 
 }  // namespace theory
