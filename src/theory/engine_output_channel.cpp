--- conflicted
+++ resolved
@@ -87,22 +87,12 @@
   });
 
   TrustNode tlem = TrustNode::mkTrustLemma(lemma);
-<<<<<<< HEAD
   theory::LemmaStatus result =
       d_engine->lemma(tlem,
                       rule,
-                      removable,
-                      preprocess,
-                      sendAtoms ? d_theory : theory::THEORY_LAST,
+      p,
+      isLemmaPropertySendAtoms(p) ? d_theory : theory::THEORY_LAST,
                       d_theory);
-=======
-  theory::LemmaStatus result = d_engine->lemma(
-      tlem.getNode(),
-      rule,
-      false,
-      p,
-      isLemmaPropertySendAtoms(p) ? d_theory : theory::THEORY_LAST);
->>>>>>> 24710c2f
   return result;
 }
 
@@ -246,14 +236,9 @@
   Debug("pf::explain") << "EngineOutputChannel::splitLemma( " << lemma << " )"
                        << std::endl;
   TrustNode tlem = TrustNode::mkTrustLemma(lemma);
-<<<<<<< HEAD
-  theory::LemmaStatus result =
-      d_engine->lemma(tlem, RULE_SPLIT, removable, false, d_theory, d_theory);
-=======
   LemmaProperty p = removable ? LemmaProperty::REMOVABLE : LemmaProperty::NONE;
   theory::LemmaStatus result =
-      d_engine->lemma(tlem.getNode(), RULE_SPLIT, false, p, d_theory);
->>>>>>> 24710c2f
+      d_engine->lemma(tlem, RULE_SPLIT, p, d_theory);
   return result;
 }
 
@@ -342,21 +327,11 @@
   ++d_statistics.lemmas;
   d_engine->d_outputChannelUsed = true;
   // now, call the normal interface for lemma
-<<<<<<< HEAD
   return d_engine->lemma(plem,
-                         RULE_INVALID,
-                         removable,
-                         preprocess,
-                         sendAtoms ? d_theory : theory::THEORY_LAST,
+      RULE_INVALID,
+      p,
+      isLemmaPropertySendAtoms(p) ? d_theory : theory::THEORY_LAST,
                          d_theory);
-=======
-  return d_engine->lemma(
-      plem.getNode(),
-      RULE_INVALID,
-      false,
-      p,
-      isLemmaPropertySendAtoms(p) ? d_theory : theory::THEORY_LAST);
->>>>>>> 24710c2f
 }
 
 }  // namespace theory
