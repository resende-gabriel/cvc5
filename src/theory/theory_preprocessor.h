/*********************                                                        */
/*! \file theory_preprocessor.h
 ** \verbatim
 ** Top contributors (to current version):
 **   Andrew Reynolds, Morgan Deters, Dejan Jovanovic
 ** This file is part of the CVC4 project.
 ** Copyright (c) 2009-2020 by the authors listed in the file AUTHORS
 ** in the top-level source directory and their institutional affiliations.
 ** All rights reserved.  See the file COPYING in the top-level source
 ** directory for licensing information.\endverbatim
 **
 ** \brief The theory preprocessor.
 **/

#include "cvc4_private.h"

#ifndef CVC4__THEORY__THEORY_PREPROCESSOR_H
#define CVC4__THEORY__THEORY_PREPROCESSOR_H

#include <unordered_map>

#include "context/cdhashmap.h"
#include "context/context.h"
#include "expr/lazy_proof.h"
#include "expr/node.h"
#include "expr/tconv_seq_proof_generator.h"
#include "expr/term_conversion_proof_generator.h"
#include "smt/term_formula_removal.h"
#include "theory/trust_node.h"

namespace CVC4 {

class LogicInfo;
class TheoryEngine;
class RemoveTermFormulas;

namespace theory {

/**
 * The preprocessor used in TheoryEngine.
 *
 * A summary of the steps taken by the method preprocess:
 *
 * [1]
 * apply rewriter
 * [2]
 * TRAVERSE(
 *   prerewrite:
 *    if theory atom {
 *      TRAVERSE(
 *        prerewrite:
 *          // nothing
 *        postrewrite:
 *          apply rewriter
 *          apply ppRewrite
 *            if changed
 *              apply rewriter
 *              REPEAT traversal
 *      )
 *      apply term formula removal
 *      apply rewriter
 *    }
 *  postrewrite: // for Boolean connectives
 *    apply rewriter
 * )
 *
<<<<<<< HEAD
 * Note that the rewriter must be applied beforehand, since
=======
 * Note that the rewriter must be applied beforehand, since the rewriter may
 * rewrite a theory atom into a formula, e.g. quantifiers miniscoping. This
 * impacts what the inner traversal is applied to.
>>>>>>> 3393c0c8
 */
class TheoryPreprocessor
{
  typedef context::CDHashMap<Node, Node, NodeHashFunction> NodeMap;

 public:
  /** Constructs a theory preprocessor */
  TheoryPreprocessor(TheoryEngine& engine,
                     context::UserContext* userContext,
                     ProofNodeManager* pnm = nullptr);
  /** Destroys a theory preprocessor */
  ~TheoryPreprocessor();
  /**
   * Preprocesses the given assertion node. It returns a TrustNode of kind
   * TrustNodeKind::REWRITE indicating the preprocessed form of node. It stores
   * additional lemmas in newLemmas, which are trust nodes of kind
   * TrustNodeKind::LEMMA. These correspond to e.g. lemmas corresponding to ITE
   * removal. For each lemma in newLemmas, we add the corresponding skolem that
   * the lemma defines.
   *
   * @param node The assertion to preprocess,
   * @param newLemmas The lemmas to add to the set of assertions,
   * @param newSkolems The skolems that newLemmas correspond to,
   * @return The (REWRITE) trust node corresponding to rewritten node via
   * preprocessing.
   */
  TrustNode preprocess(TNode node,
                       std::vector<TrustNode>& newLemmas,
                       std::vector<Node>& newSkolems);
  /**
   * Same as above, but transforms the proof of node into a proof of the
   * preprocessed node and returns the LEMMA trust node.
   *
   * @param node The assertion to preprocess,
   * @param newLemmas The lemmas to add to the set of assertions,
   * @param newSkolems The skolems that newLemmas correspond to,
   * @return The (LEMMA) trust node corresponding to the proof of the rewritten
   * form of the proven field of node.
   */
  TrustNode preprocessLemma(TrustNode node,
                            std::vector<TrustNode>& newLemmas,
                            std::vector<Node>& newSkolems);

  /** Get the term formula removal utility */
  RemoveTermFormulas& getRemoveTermFormulas();

 private:
  /**
   * Runs theory specific preprocessing (Theory::ppRewrite) on the non-Boolean
   * parts of the node.
   */
  TrustNode theoryPreprocess(TNode node,
                             std::vector<TrustNode>& newLemmas,
                             std::vector<Node>& newSkolems);
  /**
   * Internal helper for preprocess, which also optionally preprocesses the
   * new lemmas generated until a fixed point is reached based on argument
   * procLemmas.
   */
  TrustNode preprocessInternal(TNode node,
                               std::vector<TrustNode>& newLemmas,
                               std::vector<Node>& newSkolems,
                               bool procLemmas);
  /**
   * Internal helper for preprocessLemma, which also optionally preprocesses the
   * new lemmas generated until a fixed point is reached based on argument
   * procLemmas.
   */
  TrustNode preprocessLemmaInternal(TrustNode node,
                                    std::vector<TrustNode>& newLemmas,
                                    std::vector<Node>& newSkolems,
                                    bool procLemmas);
  /** Reference to owning theory engine */
  TheoryEngine& d_engine;
  /** Logic info of theory engine */
  const LogicInfo& d_logicInfo;
  /**
   * Cache for theory-preprocessing of theory atoms. The domain of this map
   * are terms that appear within theory atoms given to this class.
   */
  NodeMap d_ppCache;
  /**
   * Cache for theory-preprocessing + term formula removal of the Boolean
   * structure of assertions. The domain of this map are the Boolean
   * connectives and theory atoms given to this class.
   */
  NodeMap d_rtfCache;
  /** The term formula remover */
  RemoveTermFormulas d_tfr;
  /** The term context, which computes hash values for term contexts. */
  InQuantTermContext d_iqtc;
  /**
   * A term conversion proof generator storing preprocessing and rewriting
   * steps, which is done until fixed point in the inner traversal of this
   * class for theory atoms in step [2] above.
   */
  std::unique_ptr<TConvProofGenerator> d_tpg;
  /**
   * A term conversion proof generator storing large steps from d_tpg (results
   * of its fixed point) and term formula removal steps for the outer traversal
   * of this class for theory atoms in step [2] above.
   */
  std::unique_ptr<TConvProofGenerator> d_tpgRtf;
  /**
   * A term conversion proof generator storing rewriting steps, which is used
   * for top-level rewriting before the preprocessing pass, step [1] above.
   */
  std::unique_ptr<TConvProofGenerator> d_tpgRew;
  /**
   * A term conversion sequence generator, which applies rewriting,
   * (theory-preprocessing + rewriting + term formula removal), rewriting again
   * in sequence, given by d_tpgRew and d_tpgRtf.
   */
  std::unique_ptr<TConvSeqProofGenerator> d_tspg;
  /** A lazy proof, for additional lemmas. */
  std::unique_ptr<LazyCDProof> d_lp;
  /**
   * Helper for theoryPreprocess, which traverses the provided term and
   * applies ppRewrite and rewriting until fixed point on term using
   * the method preprocessWithProof helper below.
   */
  Node ppTheoryRewrite(TNode term);
  /**
   * Rewrite with proof, which stores a REWRITE step in pg if necessary
   * and returns the rewritten form of term.
   *
   * @param term The term to rewrite
   * @param pg The proof generator to register to
   * @param isPre whether the rewrite is a pre-rewrite.
   */
  Node rewriteWithProof(Node term, TConvProofGenerator* pg, bool isPre);
  /**
   * Preprocess with proof, which calls the appropriate ppRewrite method,
   * stores the corresponding rewrite step in d_tpg if necessary and returns
   * the preprocessed and rewritten form of term. It should be the case that
   * term is already in rewritten form.
   */
  Node preprocessWithProof(Node term);
  /**
   * Register rewrite trn based on trust node into term conversion generator
   * pg, which uses THEORY_PREPROCESS as a step if no proof generator is
   * provided in trn.
   *
   * @param trn The REWRITE trust node
   * @param pg The proof generator to register to
   * @param isPre whether the rewrite is a pre-rewrite.
   */
  void registerTrustedRewrite(TrustNode trn,
                              TConvProofGenerator* pg,
                              bool isPre);
  /** Proofs enabled */
  bool isProofEnabled() const;
};

}  // namespace theory
}  // namespace CVC4

#endif /* CVC4__THEORY__THEORY_PREPROCESSOR_H */<|MERGE_RESOLUTION|>--- conflicted
+++ resolved
@@ -64,13 +64,9 @@
  *    apply rewriter
  * )
  *
-<<<<<<< HEAD
- * Note that the rewriter must be applied beforehand, since
-=======
  * Note that the rewriter must be applied beforehand, since the rewriter may
  * rewrite a theory atom into a formula, e.g. quantifiers miniscoping. This
  * impacts what the inner traversal is applied to.
->>>>>>> 3393c0c8
  */
 class TheoryPreprocessor
 {
