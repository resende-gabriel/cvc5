/*********************                                                        */
/*! \file proof_checker.cpp
 ** \verbatim
 ** Top contributors (to current version):
 **   Andrew Reynolds
 ** This file is part of the CVC4 project.
 ** Copyright (c) 2009-2019 by the authors listed in the file AUTHORS
 ** in the top-level source directory) and their institutional affiliations.
 ** All rights reserved.  See the file COPYING in the top-level source
 ** directory for licensing information.\endverbatim
 **
 ** \brief Implementation of equality proof checker
 **/

#include "theory/builtin/proof_checker.h"

#include "expr/skolem_manager.h"
#include "theory/rewriter.h"
#include "theory/theory.h"

using namespace CVC4::kind;

namespace CVC4 {
namespace theory {

const char* toString(MethodId id)
{
  switch (id)
  {
    case MethodId::RW_REWRITE: return "RW_REWRITE";
    case MethodId::RW_REWRITE_EQ_EXT: return "RW_REWRITE_EQ_EXT";
    case MethodId::RW_IDENTITY: return "RW_IDENTITY";
    case MethodId::SB_DEFAULT: return "SB_DEFAULT";
    case MethodId::SB_LITERAL: return "SB_LITERAL";
    case MethodId::SB_FORMULA: return "SB_FORMULA";
    default: return "MethodId::Unknown";
  };
}

std::ostream& operator<<(std::ostream& out, MethodId id)
{
  out << toString(id);
  return out;
}

Node mkMethodId(MethodId id)
{
  return NodeManager::currentNM()->mkConst(Rational(static_cast<uint32_t>(id)));
}

namespace builtin {

void BuiltinProofRuleChecker::registerTo(ProofChecker* pc)
{
  pc->registerChecker(PfRule::ASSUME, this);
  pc->registerChecker(PfRule::SCOPE, this);
  pc->registerChecker(PfRule::TRUST, this);
  pc->registerChecker(PfRule::SUBS, this);
  pc->registerChecker(PfRule::REWRITE, this);
  pc->registerChecker(PfRule::MACRO_SR_EQ_INTRO, this);
  pc->registerChecker(PfRule::MACRO_SR_PRED_INTRO, this);
  pc->registerChecker(PfRule::MACRO_SR_PRED_ELIM, this);
  pc->registerChecker(PfRule::MACRO_SR_PRED_TRANSFORM, this);
  // trust coarse-grained theory lemmas for now: register null checker
  pc->registerChecker(PfRule::THEORY_LEMMA, nullptr);
  pc->registerChecker(PfRule::THEORY_REWRITE, this);
  pc->registerChecker(PfRule::THEORY_PREPROCESS, this);
}

Node BuiltinProofRuleChecker::applyRewrite(Node n, MethodId idr)
{
  Node nk = SkolemManager::getSkolemForm(n);
<<<<<<< HEAD
  Node nkr = applyRewriteExternal(n, idr);
  return SkolemManager::getWitnessForm(nkr);
}

Node BuiltinProofRuleChecker::applyTheoryRewrite(Node n, bool preRewrite)
{
  Node nk = SkolemManager::getSkolemForm(n);
  TheoryId tid = Theory::theoryOf(nk);
  Rewriter* rewriter = Rewriter::getInstance();
  Node nkr = preRewrite ? rewriter->preRewrite(tid, nk).d_node
                        : rewriter->postRewrite(tid, nk).d_node;
=======
  Node nkr = applyRewriteExternal(nk, idr);
>>>>>>> 5c4b9e1a
  return SkolemManager::getWitnessForm(nkr);
}

Node BuiltinProofRuleChecker::applySubstitution(Node n, Node exp, MethodId ids)
{
  if (exp.isNull() || exp.getKind() != EQUAL)
  {
    return Node::null();
  }
  Node nk = SkolemManager::getSkolemForm(n);
  Node nks = applySubstitutionExternal(nk, exp, ids);
  return SkolemManager::getWitnessForm(nks);
}

Node BuiltinProofRuleChecker::applySubstitution(Node n,
                                                const std::vector<Node>& exp,
                                                MethodId ids)
{
  Node nk = SkolemManager::getSkolemForm(n);
  Node nks = applySubstitutionExternal(nk, exp, ids);
  return SkolemManager::getWitnessForm(nks);
}

Node BuiltinProofRuleChecker::applySubstitutionRewrite(
    Node n, const std::vector<Node>& exp, MethodId ids, MethodId idr)
{
  Node nk = SkolemManager::getSkolemForm(n);
  Node nks = applySubstitutionExternal(nk, exp, ids);
  Node nksr = applyRewriteExternal(nks, idr);
  return SkolemManager::getWitnessForm(nksr);
}

Node BuiltinProofRuleChecker::applyRewriteExternal(Node n, MethodId idr)
{
  Trace("builtin-pfcheck-debug")
      << "applyRewriteExternal (" << idr << "): " << n << std::endl;
  if (idr == MethodId::RW_REWRITE)
  {
    return Rewriter::rewrite(n);
  }
  else if (idr == MethodId::RW_REWRITE_EQ_EXT)
  {
    return Rewriter::rewriteEqualityExt(n);
  }
  else if (idr == MethodId::RW_IDENTITY)
  {
    // does nothing
    return n;
  }
  // unknown rewriter
  Assert(false)
      << "BuiltinProofRuleChecker::applyRewriteExternal: no rewriter for "
      << idr << std::endl;
  return n;
}

Node BuiltinProofRuleChecker::applySubstitutionExternal(Node n,
                                                        Node exp,
                                                        MethodId ids)
{
  Assert(!exp.isNull());
  Node expk = SkolemManager::getSkolemForm(exp);
  TNode var, subs;
  if (ids == MethodId::SB_DEFAULT)
  {
    if (expk.getKind() != EQUAL)
    {
      return Node::null();
    }
    var = expk[0];
    subs = expk[1];
  }
  else if (ids == MethodId::SB_LITERAL)
  {
    bool polarity = expk.getKind() != NOT;
    var = polarity ? expk : expk[0];
    subs = NodeManager::currentNM()->mkConst(polarity);
  }
  else if (ids == MethodId::SB_FORMULA)
  {
    var = expk;
    subs = NodeManager::currentNM()->mkConst(true);
  }
  else
  {
    Assert(false) << "BuiltinProofRuleChecker::applySubstitutionExternal: no "
                     "substitution for "
                  << ids << std::endl;
  }
  Trace("builtin-pfcheck-debug")
      << "applySubstitutionExternal (" << ids << "): " << var << " -> " << subs
      << " (from " << expk << ")" << std::endl;
  return n.substitute(var, subs);
}

Node BuiltinProofRuleChecker::applySubstitutionExternal(
    Node n, const std::vector<Node>& exp, MethodId ids)
{
  Node curr = n;
  // apply substitution one at a time, in reverse order
  for (size_t i = 0, nexp = exp.size(); i < nexp; i++)
  {
    if (exp[nexp - 1 - i].isNull())
    {
      return Node::null();
    }
    curr = applySubstitutionExternal(curr, exp[nexp - 1 - i], ids);
    if (curr.isNull())
    {
      break;
    }
  }
  return curr;
}

bool BuiltinProofRuleChecker::getMethodId(TNode n, MethodId& i)
{
  uint32_t index;
  if (!getUInt32(n, index))
  {
    return false;
  }
  i = static_cast<MethodId>(index);
  return true;
}

Node BuiltinProofRuleChecker::checkInternal(PfRule id,
                                            const std::vector<Node>& children,
                                            const std::vector<Node>& args)
{
  // compute what was proven
  if (id == PfRule::ASSUME)
  {
    Assert(children.empty());
    Assert(args.size() == 1);
    Assert(args[0].getType().isBoolean());
    return args[0];
  }
  else if (id == PfRule::SCOPE)
  {
    Assert(children.size() == 1);
    if (args.empty())
    {
      // no antecedant
      return children[0];
    }
    Node ant = mkAnd(args);
    // if the conclusion is false, its the negated antencedant only
    if (children[0].isConst() && !children[0].getConst<bool>())
    {
      return ant.notNode();
    }
    return NodeManager::currentNM()->mkNode(IMPLIES, ant, children[0]);
  }
  else if (id == PfRule::TRUST)
  {
    Assert(args.size() == 1);
    return args[0];
  }
  else if (id == PfRule::SUBS)
  {
    Assert(children.size() > 0);
    Assert(1 <= args.size() && args.size() <= 2);
    MethodId ids = MethodId::SB_DEFAULT;
    if (args.size() == 2 && !getMethodId(args[1], ids))
    {
      return Node::null();
    }
    std::vector<Node> exp;
    for (size_t i = 0, nchild = children.size(); i < nchild; i++)
    {
      exp.push_back(children[i]);
    }
    Node res = applySubstitution(args[0], exp);
    return args[0].eqNode(res);
  }
  else if (id == PfRule::REWRITE)
  {
    Assert(children.empty());
    Assert(1 <= args.size() && args.size() <= 2);
    MethodId ids = MethodId::RW_REWRITE;
    if (args.size() == 2 && !getMethodId(args[1], ids))
    {
      return Node::null();
    }
    Node res = applyRewrite(args[0]);
    return args[0].eqNode(res);
  }
  else if (id == PfRule::THEORY_REWRITE)
  {
    Assert(children.empty());
    Assert(args.size() == 2);
    Node res = applyTheoryRewrite(args[0], args[1].getConst<bool>());
    return args[0].eqNode(res);
  }
  else if (id == PfRule::MACRO_SR_EQ_INTRO)
  {
    // NOTE: technically a macro:
    // (TRANS
    //   (SUBS P1 ... Pn t)
    //   (REWRITE <t.substitute(xn,tn). ... .substitute(x1,t1)>))
    Assert(1 <= args.size() && args.size() <= 3);
    MethodId ids, idr;
    if (!getMethodIds(args, ids, idr, 1))
    {
      return Node::null();
    }
    Node res = applySubstitutionRewrite(args[0], children, idr);
    return args[0].eqNode(res);
  }
  else if (id == PfRule::MACRO_SR_PRED_INTRO)
  {
    Trace("builtin-pfcheck") << "Check " << id << " " << children.size() << " "
                             << args.size() << std::endl;
    // NOTE: technically a macro:
    // (TRUE_ELIM
    //   (MACRO_SR_EQ_INTRO <children> <args>[0]))
    Assert(1 <= args.size() && args.size() <= 3);
    MethodId ids, idr;
    if (!getMethodIds(args, ids, idr, 1))
    {
      return Node::null();
    }
    Node res = applySubstitutionRewrite(args[0], children, ids, idr);
    if (res.isNull())
    {
      return Node::null();
    }
    // **** NOTE: can rewrite the witness form here. This enables certain lemmas
    // to be provable, e.g. (= k t) where k is a purification Skolem for t.
    res = Rewriter::rewrite(res);
    if (!res.isConst() || !res.getConst<bool>())
    {
      Trace("builtin-pfcheck")
          << "Failed to rewrite to true, res=" << res << std::endl;
      return Node::null();
    }
    return args[0];
  }
  else if (id == PfRule::MACRO_SR_PRED_ELIM)
  {
    Trace("builtin-pfcheck") << "Check " << id << " " << children.size() << " "
                             << args.size() << std::endl;
    Assert(children.size() >= 1);
    Assert(args.size() <= 2);
    // NOTE: technically a macro:
    // (TRUE_ELIM
    //   (TRANS
    //     (SYMM (MACRO_SR_EQ_INTRO <children>[1:] F))
    //     (TRUE_INTRO <children>[0])))
    std::vector<Node> exp;
    exp.insert(exp.end(), children.begin() + 1, children.end());
    MethodId ids, idr;
    if (!getMethodIds(args, ids, idr, 0))
    {
      return Node::null();
    }
    Node res1 = applySubstitutionRewrite(children[0], exp, ids, idr);
    Trace("builtin-pfcheck") << "Returned " << res1 << std::endl;
    return res1;
  }
  else if (id == PfRule::MACRO_SR_PRED_TRANSFORM)
  {
    Trace("builtin-pfcheck") << "Check " << id << " " << children.size() << " "
                             << args.size() << std::endl;
    Assert(children.size() >= 1);
    Assert(1 <= args.size() && args.size() <= 3);
    Assert(args[0].getType().isBoolean());
    MethodId ids, idr;
    if (!getMethodIds(args, ids, idr, 1))
    {
      return Node::null();
    }
    std::vector<Node> exp;
    exp.insert(exp.end(), children.begin() + 1, children.end());
    Node res1 = applySubstitutionRewrite(children[0], exp, ids, idr);
    // Trace("builtin-pfcheck")
    //    << "Returned " << res1 << std::endl;
    Node res2 = applySubstitutionRewrite(args[0], exp, ids, idr);
    // Trace("builtin-pfcheck")
    //    << "Returned " << res2 << " from " << args[0] << std::endl;
    // can rewrite the witness forms
    res1 = Rewriter::rewrite(res1);
    res2 = Rewriter::rewrite(res2);
    if (res1.isNull() || res1 != res2)
    {
      Trace("builtin-pfcheck") << "Failed to match results" << std::endl;
      Trace("builtin-pfcheck-debug") << res1 << " vs " << res2 << std::endl;
      return Node::null();
    }
    return args[0];
  }
  else if (id == PfRule::THEORY_LEMMA)
  {
    Assert(children.empty());
    Assert(args.size() == 2);
    Assert(args[0].getType().isBoolean());
    return args[0];
  }
  else if (id == PfRule::THEORY_PREPROCESS)
  {
    Assert(children.size() == 1);
    Assert(args.size() == 1);
    return args[0];
  }
  // no rule
  return Node::null();
}

bool BuiltinProofRuleChecker::getMethodIds(const std::vector<Node>& args,
                                           MethodId& ids,
                                           MethodId& idr,
                                           size_t index)
{
  ids = MethodId::SB_DEFAULT;
  idr = MethodId::RW_REWRITE;
  if (args.size() > index)
  {
    if (!getMethodId(args[index], ids))
    {
      Trace("builtin-pfcheck")
          << "Failed to get id from " << args[index] << std::endl;
      return false;
    }
  }
  if (args.size() > index + 1)
  {
    if (!getMethodId(args[index + 1], idr))
    {
      Trace("builtin-pfcheck")
          << "Failed to get id from " << args[index + 1] << std::endl;
      return false;
    }
  }
  return true;
}

void BuiltinProofRuleChecker::addMethodIds(std::vector<Node>& args,
                                           MethodId ids,
                                           MethodId idr)
{
  bool ndefRewriter = (idr != MethodId::RW_REWRITE);
  if (ids != MethodId::SB_DEFAULT || ndefRewriter)
  {
    args.push_back(mkMethodId(ids));
  }
  if (ndefRewriter)
  {
    args.push_back(mkMethodId(idr));
  }
}

}  // namespace builtin
}  // namespace theory
}  // namespace CVC4<|MERGE_RESOLUTION|>--- conflicted
+++ resolved
@@ -70,8 +70,7 @@
 Node BuiltinProofRuleChecker::applyRewrite(Node n, MethodId idr)
 {
   Node nk = SkolemManager::getSkolemForm(n);
-<<<<<<< HEAD
-  Node nkr = applyRewriteExternal(n, idr);
+  Node nkr = applyRewriteExternal(nk, idr);
   return SkolemManager::getWitnessForm(nkr);
 }
 
@@ -82,9 +81,6 @@
   Rewriter* rewriter = Rewriter::getInstance();
   Node nkr = preRewrite ? rewriter->preRewrite(tid, nk).d_node
                         : rewriter->postRewrite(tid, nk).d_node;
-=======
-  Node nkr = applyRewriteExternal(nk, idr);
->>>>>>> 5c4b9e1a
   return SkolemManager::getWitnessForm(nkr);
 }
 
