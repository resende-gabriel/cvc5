/*********************                                                        */
/*! \file options_template.cpp
 ** \verbatim
 ** Top contributors (to current version):
 **   Tim King, Morgan Deters, Kshitij Bansal
 ** This file is part of the CVC4 project.
 ** Copyright (c) 2009-2016 by the authors listed in the file AUTHORS
 ** in the top-level source directory) and their institutional affiliations.
 ** All rights reserved.  See the file COPYING in the top-level source
 ** directory for licensing information.\endverbatim
 **
 ** \brief Contains code for handling command-line options.
 **
 ** Contains code for handling command-line options
 **/

#if !defined(_BSD_SOURCE) && defined(__MINGW32__) && !defined(__MINGW64__)
// force use of optreset; mingw32 croaks on argv-switching otherwise
#  include "cvc4autoconfig.h"
#  define _BSD_SOURCE
#  undef HAVE_DECL_OPTRESET
#  define HAVE_DECL_OPTRESET 1
#  define CVC4_IS_NOT_REALLY_BSD
#endif /* !_BSD_SOURCE && __MINGW32__ && !__MINGW64__ */

#ifdef __MINGW64__
extern int optreset;
#endif /* __MINGW64__ */

#include <getopt.h>

// clean up
#ifdef CVC4_IS_NOT_REALLY_BSD
#  undef _BSD_SOURCE
#endif /* CVC4_IS_NOT_REALLY_BSD */

#include <unistd.h>
#include <string.h>
#include <stdint.h>
#include <time.h>

#include <cstdio>
#include <cstdlib>
#include <cstring>
#include <iomanip>
#include <new>
#include <string>
#include <sstream>
#include <limits>

#include "base/cvc4_assert.h"
#include "base/exception.h"
#include "base/output.h"
#include "base/tls.h"
#include "options/argument_extender.h"
#include "options/argument_extender_implementation.h"
#include "options/didyoumean.h"
#include "options/language.h"
#include "options/options_handler.h"

${include_all_option_headers}

#line 64 "${template}"

#include "options/options_holder.h"
#include "cvc4autoconfig.h"
#include "options/base_handlers.h"

${option_handler_includes}

#line 72 "${template}"

using namespace CVC4;
using namespace CVC4::options;

namespace CVC4 {

CVC4_THREADLOCAL(Options*) Options::s_current = NULL;



/**
 * This is a default handler for options of built-in C++ type.  This
 * template is really just a helper for the handleOption() template,
 * below.  Variants of this template handle numeric and non-numeric,
 * integral and non-integral, signed and unsigned C++ types.
 * handleOption() makes sure to instantiate the right one.
 *
 * This implements default behavior when e.g. an option is
 * unsigned but the user specifies a negative argument; etc.
 */
template <class T, bool is_numeric, bool is_integer>
struct OptionHandler {
  static T handle(std::string option, std::string optionarg);
};/* struct OptionHandler<> */

/** Variant for integral C++ types */
template <class T>
struct OptionHandler<T, true, true> {
  static bool stringToInt(T& t, const std::string& str) {
    std::istringstream ss(str);
    ss >> t;
    char tmp;
    return !(ss.fail() || ss.get(tmp));
  }

  static bool containsMinus(const std::string& str) {
    return str.find('-') != std::string::npos;
  }

  static T handle(const std::string& option, const std::string& optionarg) {
    try {
      T i;
      bool success = stringToInt(i, optionarg);

      if(!success){
        throw OptionException(option + ": failed to parse "+ optionarg +
                              " as an integer of the appropraite type.");
      }

      // Depending in the platform unsigned numbers with '-' signs may parse.
      // Reject these by looking for any minus if it is not signed.
      if( (! std::numeric_limits<T>::is_signed) && containsMinus(optionarg) ) {
        // unsigned type but user gave negative argument
        throw OptionException(option + " requires a nonnegative argument");
      } else if(i < std::numeric_limits<T>::min()) {
        // negative overflow for type
        std::stringstream ss;
        ss << option << " requires an argument >= "
           << std::numeric_limits<T>::min();
        throw OptionException(ss.str());
      } else if(i > std::numeric_limits<T>::max()) {
        // positive overflow for type
        std::stringstream ss;
        ss << option << " requires an argument <= "
           << std::numeric_limits<T>::max();
        throw OptionException(ss.str());
      }

      return i;

      // if(std::numeric_limits<T>::is_signed) {
      //   return T(i.getLong());
      // } else {
      //   return T(i.getUnsignedLong());
      // }
    } catch(std::invalid_argument&) {
      // user gave something other than an integer
      throw OptionException(option + " requires an integer argument");
    }
  }
};/* struct OptionHandler<T, true, true> */

/** Variant for numeric but non-integral C++ types */
template <class T>
struct OptionHandler<T, true, false> {
  static T handle(std::string option, std::string optionarg) {
    std::stringstream in(optionarg);
    long double r;
    in >> r;
    if(! in.eof()) {
      // we didn't consume the whole string (junk at end)
      throw OptionException(option + " requires a numeric argument");
    }

    if(! std::numeric_limits<T>::is_signed && r < 0.0) {
      // unsigned type but user gave negative value
      throw OptionException(option + " requires a nonnegative argument");
    } else if(r < -std::numeric_limits<T>::max()) {
      // negative overflow for type
      std::stringstream ss;
      ss << option << " requires an argument >= "
         << -std::numeric_limits<T>::max();
      throw OptionException(ss.str());
    } else if(r > std::numeric_limits<T>::max()) {
      // positive overflow for type
      std::stringstream ss;
      ss << option << " requires an argument <= "
         << std::numeric_limits<T>::max();
      throw OptionException(ss.str());
    }

    return T(r);
  }
};/* struct OptionHandler<T, true, false> */

/** Variant for non-numeric C++ types */
template <class T>
struct OptionHandler<T, false, false> {
  static T handle(std::string option, std::string optionarg) {
    T::unsupported_handleOption_call___please_write_me;
    // The above line causes a compiler error if this version of the template
    // is ever instantiated (meaning that a specialization is missing).  So
    // don't worry about the segfault in the next line, the "return" is only
    // there to keep the compiler from giving additional, distracting errors
    // and warnings.
    return *(T*)0;
  }
};/* struct OptionHandler<T, false, false> */

/** Handle an option of type T in the default way. */
template <class T>
T handleOption(std::string option, std::string optionarg) {
  return OptionHandler<T, std::numeric_limits<T>::is_specialized, std::numeric_limits<T>::is_integer>::handle(option, optionarg);
}

/** Handle an option of type std::string in the default way. */
template <>
std::string handleOption<std::string>(std::string option, std::string optionarg) {
  return optionarg;
}

/**
 * Run handler, and any user-given predicates, for option T.
 * If a user specifies a :handler or :predicates, it overrides this.
 */
template <class T>
typename T::type runHandlerAndPredicates(T, std::string option, std::string optionarg, options::OptionsHandler* handler) {
  // By default, parse the option argument in a way appropriate for its type.
  // E.g., for "unsigned int" options, ensure that the provided argument is
  // a nonnegative integer that fits in the unsigned int type.

  return handleOption<typename T::type>(option, optionarg);
}

template <class T>
void runBoolPredicates(T, std::string option, bool b, options::OptionsHandler* handler) {
  // By default, nothing to do for bool.  Users add things with
  // :predicate in options files to provide custom checking routines
  // that can throw exceptions.
}


Options::Options()
    : d_holder(new options::OptionsHolder())
    , d_handler(new options::OptionsHandler(this))
    , d_forceLogicListeners()
    , d_beforeSearchListeners()
    , d_tlimitListeners()
    , d_tlimitPerListeners()
    , d_rlimitListeners()
    , d_rlimitPerListeners()
{}

Options::~Options() {
  delete d_handler;
  delete d_holder;
}

void Options::copyValues(const Options& options){
  if(this != &options) {
    delete d_holder;
    d_holder = new options::OptionsHolder(*options.d_holder);
  }
}

std::string Options::formatThreadOptionException(const std::string& option) {
  std::stringstream ss;
  ss << "can't understand option `" << option
     << "': expected something like --threadN=\"--option1 --option2\","
     << " where N is a nonnegative integer";
  return ss.str();
}

ListenerCollection::Registration* Options::registerAndNotify(
    ListenerCollection& collection, Listener* listener, bool notify)
{
  ListenerCollection::Registration* registration =
      collection.registerListener(listener);
  if(notify) {
    listener->notify();
  }
  return registration;
}

ListenerCollection::Registration* Options::registerForceLogicListener(
    Listener* listener, bool notifyIfSet)
{
  bool notify = notifyIfSet && wasSetByUser(options::forceLogicString);
  return registerAndNotify(d_forceLogicListeners, listener, notify);
}

ListenerCollection::Registration* Options::registerBeforeSearchListener(
   Listener* listener)
{
  return d_beforeSearchListeners.registerListener(listener);
}

ListenerCollection::Registration* Options::registerTlimitListener(
   Listener* listener, bool notifyIfSet)
{
  bool notify = notifyIfSet &&
      wasSetByUser(options::cumulativeMillisecondLimit);
  return registerAndNotify(d_tlimitListeners, listener, notify);
}

ListenerCollection::Registration* Options::registerTlimitPerListener(
   Listener* listener, bool notifyIfSet)
{
  bool notify = notifyIfSet && wasSetByUser(options::perCallMillisecondLimit);
  return registerAndNotify(d_tlimitPerListeners, listener, notify);
}

ListenerCollection::Registration* Options::registerRlimitListener(
   Listener* listener, bool notifyIfSet)
{
  bool notify = notifyIfSet && wasSetByUser(options::cumulativeResourceLimit);
  return registerAndNotify(d_rlimitListeners, listener, notify);
}

ListenerCollection::Registration* Options::registerRlimitPerListener(
   Listener* listener, bool notifyIfSet)
{
  bool notify = notifyIfSet && wasSetByUser(options::perCallResourceLimit);
  return registerAndNotify(d_rlimitPerListeners, listener, notify);
}

ListenerCollection::Registration* Options::registerUseTheoryListListener(
   Listener* listener, bool notifyIfSet)
{
  bool notify = notifyIfSet && wasSetByUser(options::useTheoryList);
  return registerAndNotify(d_useTheoryListListeners, listener, notify);
}

ListenerCollection::Registration* Options::registerSetDefaultExprDepthListener(
    Listener* listener, bool notifyIfSet)
{
  bool notify = notifyIfSet && wasSetByUser(options::defaultExprDepth);
  return registerAndNotify(d_setDefaultExprDepthListeners, listener, notify);
}

ListenerCollection::Registration* Options::registerSetDefaultExprDagListener(
    Listener* listener, bool notifyIfSet)
{
  bool notify = notifyIfSet && wasSetByUser(options::defaultDagThresh);
  return registerAndNotify(d_setDefaultDagThreshListeners, listener, notify);
}

ListenerCollection::Registration* Options::registerSetPrintExprTypesListener(
    Listener* listener, bool notifyIfSet)
{
  bool notify = notifyIfSet && wasSetByUser(options::printExprTypes);
  return registerAndNotify(d_setPrintExprTypesListeners, listener, notify);
}

ListenerCollection::Registration* Options::registerSetDumpModeListener(
    Listener* listener, bool notifyIfSet)
{
  bool notify = notifyIfSet && wasSetByUser(options::dumpModeString);
  return registerAndNotify(d_setDumpModeListeners, listener, notify);
}

ListenerCollection::Registration* Options::registerSetPrintSuccessListener(
    Listener* listener, bool notifyIfSet)
{
  bool notify = notifyIfSet && wasSetByUser(options::printSuccess);
  return registerAndNotify(d_setPrintSuccessListeners, listener, notify);
}

ListenerCollection::Registration* Options::registerDumpToFileNameListener(
    Listener* listener, bool notifyIfSet)
{
  bool notify = notifyIfSet && wasSetByUser(options::dumpToFileName);
  return registerAndNotify(d_dumpToFileListeners, listener, notify);
}

ListenerCollection::Registration*
Options::registerSetRegularOutputChannelListener(
    Listener* listener, bool notifyIfSet)
{
  bool notify = notifyIfSet && wasSetByUser(options::regularChannelName);
  return registerAndNotify(d_setRegularChannelListeners, listener, notify);
}

ListenerCollection::Registration*
Options::registerSetDiagnosticOutputChannelListener(
    Listener* listener, bool notifyIfSet)
{
  bool notify = notifyIfSet && wasSetByUser(options::diagnosticChannelName);
  return registerAndNotify(d_setDiagnosticChannelListeners, listener, notify);
}

ListenerCollection::Registration*
Options::registerSetReplayLogFilename(
    Listener* listener, bool notifyIfSet)
{
  bool notify = notifyIfSet && wasSetByUser(options::replayLogFilename);
  return registerAndNotify(d_setReplayFilenameListeners, listener, notify);
}

${all_custom_handlers}

#line 394 "${template}"

#ifdef CVC4_DEBUG
#  define USE_EARLY_TYPE_CHECKING_BY_DEFAULT true
#else /* CVC4_DEBUG */
#  define USE_EARLY_TYPE_CHECKING_BY_DEFAULT false
#endif /* CVC4_DEBUG */

#if defined(CVC4_MUZZLED) || defined(CVC4_COMPETITION_MODE)
#  define DO_SEMANTIC_CHECKS_BY_DEFAULT false
#else /* CVC4_MUZZLED || CVC4_COMPETITION_MODE */
#  define DO_SEMANTIC_CHECKS_BY_DEFAULT true
#endif /* CVC4_MUZZLED || CVC4_COMPETITION_MODE */

options::OptionsHolder::OptionsHolder() : ${all_modules_defaults}
{
}

#line 412 "${template}"

static const std::string mostCommonOptionsDescription = "\
Most commonly-used CVC4 options:${common_documentation}";

#line 417 "${template}"

static const std::string optionsDescription = mostCommonOptionsDescription + "\n\
\n\
Additional CVC4 options:${remaining_documentation}";

#line 423 "${template}"

static const std::string optionsFootnote = "\n\
[*] Each of these options has a --no-OPTIONNAME variant, which reverses the\n\
    sense of the option.\n\
";

static const std::string languageDescription = "\
Languages currently supported as arguments to the -L / --lang option:\n\
  auto                           attempt to automatically determine language\n\
  cvc4 | presentation | pl       CVC4 presentation language\n\
  smt1 | smtlib1                 SMT-LIB format 1.2\n\
  smt | smtlib | smt2 |\n\
  smt2.0 | smtlib2 | smtlib2.0   SMT-LIB format 2.0\n\
  smt2.5 | smtlib2.5             SMT-LIB format 2.5\n\
  tptp                           TPTP format (cnf and fof)\n\
  sygus                          SyGuS format\n\
\n\
Languages currently supported as arguments to the --output-lang option:\n\
  auto                           match output language to input language\n\
  cvc4 | presentation | pl       CVC4 presentation language\n\
  cvc3                           CVC3 presentation language\n\
  smt1 | smtlib1                 SMT-LIB format 1.2\n\
  smt | smtlib | smt2 |\n\
  smt2.0 | smtlib2.0 | smtlib2   SMT-LIB format 2.0\n\
  smt2.5 | smtlib2.5             SMT-LIB format 2.5\n\
  tptp                           TPTP format\n\
  z3str                          SMT-LIB 2.0 with Z3-str string constraints\n\
  ast                            internal format (simple syntax trees)\n\
";

std::string Options::getDescription() const {
  return optionsDescription;
}

void Options::printUsage(const std::string msg, std::ostream& out) {
  out << msg << optionsDescription << std::endl
      << optionsFootnote << std::endl << std::flush;
}

void Options::printShortUsage(const std::string msg, std::ostream& out) {
  out << msg << mostCommonOptionsDescription << std::endl
      << optionsFootnote << std::endl
      << "For full usage, please use --help."
      << std::endl << std::endl << std::flush;
}

void Options::printLanguageHelp(std::ostream& out) {
  out << languageDescription << std::flush;
}

/**
 * This is a table of long options.  By policy, each short option
 * should have an equivalent long option (but the reverse isn't the
 * case), so this table should thus contain all command-line options.
 *
 * Each option in this array has four elements:
 *
 * 1. the long option string
 * 2. argument behavior for the option:
 *    no_argument - no argument permitted
 *    required_argument - an argument is expected
 *    optional_argument - an argument is permitted but not required
 * 3. this is a pointer to an int which is set to the 4th entry of the
 *    array if the option is present; or NULL, in which case
 *    getopt_long() returns the 4th entry
 * 4. the return value for getopt_long() when this long option (or the
 *    value to set the 3rd entry to; see #3)
 *
 * If you add something here, you should add it in src/main/usage.h
 * also, to document it.
 *
 * If you add something that has a short option equivalent, you should
 * add it to the getopt_long() call in parseOptions().
 */
static struct option cmdlineOptions[] = {${all_modules_long_options}
  { NULL, no_argument, NULL, '\0' }
};/* cmdlineOptions */

#line 502 "${template}"

// static void preemptGetopt(int& argc, char**& argv, const char* opt) {

//   Debug("preemptGetopt") << "preempting getopt() with " << opt << std::endl;

//   AlwaysAssert(opt != NULL && *opt != '\0');
//   AlwaysAssert(strlen(opt) <= maxoptlen);

//   ++argc;
//   unsigned i = 1;
//   while(argv[i] != NULL && argv[i][0] != '\0') {
//     ++i;
//   }

//   if(argv[i] == NULL) {
//     argv = (char**) realloc(argv, (i + 6) * sizeof(char*));
//     for(unsigned j = i; j < i + 5; ++j) {
//       argv[j] = (char*) malloc(sizeof(char) * maxoptlen);
//       argv[j][0] = '\0';
//     }
//     argv[i + 5] = NULL;
//   }

//   strncpy(argv[i], opt, maxoptlen - 1);
//   argv[i][maxoptlen - 1] = '\0'; // ensure NUL-termination even on overflow
// }

namespace options {

/** Set a given Options* as "current" just for a particular scope. */
class OptionsGuard {
  CVC4_THREADLOCAL_TYPE(Options*)* d_field;
  Options* d_old;
public:
  OptionsGuard(CVC4_THREADLOCAL_TYPE(Options*)* field, Options* opts) :
    d_field(field),
    d_old(*field) {
    *field = opts;
  }
  ~OptionsGuard() {
    *d_field = d_old;
  }
};/* class OptionsGuard */

}/* CVC4::options namespace */

/**
 * Parse argc/argv and put the result into a CVC4::Options.
 * The return value is what's left of the command line (that is, the
 * non-option arguments).
 */
std::vector<std::string> Options::parseOptions(Options* options,
                                               int argc, char* argv[])
  throw(OptionException) {

  Assert(options != NULL);
  Assert(argv != NULL);

  options::OptionsGuard guard(&s_current, options);

  const char *progName = argv[0];

  // To debug options parsing, you may prefer to simply uncomment this
  // and recompile. Debug flags have not been parsed yet so these have
  // not been set.
  //DebugChannel.on("options");

  Debug("options") << "Options::parseOptions == " << options << std::endl;
  Debug("options") << "argv == " << argv << std::endl;

  // Find the base name of the program.
  const char *x = strrchr(progName, '/');
  if(x != NULL) {
    progName = x + 1;
  }
  options->d_holder->binary_name = std::string(progName);

  ArgumentExtender* argumentExtender = new ArgumentExtenderImplementation();
  for(int position = 1; position < argc; position++) {
    argumentExtender->pushBackArgument(argv[position]);
  }

  std::vector<std::string> nonoptions;
  parseOptionsRecursive(options, argumentExtender, &nonoptions);
  if(Debug.isOn("options")){
    for(std::vector<std::string>::const_iterator i = nonoptions.begin(),
          iend = nonoptions.end(); i != iend; ++i){
      Debug("options") << "nonoptions " << *i << std::endl;
    }
  }

  delete argumentExtender;
  return nonoptions;
}

void Options::parseOptionsRecursive(Options* options,
                                    ArgumentExtender* extender,
                                    std::vector<std::string>* nonoptions)
  throw(OptionException) {

  int argc;
  char** argv;

  extender->movePreemptionsToArguments();
  extender->pushFrontArgument("");
  extender->getArguments(&argc, &argv);

  if(Debug.isOn("options")) {
    Debug("options") << "starting a new parseOptionsRecursive with "
                     << argc << " arguments" << std::endl;
    for( int i = 0; i < argc ; i++ ){
      Assert(argv[i] != NULL);
      Debug("options") << "  argv[" << i << "] = " << argv[i] << std::endl;
    }
  }

  // Having this synonym simplifies the generation code in mkoptions.
  options::OptionsHandler* handler = options->d_handler;
  options::OptionsHolder* holder = options->d_holder;

  // Reset getopt(), in the case of multiple calls to parseOptions().
  // This can be = 1 in newer GNU getopt, but older (< 2007) require = 0.
  optind = 0;
#if HAVE_DECL_OPTRESET
  optreset = 1; // on BSD getopt() (e.g. Mac OS), might need this
#endif /* HAVE_DECL_OPTRESET */

  
  int main_optind = 0;
  int old_optind;


  while(true) { // Repeat Forever

    if(extender->hasPreemptions()){
      // Stop this round of parsing. We now parse recursively
      // to start on a new character array for argv.
      parseOptionsRecursive(options, extender, nonoptions);
      break;
    }

    optopt = 0;
    std::string option, optionarg;

    optind = main_optind;
    old_optind = main_optind;
    //optind_ref = &main_optind;
    //argv = main_argv;

    // If we encounter an element that is not at zero and does not start
    // with a "-", this is a non-option. We consume this element as a
    // non-option.
    if (main_optind > 0 && main_optind < argc &&
        argv[main_optind][0] != '-') {
      Debug("options") << "enqueueing " << argv[main_optind]
                       << " as a non-option." << std::endl;
      nonoptions->push_back(argv[main_optind]);
      ++main_optind;
      extender->popFrontArgument();
      continue;
    }


    Debug("options") << "[ before, main_optind == " << main_optind << " ]"
                     << std::endl;
    Debug("options") << "[ before, optind == " << optind << " ]" << std::endl;
    Debug("options") << "[ argc == " << argc << ", argv == " << argv << " ]"
                     << std::endl;
    int c = getopt_long(argc, argv,
                        "+:${all_modules_short_options}",
                        cmdlineOptions, NULL);

    while(main_optind < optind) {
      main_optind++;
      extender->popFrontArgument();
    }

    Debug("options") << "[ got " << int(c) << " (" << char(c) << ") ]"
                     << "[ next option will be at pos: " << optind << " ]"
                     << std::endl;

    // The initial getopt_long call should always determine that argv[0]
    // is not an option and returns -1. We always manually advance beyond
    // this element.
    //
    // We have to reinitialize optind to 0 instead of 1 as we need to support
    // changing the argv array passed to getopt.
    // This is needed as are using GNU extensions.
    // From: http://man7.org/linux/man-pages/man3/getopt.3.html
    // A program that scans multiple argument vectors, or rescans the same
    // vector more than once, and wants to make use of GNU extensions such
    // as '+' and '-' at the start of optstring, or changes the value of
    //  POSIXLY_CORRECT between scans, must reinitialize getopt() by
    //  resetting optind to 0, rather than the traditional value of 1.
    //  (Resetting to 0 forces the invocation of an internal initialization
    //  routine that rechecks POSIXLY_CORRECT and checks for GNU extensions
    //  in optstring.)
    if ( old_optind == 0  && c == -1 ) {
      Assert(main_optind > 0);
      continue;
    }

    if ( c == -1 ) {
      if(Debug.isOn("options")) {
        Debug("options") << "done with option parsing" << std::endl;
        for(int index = optind; index < argc; ++index) {
          Debug("options") << "remaining " << argv[index] << std::endl;
        }
      }
      break;
    }

    option = argv[old_optind == 0 ? 1 : old_optind];
    optionarg = (optarg == NULL) ? "" : optarg;

    Debug("preemptGetopt") << "processing option " << c
                           << " (`" << char(c) << "'), " << option << std::endl;

    switch(c) {
${all_modules_option_handlers}

<<<<<<< HEAD
#line 722 "${template}"
=======
#line 724 "${template}"
>>>>>>> a58abbe7

    case ':':
      // This can be a long or short option, and the way to get at the
      // name of it is different.
      throw OptionException(std::string("option `") + option +
                            "' missing its required argument");

    case '?':
    default:
      if( ( optopt == 0 ||
            ( optopt >= ${long_option_value_begin} &&
              optopt <= ${long_option_value_end} )
          ) && !strncmp(argv[optind - 1], "--thread", 8) &&
          strlen(argv[optind - 1]) > 8 )
      {
        if(! isdigit(argv[optind - 1][8])) {
          throw OptionException(formatThreadOptionException(option));
        }
        std::vector<std::string>& threadArgv = holder->threadArgv;
        char *end;
        long tnum = strtol(argv[optind - 1] + 8, &end, 10);
        if(tnum < 0 || (*end != '\0' && *end != '=')) {
          throw OptionException(formatThreadOptionException(option));
        }
        if(threadArgv.size() <= size_t(tnum)) {
          threadArgv.resize(tnum + 1);
        }
        if(threadArgv[tnum] != "") {
          threadArgv[tnum] += " ";
        }
        if(*end == '\0') { // e.g., we have --thread0 "foo"
          if(argc <= optind) {
            throw OptionException(std::string("option `") + option +
                                  "' missing its required argument");
          }
          Debug("options") << "thread " << tnum << " gets option "
                           << argv[optind] << std::endl;
          threadArgv[tnum] += argv[main_optind];
          main_optind++;
        } else { // e.g., we have --thread0="foo"
          if(end[1] == '\0') {
            throw OptionException(std::string("option `") + option +
                                  "' missing its required argument");
          }
          Debug("options") << "thread " << tnum << " gets option "
                           << (end + 1) << std::endl;
          threadArgv[tnum] += end + 1;
        }
        Debug("options") << "thread " << tnum << " now has "
                         << threadArgv[tnum] << std::endl;
        break;
      }

      throw OptionException(std::string("can't understand option `") + option +
                            "'" + suggestCommandLineOptions(option));
    }
  }

  Debug("options") << "got " << nonoptions->size()
                   << " non-option arguments." << std::endl;

  free(argv);
}

std::string Options::suggestCommandLineOptions(const std::string& optionName) throw() {
  DidYouMean didYouMean;

  const char* opt;
  for(size_t i = 0; (opt = cmdlineOptions[i].name) != NULL; ++i) {
    didYouMean.addWord(std::string("--") + cmdlineOptions[i].name);
  }

  return didYouMean.getMatchAsString(optionName.substr(0, optionName.find('=')));
}

static const char* smtOptions[] = {
  ${all_modules_smt_options},
<<<<<<< HEAD
#line 800 "${template}"
=======
#line 802 "${template}"
>>>>>>> a58abbe7
  NULL
};/* smtOptions[] */

std::vector<std::string> Options::suggestSmtOptions(const std::string& optionName) throw() {
  std::vector<std::string> suggestions;

  const char* opt;
  for(size_t i = 0; (opt = smtOptions[i]) != NULL; ++i) {
    if(std::strstr(opt, optionName.c_str()) != NULL) {
      suggestions.push_back(opt);
    }
  }

  return suggestions;
}

std::vector< std::vector<std::string> > Options::getOptions() const throw() {
  std::vector< std::vector<std::string> > opts;

  ${all_modules_get_options}

<<<<<<< HEAD
#line 762 "${template}"
=======
#line 824 "${template}"
>>>>>>> a58abbe7

  return opts;
}


#undef USE_EARLY_TYPE_CHECKING_BY_DEFAULT
#undef DO_SEMANTIC_CHECKS_BY_DEFAULT

}/* CVC4 namespace */<|MERGE_RESOLUTION|>--- conflicted
+++ resolved
@@ -720,11 +720,7 @@
     switch(c) {
 ${all_modules_option_handlers}
 
-<<<<<<< HEAD
-#line 722 "${template}"
-=======
 #line 724 "${template}"
->>>>>>> a58abbe7
 
     case ':':
       // This can be a long or short option, and the way to get at the
@@ -802,11 +798,7 @@
 
 static const char* smtOptions[] = {
   ${all_modules_smt_options},
-<<<<<<< HEAD
-#line 800 "${template}"
-=======
 #line 802 "${template}"
->>>>>>> a58abbe7
   NULL
 };/* smtOptions[] */
 
@@ -828,11 +820,7 @@
 
   ${all_modules_get_options}
 
-<<<<<<< HEAD
-#line 762 "${template}"
-=======
 #line 824 "${template}"
->>>>>>> a58abbe7
 
   return opts;
 }
