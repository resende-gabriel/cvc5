/*********************                                                        */
/*! \file options_public_functions.cpp
 ** \verbatim
 ** Top contributors (to current version):
 **   Tim King, Andrew Reynolds, Mathias Preiner
 ** This file is part of the CVC4 project.
 ** Copyright (c) 2009-2020 by the authors listed in the file AUTHORS
 ** in the top-level source directory) and their institutional affiliations.
 ** All rights reserved.  See the file COPYING in the top-level source
 ** directory for licensing information.\endverbatim
 **
 ** \brief Definitions of public facing interface functions for Options.
 **
 ** Definitions of public facing interface functions for Options. These are
 ** all 1 line wrappers for Options::get<T>, Options::set<T>, and
 ** Options::wasSetByUser<T> for different option types T.
 **/

#include "options.h"

#include <fstream>
#include <ostream>
#include <string>
#include <vector>

#include "base/listener.h"
#include "base/modal_exception.h"
#include "options/base_options.h"
#include "options/language.h"
#include "options/main_options.h"
#include "options/option_exception.h"
#include "options/parser_options.h"
#include "options/printer_modes.h"
#include "options/printer_options.h"
#include "options/quantifiers_options.h"
#include "options/smt_options.h"
#include "options/uf_options.h"

namespace CVC4 {

// Get accessor functions.
InputLanguage Options::getInputLanguage() const {
  return (*this)[options::inputLanguage];
}

options::InstFormatMode Options::getInstFormatMode() const
{
  return (*this)[options::instFormatMode];
}

OutputLanguage Options::getOutputLanguage() const {
  return (*this)[options::outputLanguage];
}

bool Options::getUfHo() const { return (*this)[options::ufHo]; }

bool Options::getDumpInstantiations() const{
  return (*this)[options::dumpInstantiations];
}

bool Options::getDumpModels() const{
  return (*this)[options::dumpModels];
}

bool Options::getDumpProofs() const{
  return (*this)[options::dumpProofs];
}

bool Options::getDumpSynth() const{
  return (*this)[options::dumpSynth];
}

bool Options::getDumpUnsatCores() const{
  // dump unsat cores full enables dumpUnsatCores
  return (*this)[options::dumpUnsatCores]
         || (*this)[options::dumpUnsatCoresFull];
}

bool Options::getEarlyExit() const{
  return (*this)[options::earlyExit];
}

bool Options::getFilesystemAccess() const{
  return (*this)[options::filesystemAccess];
}

bool Options::getForceNoLimitCpuWhileDump() const{
  return (*this)[options::forceNoLimitCpuWhileDump];
}

bool Options::getHelp() const{
  return (*this)[options::help];
}

bool Options::getIncrementalSolving() const{
  return (*this)[options::incrementalSolving];
}

bool Options::getInteractive() const{
  return (*this)[options::interactive];
}

bool Options::getInteractivePrompt() const{
  return (*this)[options::interactivePrompt];
}

bool Options::getLanguageHelp() const{
  return (*this)[options::languageHelp];
}

bool Options::getMemoryMap() const{
  return (*this)[options::memoryMap];
}

bool Options::getParseOnly() const{
  return (*this)[options::parseOnly];
}

bool Options::getProduceModels() const{
  return (*this)[options::produceModels];
}

<<<<<<< HEAD
bool Options::getProof() const{
  return (*this)[options::proof];
}

bool Options::getProofNew() const { return (*this)[options::proofNew]; }

=======
>>>>>>> 8ad308b2
bool Options::getSegvSpin() const{
  return (*this)[options::segvSpin];
}

bool Options::getSemanticChecks() const{
  return (*this)[options::semanticChecks];
}

bool Options::getStatistics() const{
  // statsEveryQuery enables stats
  return (*this)[options::statistics] || (*this)[options::statsEveryQuery];
}

bool Options::getStatsEveryQuery() const{
  return (*this)[options::statsEveryQuery];
}

bool Options::getStatsHideZeros() const{
  return (*this)[options::statsHideZeros];
}

bool Options::getStrictParsing() const{
  return (*this)[options::strictParsing];
}

int Options::getTearDownIncremental() const{
  return (*this)[options::tearDownIncremental];
}

unsigned long Options::getCumulativeTimeLimit() const {
  return (*this)[options::cumulativeMillisecondLimit];
}

bool Options::getVersion() const{
  return (*this)[options::version];
}

const std::string& Options::getForceLogicString() const{
  return (*this)[options::forceLogicString];
}

int Options::getVerbosity() const{
  return (*this)[options::verbosity];
}

std::istream* Options::getIn() const{
  return (*this)[options::in];
}

std::ostream* Options::getErr(){
  return (*this)[options::err];
}

std::ostream* Options::getOut(){
  return (*this)[options::out];
}

std::ostream* Options::getOutConst() const{
  // #warning "Remove Options::getOutConst"
  return (*this)[options::out];
}

std::string Options::getBinaryName() const{
  return (*this)[options::binary_name];
}

unsigned Options::getParseStep() const{
  return (*this)[options::parseStep];
}

std::ostream* Options::currentGetOut() {
  return current()->getOut();
}


// TODO: Document these.

void Options::setInputLanguage(InputLanguage value) {
  set(options::inputLanguage, value);
}

void Options::setInteractive(bool value) {
  set(options::interactive, value);
}

void Options::setOut(std::ostream* value) {
  set(options::out, value);
}

void Options::setOutputLanguage(OutputLanguage value) {
  set(options::outputLanguage, value);
}

bool Options::wasSetByUserDumpSynth() const {
  return wasSetByUser(options::dumpSynth);
}

bool Options::wasSetByUserEarlyExit() const {
  return wasSetByUser(options::earlyExit);
}

bool Options::wasSetByUserForceLogicString() const {
  return wasSetByUser(options::forceLogicString);
}

bool Options::wasSetByUserIncrementalSolving() const {
  return wasSetByUser(options::incrementalSolving);
}

bool Options::wasSetByUserInteractive() const {
  return wasSetByUser(options::interactive);
}


void Options::flushErr() {
  if(getErr() != NULL) {
    *(getErr()) << std::flush;
  }
}

void Options::flushOut() {
  if(getOut() != NULL) {
    *(getOut()) << std::flush;
  }
}

}/* CVC4 namespace */<|MERGE_RESOLUTION|>--- conflicted
+++ resolved
@@ -120,15 +120,8 @@
   return (*this)[options::produceModels];
 }
 
-<<<<<<< HEAD
-bool Options::getProof() const{
-  return (*this)[options::proof];
-}
-
 bool Options::getProofNew() const { return (*this)[options::proofNew]; }
 
-=======
->>>>>>> 8ad308b2
 bool Options::getSegvSpin() const{
   return (*this)[options::segvSpin];
 }
