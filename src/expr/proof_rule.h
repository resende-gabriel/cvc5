/*********************                                                        */
/*! \file proof_rule.h
 ** \verbatim
 ** Top contributors (to current version):
 **   Haniel Barbosa, Andrew Reynolds
 ** This file is part of the CVC4 project.
 ** Copyright (c) 2009-2020 by the authors listed in the file AUTHORS
 ** in the top-level source directory) and their institutional affiliations.
 ** All rights reserved.  See the file COPYING in the top-level source
 ** directory for licensing information.\endverbatim
 **
 ** \brief Proof rule enumeration
 **/

#include "cvc4_private.h"

#ifndef CVC4__EXPR__PROOF_RULE_H
#define CVC4__EXPR__PROOF_RULE_H

#include <iosfwd>

namespace CVC4 {

/**
 * An enumeration for proof rules. This enumeration is analogous to Kind for
 * Node objects. In the documentation below, P:F denotes a ProofNode that
 * proves formula F.
 *
 * Conceptually, the following proof rules form a calculus whose target
 * user is the Node-level theory solvers. This means that the rules below
 * are designed to reason about, among other things, common operations on Node
 * objects like Rewriter::rewrite or Node::substitute. It is intended to be
 * translated or printed in other formats.
 *
 * The following PfRule values include core rules and those categorized by
 * theory, including the theory of equality.
 *
 * The "core rules" include two distinguished rules which have special status:
 * (1) ASSUME, which represents an open leaf in a proof.
 * (2) SCOPE, which closes the scope of assumptions.
 * The core rules additionally correspond to generic operations that are done
 * internally on nodes, e.g. calling Rewriter::rewrite.
 *
 * Rules with prefix MACRO_ are those that can be defined in terms of other
 * rules. These exist for convienience. We provide their definition in the line
 * "Macro:".
 */
enum class PfRule : uint32_t
{
  //================================================= Core rules
  //======================== Assume and Scope
  // ======== Assumption (a leaf)
  // Children: none
  // Arguments: (F)
  // --------------
  // Conclusion: F
  //
  // This rule has special status, in that an application of assume is an
  // open leaf in a proof that is not (yet) justified. An assume leaf is
  // analogous to a free variable in a term, where we say "F is a free
  // assumption in proof P" if it contains an application of F that is not
  // bound by SCOPE (see below).
  ASSUME,
  // ======== Scope (a binder for assumptions)
  // Children: (P:F)
  // Arguments: (F1, ..., Fn)
  // --------------
  // Conclusion: (=> (and F1 ... Fn) F) or (not (and F1 ... Fn)) if F is false
  //
  // This rule has a dual purpose with ASSUME. It is a way to close
  // assumptions in a proof. We require that F1 ... Fn are free assumptions in
  // P and say that F1, ..., Fn are not free in (SCOPE P). In other words, they
  // are bound by this application. For example, the proof node:
  //   (SCOPE (ASSUME F) :args F)
  // has the conclusion (=> F F) and has no free assumptions. More generally, a
  // proof with no free assumptions always concludes a valid formula.
  SCOPE,
  // ======== Trust
  // Children: (P1:F1 ... Pn:Fn)
  // Arguments: (F)
  // --------------
  // F
  TRUST,

  //%%%%%%%%%%%%%  BEGIN SHOULD BE AUTO GENERATED

  //======================== Builtin theory (common node operations)
  // ======== Substitution
  // Children: (P1:F1, ..., Pn:Fn)
  // Arguments: (t, (ids)?)
  // ---------------------------------------------------------------
  // Conclusion: (= t t*sigma{ids}(Fn)*...*sigma{ids}(F1))
  // where sigma{ids}(Fi) are substitutions, which notice are applied in
  // reverse order.
  // Notice that ids is a MethodId identifier, which determines how to convert
  // the formulas F1, ..., Fn into substitutions.
  SUBS,
  // ======== Rewrite
  // Children: none
  // Arguments: (t, (idr)?)
  // ----------------------------------------
  // Conclusion: (= t Rewriter{idr}(t))
  // where idr is a MethodId identifier, which determines the kind of rewriter
  // to apply, e.g. Rewriter::rewrite.
  REWRITE,
  // ======== Evaluate
  // Children: none
  // Arguments: (t)
  // ----------------------------------------
  // Conclusion: (= t Evaluator::evaluate(t))
  // Note this can be seen as syntax sugar for:
  //   (REWRITE t MethodId::RW_EVALUATE)
  EVALUATE,
  // ======== Substitution + Rewriting equality introduction
  //
  // In this rule, we provide a term t and conclude that it is equal to its
  // rewritten form under a (proven) substitution.
  //
  // Children: (P1:F1, ..., Pn:Fn)
  // Arguments: (t, (ids (idr)?)?)
  // ---------------------------------------------------------------
  // Conclusion: (= t t')
  // where
  //   t' is
  //   Rewriter{idr}(t*sigma{ids}(Fn)*...*sigma{ids}(F1))
  //
  // In other words, from the point of view of Skolem forms, this rule
  // transforms t to t' by standard substitution + rewriting.
  //
  // The argument ids and idr is optional and specify the identifier of the
  // substitution and rewriter respectively to be used. For details, see
  // theory/builtin/proof_checker.h.
  MACRO_SR_EQ_INTRO,
  // ======== Substitution + Rewriting predicate introduction
  //
  // In this rule, we provide a formula F and conclude it, under the condition
  // that it rewrites to true under a proven substitution.
  //
  // Children: (P1:F1, ..., Pn:Fn)
  // Arguments: (F, (ids (idr)?)?)
  // ---------------------------------------------------------------
  // Conclusion: F
  // where
  //   Rewriter{idr}(toWitness(F)*sigma{ids}(Fn)*...*sigma{ids}(F1)) == true
  // where ids and idr are method identifiers.
  //
  // Notice that we apply rewriting on the witness form of F, meaning that this
  // rule may conclude an F whose Skolem form is justified by the definition of
  // its (fresh) Skolem variables. Furthermore, notice that the rewriting and
  // substitution is applied only within the side condition, meaning the
  // rewritten form of the witness form of F does not escape this rule.
  MACRO_SR_PRED_INTRO,
  // ======== Substitution + Rewriting predicate elimination
  //
  // In this rule, if we have proven a formula F, then we may conclude its
  // rewritten form under a proven substitution.
  //
  // Children: (P1:F, P2:F1, ..., P_{n+1}:Fn)
  // Arguments: ((ids (idr)?)?)
  // ----------------------------------------
  // Conclusion: F'
  // where
  //   F' is
  //   Rewriter{idr}(F*sigma{ids}(Fn)*...*sigma{ids}(F1)).
  // where ids and idr are method identifiers.
  //
  // We rewrite only on the Skolem form of F, similar to MACRO_SR_EQ_INTRO.
  MACRO_SR_PRED_ELIM,
  // ======== Substitution + Rewriting predicate transform
  //
  // In this rule, if we have proven a formula F, then we may provide a formula
  // G and conclude it if F and G are equivalent after rewriting under a proven
  // substitution.
  //
  // Children: (P1:F, P2:F1, ..., P_{n+1}:Fn)
  // Arguments: (G, (ids (idr)?)?)
  // ----------------------------------------
  // Conclusion: G
  // where
  //   Rewriter{idr}(toWitness(F)*sigma{ids}(Fn)*...*sigma{ids}(F1)) ==
  //   Rewriter{idr}(toWitness(G)*sigma{ids}(Fn)*...*sigma{ids}(F1))
  //
  // Notice that we apply rewriting on the witness form of F and G, similar to
  // MACRO_SR_PRED_INTRO.
  MACRO_SR_PRED_TRANSFORM,
  // ======== DSL Rewrite
  // Children: (P1:F1 ... Pn:Fn)
  // Arguments: (id, F)
  // ----------------------------------------
  // Conclusion: F
  // Where (G1, ..., Gn) => G is DSL rewrite rule # id, and
  //  G1*sigma = F1, ..., Gn*sigma = Fn, G*sigma = F
  // for some substitution sigma.
  DSL_REWRITE,
  // ======== Theory Rewrite
  // Children: none
  // Arguments: (t, preRewrite?)
  // ----------------------------------------
  // Conclusion: (= t t')
  // where
  //  t' is the result of applying either a pre-rewrite or a post-rewrite step
  //  to t (depending on the second argument).
  THEORY_REWRITE,
  // ======== Theory lemma
  // Children: none
  // Arguments: (tid)
  // ---------------------------------------------------------------
  // Conclusion: F
  // where F is a (T-valid) theory lemma generated by theory with TheoryId tid.
  // This is a "coarse-grained" rule that is used as a placeholder if a theory
  // did not provide a proof for a lemma or conflict.
  THEORY_LEMMA,

  //================================================= Processing rules
  // ======== Theory preprocess
<<<<<<< HEAD
  // Children: P:F
  // Arguments: ()
  // ---------------------
  // Conclusion: TheoryEngine::preprocess(F)
  //
  // In general preprocessing steps should be a macro:
  //
  // P1:F, P2:(= F G) -> G by EQUIV_ELIM1 on P2 then RESOLUTION on P1 and the
  // result.
=======
  // Children: none
  // Arguments: (F)
  // ---------------------------------------------------------------
  // Conclusion: F
  // where F is an equality of the form t = Theory::ppRewrite(t) for some
  // theory. Notice this is a "trusted" rule.
>>>>>>> e11aa336
  THEORY_PREPROCESS,
  // ======== Remove Term Formulas Axiom
  // Children: none
  // Arguments: (t)
  // ---------------------------------------------------------------
  // Conclusion: RemoveTermFormulas::getAxiomFor(t).
  REMOVE_TERM_FORMULA_AXIOM,

  //================================================= Boolean rules
  // ======== Split
  // Children: none
  // Arguments: (F)
  // ---------------------
  // Conclusion: (or F (not F))
  SPLIT,
  // ======== Resolution
  // Children:
  //  (P1:(or F_1 ... F_i-1 F_i F_i+1 ... F_n),
  //   P2:(or G_1 ... G_j-1 G_j G_j+1 ... G_m))
  //
  // Arguments: (F_i)
  // ---------------------
  // Conclusion: (or F_1 ... F_i-1 F_i+1 ... F_n G_1 ... G_j-1 G_j+1 ... G_m)
  // where
  //   G_j = (not F_i)
  RESOLUTION,
  // ======== Chain Resolution
  // Children: (P1:(or F_{1,1} ... F_{1,n1}), ..., Pm:(or F_{m,1} ... F_{m,nm}))
  // Arguments: (L_1, ..., L_{m-1})
  // ---------------------
  // Conclusion: C_m'
  // where
  //   let "C_1 <>_l C_2" represent the resolution of C_1 with C_2 with pivot l,
  //   let C_1' = C_1 (from P_1),
  //   for each i > 1, C_i' = C_i <>_L_i C_{i-1}'
  CHAIN_RESOLUTION,
  // ======== Factoring
  // Children: (P:C1)
  // Arguments: ()
  // ---------------------
  // Conclusion: C2
  // where
  //  Set representations of C1 and C2 is the same and the number of literals in
  //  C2 is smaller than that of C1
  FACTORING,
  // ======== Reordering
  // Children: (P:C1)
  // Arguments: (C2)
  // ---------------------
  // Conclusion: C2
  // where
  //  Set representations of C1 and C2 is the same but the number of literals in
  //  C2 is the same of that of C1
  REORDERING,
  // ======== And elimination
  // Children: (P:(and F1 ... Fn))
  // Arguments: (i)
  // ---------------------
  // Conclusion: (Fi)
  AND_ELIM,
  // ======== And introduction
  // Children: (P1:F1 ... Pn:Fn))
  // Arguments: ()
  // ---------------------
  // Conclusion: (and P1 ... Pn)
  AND_INTRO,
  // ======== Not Or elimination
  // Children: (P:(not (or F1 ... Fn)))
  // Arguments: (i)
  // ---------------------
  // Conclusion: (not Fi)
  NOT_OR_ELIM,
  // ======== Implication elimination
  // Children: (P:(=> F1 F2))
  // Arguments: ()
  // ---------------------
  // Conclusion: (or (not F1) F2)
  IMPLIES_ELIM,
  // ======== Not Implication elimination version 1
  // Children: (P:(not (=> F1 F2)))
  // Arguments: ()
  // ---------------------
  // Conclusion: (F1)
  NOT_IMPLIES_ELIM1,
  // ======== Not Implication elimination version 2
  // Children: (P:(not (=> F1 F2)))
  // Arguments: ()
  // ---------------------
  // Conclusion: (not F2)
  NOT_IMPLIES_ELIM2,
  // ======== Equivalence elimination version 1
  // Children: (P:(= F1 F2))
  // Arguments: ()
  // ---------------------
  // Conclusion: (or (not F1) F2)
  EQUIV_ELIM1,
  // ======== Equivalence elimination version 2
  // Children: (P:(= F1 F2))
  // Arguments: ()
  // ---------------------
  // Conclusion: (or F1 (not F2))
  EQUIV_ELIM2,
  // ======== Not Equivalence elimination version 1
  // Children: (P:(not (= F1 F2)))
  // Arguments: ()
  // ---------------------
  // Conclusion: (or F1 F2)
  NOT_EQUIV_ELIM1,
  // ======== Not Equivalence elimination version 2
  // Children: (P:(not (= F1 F2)))
  // Arguments: ()
  // ---------------------
  // Conclusion: (or (not F1) (not F2))
  NOT_EQUIV_ELIM2,
  // ======== XOR elimination version 1
  // Children: (P:(xor F1 F2)))
  // Arguments: ()
  // ---------------------
  // Conclusion: (or F1 F2)
  XOR_ELIM1,
  // ======== XOR elimination version 2
  // Children: (P:(xor F1 F2)))
  // Arguments: ()
  // ---------------------
  // Conclusion: (or (not F1) (not F2))
  XOR_ELIM2,
  // ======== Not XOR elimination version 1
  // Children: (P:(not (xor F1 F2)))
  // Arguments: ()
  // ---------------------
  // Conclusion: (or F1 (not F2))
  NOT_XOR_ELIM1,
  // ======== Not XOR elimination version 2
  // Children: (P:(not (xor F1 F2)))
  // Arguments: ()
  // ---------------------
  // Conclusion: (or (not F1) F2)
  NOT_XOR_ELIM2,
  // ======== ITE elimination version 1
  // Children: (P:(ite C F1 F2))
  // Arguments: ()
  // ---------------------
  // Conclusion: (or (not C) F1)
  ITE_ELIM1,
  // ======== ITE elimination version 2
  // Children: (P:(ite C F1 F2))
  // Arguments: ()
  // ---------------------
  // Conclusion: (or C F2)
  ITE_ELIM2,
  // ======== Not ITE elimination version 1
  // Children: (P:(not (ite C F1 F2)))
  // Arguments: ()
  // ---------------------
  // Conclusion: (or (not C) (not F1))
  NOT_ITE_ELIM1,
  // ======== Not ITE elimination version 1
  // Children: (P:(not (ite C F1 F2)))
  // Arguments: ()
  // ---------------------
  // Conclusion: (or C (not F2))
  NOT_ITE_ELIM2,
  // ======== Not ITE elimination version 1
  // Children: (P1:P P2:(not P))
  // Arguments: ()
  // ---------------------
  // Conclusion: (false)
  CONTRA,

  //================================================= De Morgan rules
  // ======== Not And
  // Children: (P:(not (and F1 ... Fn))
  // Arguments: ()
  // ---------------------
  // Conclusion: (or (not F1) ... (not Fn))
  NOT_AND,
  //================================================= CNF rules
  // ======== CNF And Pos
  // Children: ()
  // Arguments: ((and F1 ... Fn), i)
  // ---------------------
  // Conclusion: (or (not (and F1 ... Fn)) Fi)
  CNF_AND_POS,
  // ======== CNF And Neg
  // Children: ()
  // Arguments: ((and F1 ... Fn))
  // ---------------------
  // Conclusion: (or (and F1 ... Fn) (not F1) ... (not Fn))
  CNF_AND_NEG,
  // ======== CNF Or Pos
  // Children: ()
  // Arguments: ((or F1 ... Fn))
  // ---------------------
  // Conclusion: (or (not (or F1 ... Fn)) F1 ... Fn)
  CNF_OR_POS,
  // ======== CNF Or Neg
  // Children: ()
  // Arguments: ((or F1 ... Fn), i)
  // ---------------------
  // Conclusion: (or (or F1 ... Fn) (not Fi))
  CNF_OR_NEG,
  // ======== CNF Implies Pos
  // Children: ()
  // Arguments: ((implies F1 F2))
  // ---------------------
  // Conclusion: (or (not (implies F1 F2)) (not F1) F2)
  CNF_IMPLIES_POS,
  // ======== CNF Implies Neg version 1
  // Children: ()
  // Arguments: ((implies F1 F2))
  // ---------------------
  // Conclusion: (or (implies F1 F2) F1)
  CNF_IMPLIES_NEG1,
  // ======== CNF Implies Neg version 2
  // Children: ()
  // Arguments: ((implies F1 F2))
  // ---------------------
  // Conclusion: (or (implies F1 F2) (not F2))
  CNF_IMPLIES_NEG2,
  // ======== CNF Equiv Pos version 1
  // Children: ()
  // Arguments: ((= F1 F2))
  // ---------------------
  // Conclusion: (or (not (= F1 F2)) (not F1) F2)
  CNF_EQUIV_POS1,
  // ======== CNF Equiv Pos version 2
  // Children: ()
  // Arguments: ((= F1 F2))
  // ---------------------
  // Conclusion: (or (not (= F1 F2)) F1 (not F2))
  CNF_EQUIV_POS2,
  // ======== CNF Equiv Neg version 1
  // Children: ()
  // Arguments: ((= F1 F2))
  // ---------------------
  // Conclusion: (or (= F1 F2) F1 F2)
  CNF_EQUIV_NEG1,
  // ======== CNF Equiv Neg version 2
  // Children: ()
  // Arguments: ((= F1 F2))
  // ---------------------
  // Conclusion: (or (= F1 F2) (not F1) (not F2))
  CNF_EQUIV_NEG2,
  // ======== CNF Xor Pos version 1
  // Children: ()
  // Arguments: ((xor F1 F2))
  // ---------------------
  // Conclusion: (or (not (xor F1 F2)) F1 F2)
  CNF_XOR_POS1,
  // ======== CNF Xor Pos version 2
  // Children: ()
  // Arguments: ((xor F1 F2))
  // ---------------------
  // Conclusion: (or (not (xor F1 F2)) (not F1) (not F2))
  CNF_XOR_POS2,
  // ======== CNF Xor Neg version 1
  // Children: ()
  // Arguments: ((xor F1 F2))
  // ---------------------
  // Conclusion: (or (xor F1 F2) (not F1) F2)
  CNF_XOR_NEG1,
  // ======== CNF Xor Neg version 2
  // Children: ()
  // Arguments: ((xor F1 F2))
  // ---------------------
  // Conclusion: (or (xor F1 F2) F1 (not F2))
  CNF_XOR_NEG2,
  // ======== CNF ITE Pos version 1
  // Children: ()
  // Arguments: ((ite C F1 F2))
  // ---------------------
  // Conclusion: (or (not (ite C F1 F2)) (not C) F1)
  CNF_ITE_POS1,
  // ======== CNF ITE Pos version 2
  // Children: ()
  // Arguments: ((ite C F1 F2))
  // ---------------------
  // Conclusion: (or (not (ite C F1 F2)) C F2)
  CNF_ITE_POS2,
  // ======== CNF ITE Pos version 3
  // Children: ()
  // Arguments: ((ite C F1 F2))
  // ---------------------
  // Conclusion: (or (not (ite C F1 F2)) F1 F2)
  CNF_ITE_POS3,
  // ======== CNF ITE Neg version 1
  // Children: ()
  // Arguments: ((ite C F1 F2))
  // ---------------------
  // Conclusion: (or (ite C F1 F2) (not C) (not F1))
  CNF_ITE_NEG1,
  // ======== CNF ITE Neg version 2
  // Children: ()
  // Arguments: ((ite C F1 F2))
  // ---------------------
  // Conclusion: (or (ite C F1 F2) C (not F2))
  CNF_ITE_NEG2,
  // ======== CNF ITE Neg version 3
  // Children: ()
  // Arguments: ((ite C F1 F2))
  // ---------------------
  // Conclusion: (or (ite C F1 F2) (not F1) (not F2))
  CNF_ITE_NEG3,

  //================================================= Equality rules
  // ======== Reflexive
  // Children: none
  // Arguments: (t)
  // ---------------------
  // Conclusion: (= t t)
  REFL,
  // ======== Symmetric
  // Children: (P:(= t1 t2)) or (P:(not (= t1 t2)))
  // Arguments: none
  // -----------------------
  // Conclusion: (= t2 t1) or (not (= t2 t1))
  SYMM,
  // ======== Transitivity
  // Children: (P1:(= t1 t2), ..., Pn:(= t{n-1} tn))
  // Arguments: none
  // -----------------------
  // Conclusion: (= t1 tn)
  TRANS,
  // ======== Congruence  (subsumed by Substitute?)
  // Children: (P1:(= t1 s1), ..., Pn:(= tn sn))
  // Arguments: (f)
  // ---------------------------------------------
  // Conclusion: (= (f t1 ... tn) (f s1 ... sn))
  CONG,
  // ======== True intro
  // Children: (P:F)
  // Arguments: none
  // ----------------------------------------
  // Conclusion: (= F true)
  TRUE_INTRO,
  // ======== True elim
  // Children: (P:(= F true))
  // Arguments: none
  // ----------------------------------------
  // Conclusion: F
  TRUE_ELIM,
  // ======== False intro
  // Children: (P:(not F))
  // Arguments: none
  // ----------------------------------------
  // Conclusion: (= F false)
  FALSE_INTRO,
  // ======== False elim
  // Children: (P:(= F false))
  // Arguments: none
  // ----------------------------------------
  // Conclusion: (not F)
  FALSE_ELIM,

  //================================================= Quantifiers rules
  // ======== Witness intro
  // Children: (P:F[t])
  // Arguments: (t)
  // ----------------------------------------
  // Conclusion: (= t (witness ((x T)) F[x]))
  // where x is a BOUND_VARIABLE unique to the pair F,t.
  WITNESS_INTRO,
  // ======== Exists intro
  // Children: (P:F[t])
  // Arguments: (t)
  // ----------------------------------------
  // Conclusion: (exists ((x T)) F[x])
  // where x is a BOUND_VARIABLE unique to the pair F,t.
  EXISTS_INTRO,
  // ======== Skolemize
  // Children: (P:(exists ((x1 T1) ... (xn Tn)) F))
  // Arguments: none
  // ----------------------------------------
  // Conclusion: F*sigma
  // sigma maps x1 ... xn to their representative skolems obtained by
  // SkolemManager::mkSkolemize, returned in the skolems argument of that
  // method.
  SKOLEMIZE,
  // ======== Instantiate
  // Children: (P:(forall ((x1 T1) ... (xn Tn)) F))
  // Arguments: (t1 ... tn)
  // ----------------------------------------
  // Conclusion: F*sigma
  // sigma maps x1 ... xn to t1 ... tn.
  INSTANTIATE,

  //================================================= String rules
  //======================== Core solver
  // ======== Concat eq
  // Children: (P1:(= (str.++ t1 ... tn t) (str.++ t1 ... tn s)))
  // Arguments: (b), indicating if reverse direction
  // ---------------------
  // Conclusion: (= t s)
  //
  // Notice that t or s may be empty, in which case they are implicit in the
  // concatenation above. For example, if
  // P1 concludes (= x (str.++ x z)), then
  // (CONCAT_EQ P1 :args false) concludes (= "" z)
  //
  // Also note that constants are split, such that if
  // P1 concludes (= (str.++ "abc" x) (str.++ "a" y)), then
  // (CONCAT_EQ P1 :args false) concludes (= (str.++ "bc" x) y)
  // This splitting is done only for constants such that Word::splitConstant
  // returns non-null.
  CONCAT_EQ,
  // ======== Concat unify
  // Children: (P1:(= (str.++ t1 t2) (str.++ s1 s2)),
  //            P2:(= (str.len t1) (str.len s1)))
  // Arguments: (b), indicating if reverse direction
  // ---------------------
  // Conclusion: (= t1 s1)
  CONCAT_UNIFY,
  // ======== Concat conflict
  // Children: (P1:(= (str.++ c1 t) (str.++ c2 s)))
  // Arguments: (b), indicating if reverse direction
  // ---------------------
  // Conclusion: false
  // Where c1, c2 are constants such that Word::splitConstant(c1,c2,index,b)
  // is null, in other words, neither is a prefix of the other.
  CONCAT_CONFLICT,
  // ======== Concat split
  // Children: (P1:(= (str.++ t1 t2) (str.++ s1 s2)),
  //            P2:(not (= (str.len t1) (str.len s1))))
  // Arguments: (false)
  // ---------------------
  // Conclusion: (or (= t1 (str.++ s1 r_t)) (= s1 (str.++ t1 r_s)))
  // where
  //   r_t = (witness ((z String)) (= z (suf t1 (str.len s1)))),
  //   r_s = (witness ((z String)) (= z (suf s1 (str.len t1)))).
  //
  // or the reverse form of the above:
  //
  // Children: (P1:(= (str.++ t1 t2) (str.++ s1 s2)),
  //            P2:(not (= (str.len t2) (str.len s2))))
  // Arguments: (true)
  // ---------------------
  // Conclusion: (or (= t2 (str.++ r_t s2)) (= s2 (str.++ r_s t2)))
  // where
  //   r_t = (witness ((z String)) (= z (pre t2 (- (str.len t2) (str.len
  //   s2))))), r_s = (witness ((z String)) (= z (pre s2 (- (str.len s2)
  //   (str.len t2))))).
  //
  // Above, (suf x n) is shorthand for (str.substr x n (- (str.len x) n)) and
  // (pre x n) is shorthand for (str.substr x 0 n).
  CONCAT_SPLIT,
  // ======== Concat constant split
  // Children: (P1:(= (str.++ t1 t2) (str.++ c s2)),
  //            P2:(not (= (str.len t1) 0)))
  // Arguments: (false)
  // ---------------------
  // Conclusion: (= t1 (str.++ c r))
  // where
  //   r = (witness ((z String)) (= z (suf t1 1))).
  //
  // or the reverse form of the above:
  //
  // Children: (P1:(= (str.++ t1 t2) (str.++ s1 c)),
  //            P2:(not (= (str.len t2) 0)))
  // Arguments: (true)
  // ---------------------
  // Conclusion: (= t2 (str.++ r c))
  // where
  //   r = (witness ((z String)) (= z (pre t2 (- (str.len t2) 1)))).
  CONCAT_CSPLIT,
  // ======== Concat length propagate
  // Children: (P1:(= (str.++ t1 t2) (str.++ s1 s2)),
  //            P2:(> (str.len t1) (str.len s1)))
  // Arguments: (false)
  // ---------------------
  // Conclusion: (= t1 (str.++ s1 r_t))
  // where
  //   r_t = (witness ((z String)) (= z (suf t1 (str.len s1))))
  //
  // or the reverse form of the above:
  //
  // Children: (P1:(= (str.++ t1 t2) (str.++ s1 s2)),
  //            P2:(> (str.len t2) (str.len s2)))
  // Arguments: (false)
  // ---------------------
  // Conclusion: (= t2 (str.++ r_t s2))
  // where
  //   r_t = (witness ((z String)) (= z (pre t2 (- (str.len t2) (str.len
  //   s2))))).
  CONCAT_LPROP,
  // ======== Concat constant propagate
  // Children: (P1:(= (str.++ t1 w1 t2) (str.++ w2 s)),
  //            P2:(not (= (str.len t1) 0)))
  // Arguments: (false)
  // ---------------------
  // Conclusion: (= t1 (str.++ w3 r))
  // where
  //   w1, w2, w3, w4 are words,
  //   w3 is (pre w2 p),
  //   w4 is (suf w2 p),
  //   p = Word::overlap((suf w2 1), w1),
  //   r = (witness ((z String)) (= z (suf t1 (str.len w3)))).
  // In other words, w4 is the largest suffix of (suf w2 1) that can contain a
  // prefix of w1; since t1 is non-empty, w3 must therefore be contained in t1.
  //
  // or the reverse form of the above:
  //
  // Children: (P1:(= (str.++ t1 w1 t2) (str.++ s w2)),
  //            P2:(not (= (str.len t2) 0)))
  // Arguments: (true)
  // ---------------------
  // Conclusion: (= t2 (str.++ r w3))
  // where
  //   w1, w2, w3, w4 are words,
  //   w3 is (suf w2 (- (str.len w2) p)),
  //   w4 is (pre w2 (- (str.len w2) p)),
  //   p = Word::roverlap((pre w2 (- (str.len w2) 1)), w1),
  //   r = (witness ((z String)) (= z (pre t2 (- (str.len t2) (str.len w3))))).
  // In other words, w4 is the largest prefix of (pre w2 (- (str.len w2) 1))
  // that can contain a suffix of w1; since t2 is non-empty, w3 must therefore
  // be contained in t2.
  CONCAT_CPROP,
  // ======== String decompose
  // Children: (P1: (>= (str.len t) n)
  // Arguments: (false)
  // ---------------------
  // Conclusion: (and (= t (str.++ w1 w2)) (= (str.len w1) n))
  // or
  // Children: (P1: (>= (str.len t) n)
  // Arguments: (true)
  // ---------------------
  // Conclusion: (and (= t (str.++ w1 w2)) (= (str.len w2) n))
  // where
  //   w1 is (witness ((z String)) (= z (pre t n)))
  //   w2 is (witness ((z String)) (= z (suf t n)))
  STRING_DECOMPOSE,
  // ======== Length positive
  // Children: none
  // Arguments: (t)
  // ---------------------
  // Conclusion: (or (and (= (str.len t) 0) (= t "")) (> (str.len t 0)))
  STRING_LENGTH_POS,
  // ======== Length non-empty
  // Children: (P1:(not (= t "")))
  // Arguments: none
  // ---------------------
  // Conclusion: (not (= (str.len t) 0))
  STRING_LENGTH_NON_EMPTY,
  //======================== Extended functions
  // ======== Reduction
  // Children: none
  // Arguments: (t)
  // ---------------------
  // Conclusion: (and R (= t w))
  // where w = strings::StringsPreprocess::reduce(t, R, ...).
  // In other words, R is the reduction predicate for extended term t, and w is
  //   (witness ((z T)) (= z t))
  // Notice that the free variables of R are w and the free variables of t.
  STRING_REDUCTION,
  // ======== Eager Reduction
  // Children: none
  // Arguments: (t, id?)
  // ---------------------
  // Conclusion: R
  // where R = strings::TermRegistry::eagerReduce(t, id).
  STRING_EAGER_REDUCTION,
  //======================== Regular expressions
  // ======== Regular expression intersection
  // Children: (P:(str.in.re t R1), P:(str.in.re t R2))
  // Arguments: none
  // ---------------------
  // Conclusion: (str.in.re t (re.inter R1 R2)).
  RE_INTER,
  // ======== Regular expression unfold positive
  // Children: (P:(str.in.re t R))
  // Arguments: none
  // ---------------------
  // Conclusion:(RegExpOpr::reduceRegExpPos((str.in.re t R))),
  // corresponding to the one-step unfolding of the premise.
  RE_UNFOLD_POS,
  // ======== Regular expression unfold negative
  // Children: (P:(not (str.in.re t R)))
  // Arguments: none
  // ---------------------
  // Conclusion:(RegExpOpr::reduceRegExpNeg((not (str.in.re t R)))),
  // corresponding to the one-step unfolding of the premise.
  RE_UNFOLD_NEG,
  // ======== Regular expression unfold negative concat fixed
  // Children: (P:(not (str.in.re t R)))
  // Arguments: none
  // ---------------------
  // Conclusion:(RegExpOpr::reduceRegExpNegConcatFixed((not (str.in.re t
  // R)),L,i)) where RegExpOpr::getRegExpConcatFixed((not (str.in.re t R)), i) =
  // L. corresponding to the one-step unfolding of the premise, optimized for
  // fixed length of component i of the regular expression concatenation R.
  RE_UNFOLD_NEG_CONCAT_FIXED,
  // ======== Regular expression elimination
  // Children: (P:F)
  // Arguments: none
  // ---------------------
  // Conclusion: R
  // where R = strings::RegExpElimination::eliminate(F).
  RE_ELIM,
  //======================== Code points
  // Children: none
  // Arguments: (t, s)
  // ---------------------
  // Conclusion:(or (= (str.code t) (- 1))
  //                (not (= (str.code t) (str.code s)))
  //                (not (= t s)))
  STRING_CODE_INJ,

  //%%%%%%%%%%%%%  END SHOULD BE AUTO GENERATED

  // Note: an ArithLiteral is a term of the form (>< poly const)
  // where
  //   >< is >=, >, ==, <, <=, or not(== ...).
  //   poly is a polynomial
  //   const is a rational constant

  // Children: (P1:l1, ..., Pn:ln)
  //           where each li is an ArithLiteral
  //           not(= ...) is dis-allowed!
  //
  // Arguments: (k1, ..., kn), non-zero reals
  // ---------------------
  // Conclusion: (>< (* k t1) (* k t2))
  //    where >< is the fusion of the combination of the ><i, (flipping each it
  //    its ki is negative). >< is always one of <, <=
  //    NB: this implies that lower bounds must have negative ki,
  //                      and upper bounds must have positive ki.
  //    t1 is the sum of the polynomials.
  //    t2 is the sum of the constants.
  SCALE_SUM_UPPER_BOUNDS,

  // ======== Tightening Strict Integer Upper Bounds
  // Children: (P:(< i c))
  //         where i has integer type.
  // Arguments: none
  // ---------------------
  // Conclusion: (<= i greatestIntLessThan(c)})
  INT_TIGHT_UB,

  // ======== Tightening Strict Integer Lower Bounds
  // Children: (P:(> i c))
  //         where i has integer type.
  // Arguments: none
  // ---------------------
  // Conclusion: (>= i leastIntGreaterThan(c)})
  INT_TIGHT_LB,

  // ======== Trichotomy of the reals
  // Children: (A B)
  // Arguments: (C)
  // ---------------------
  // Conclusion: (C),
  //                 where (not A) (not B) and C
  //                   are (> x c) (< x c) and (= x c)
  //                   in some order
  //                 note that "not" here denotes arithmetic negation, flipping
  //                 >= to <, etc.
  TRICHOTOMY,

  // ======== Arithmetic operator elimination
  // Children: none
  // Arguments: (t)
  // ---------------------
  // Conclusion: arith::OperatorElim::getAxiomFor(t)
  ARITH_OP_ELIM_AXIOM,

  // ======== Int Trust
  // Children: (P1 ... Pn)
  // Arguments: (Q)
  // ---------------------
  // Conclusion: (Q)
  INT_TRUST,

  //================================================= Unknown rule
  UNKNOWN,
};

/**
 * Converts a proof rule to a string. Note: This function is also used in
 * `safe_print()`. Changing this function name or signature will result in
 * `safe_print()` printing "<unsupported>" instead of the proper strings for
 * the enum values.
 *
 * @param id The proof rule
 * @return The name of the proof rule
 */
const char* toString(PfRule id);

/**
 * Writes a proof rule name to a stream.
 *
 * @param out The stream to write to
 * @param id The proof rule to write to the stream
 * @return The stream
 */
std::ostream& operator<<(std::ostream& out, PfRule id);

/** Hash function for proof rules */
struct PfRuleHashFunction
{
  size_t operator()(PfRule id) const;
}; /* struct KindHashFunction */

}  // namespace CVC4

#endif /* CVC4__EXPR__PROOF_RULE_H */<|MERGE_RESOLUTION|>--- conflicted
+++ resolved
@@ -213,24 +213,12 @@
 
   //================================================= Processing rules
   // ======== Theory preprocess
-<<<<<<< HEAD
-  // Children: P:F
-  // Arguments: ()
-  // ---------------------
-  // Conclusion: TheoryEngine::preprocess(F)
-  //
-  // In general preprocessing steps should be a macro:
-  //
-  // P1:F, P2:(= F G) -> G by EQUIV_ELIM1 on P2 then RESOLUTION on P1 and the
-  // result.
-=======
   // Children: none
   // Arguments: (F)
   // ---------------------------------------------------------------
   // Conclusion: F
   // where F is an equality of the form t = Theory::ppRewrite(t) for some
   // theory. Notice this is a "trusted" rule.
->>>>>>> e11aa336
   THEORY_PREPROCESS,
   // ======== Remove Term Formulas Axiom
   // Children: none
