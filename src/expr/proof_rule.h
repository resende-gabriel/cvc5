/*********************                                                        */
/*! \file proof_rule.h
 ** \verbatim
 ** Top contributors (to current version):
 **   Andrew Reynolds
 ** This file is part of the CVC4 project.
 ** Copyright (c) 2009-2019 by the authors listed in the file AUTHORS
 ** in the top-level source directory) and their institutional affiliations.
 ** All rights reserved.  See the file COPYING in the top-level source
 ** directory for licensing information.\endverbatim
 **
 ** \brief Proof rule enumeration
 **/

#include "cvc4_private.h"

#ifndef CVC4__EXPR__PROOF_RULE_H
#define CVC4__EXPR__PROOF_RULE_H

#include <iosfwd>

namespace CVC4 {

/**
 * An enumeration for proof rules. This enumeration is analogous to Kind for
 * Node objects. In the documentation below, P:F denotes a ProofNode that
 * proves formula F.
 *
 * Conceptually, the following proof rules form a calculus whose target
 * user is the Node-level theory solvers. This means that the rules below
 * are designed to reason about, among other things, common operations on Node
 * objects like Rewriter::rewrite or Node::substitute. It is intended to be
 * translated or printed in other formats.
 *
 * The following PfRule values include core rules and those categorized by
 * theory, including the theory of equality.
 *
 * The "core rules" include two distinguished rules which have special status:
 * (1) ASSUME, which represents an open leaf in a proof.
 * (2) SCOPE, which closes the scope of assumptions.
 * The core rules additionally correspond to generic operations that are done
 * internally on nodes, e.g. calling Rewriter::rewrite.
 *
 * Rules with prefix MACRO_ are those that can be defined in terms of other
 * rules. These exist for convienience. We provide their definition in the line
 * "Macro:".
 */
enum class PfRule : uint32_t
{
  //================================================= Core rules
  //======================== Assume and Scope
  // ======== Assumption (a leaf)
  // Children: none
  // Arguments: (F)
  // --------------
  // Conclusion: F
  //
  // This rule has special status, in that an application of assume is an
  // open leaf in a proof that is not (yet) justified. An assume leaf is
  // analogous to a free variable in a term, where we say "F is a free
  // assumption in proof P" if it contains an application of F that is not
  // bound by SCOPE (see below).
  ASSUME,
  // ======== Scope (a binder for assumptions)
  // Children: (P:F)
  // Arguments: (F1, ..., Fn)
  // --------------
  // Conclusion: (=> (and F1 ... Fn) F) or (not (and F1 ... Fn)) if F is false
  //
  // This rule has a dual purpose with ASSUME. It is a way to close
  // assumptions in a proof. We require that F1 ... Fn are free assumptions in
  // P and say that F1, ..., Fn are not free in (SCOPE P). In other words, they
  // are bound by this application. For example, the proof node:
  //   (SCOPE (ASSUME F) :args F)
  // has the conclusion (=> F F) and has no free assumptions. More generally, a
  // proof with no free assumptions always concludes a valid formula.
  SCOPE,
<<<<<<< HEAD
  // ======== Trust
  // Children: (P1:F1 ... Pn:Fn)
  // Arguments: (F)
  // --------------
  // F
  TRUST,

  //%%%%%%%%%%%%%  BEGIN SHOULD BE AUTO GENERATED

  //======================== Node operations
  // ======== Substitution
  // Children: (P1:(= x1 t1), ..., Pn:(= xn tn))
  // Arguments: (t)
  // ---------------------------------------------------------------
  // Conclusion: (= t t.substitute(x1,t1). ... .substitute(xn,tn))
  // Notice that the orientation of the premises matters.
  SUBS,
  // ======== Rewrite
  // Children: none
  // Arguments: (t)
  // ----------------------------------------
  // Conclusion: (= t Rewriter::rewrite(t))
  REWRITE,
  // ======== Theory Rewrite
  // Children: none
  // Arguments: (t, preRewrite?)
  // ----------------------------------------
  // Conclusion: (= t t')
  // where
  //  t' is the result of applying either a pre-rewrite or a post-rewrite step
  //  to t (depending on the second argument).
  THEORY_REWRITE,
  // ======== Substitution + rewriting
  // ======== Substitution + Rewriting equality introduction
  //
  // In this rule, we provide a term t and conclude that it is equal to its
  // rewritten form under a (proven) substitution.
  //
  // Children: (P1:(= x1 t1), ..., Pn:(= xn tn))
  // Arguments: (t, id?)
  // ---------------------------------------------------------------
  // Conclusion: (= t t')
  // where
  //   t' is toWitness(Rewriter{id}(toSkolem(t).substitute(x1...xn,t1...tn)))
  //   toSkolem(...) converts terms from witness form to Skolem form,
  //   toWitness(...) converts terms from Skolem form to witness form.
  //
  // Notice that:
  //   toSkolem(t') = Rewriter{id}(toSkolem(t).substitute(x1...xn,t1...tn))
  // In other words, from the point of view of Skolem forms, this rule
  // transforms t to t' by standard substitution + rewriting.
  //
  // The argument id is optional and specifies the identifier of the rewriter to
  // be used (see theory/builtin/proof_checker.h).
  MACRO_SR_EQ_INTRO,
  // ======== Substitution + Rewriting predicate introduction
  //
  // In this rule, we provide a formula F and conclude it, under the condition
  // that it rewrites to true under a proven substitution.
  //
  // Children: (P1:(= x1 t1), ..., Pn:(= xn tn))
  // Arguments: (F, id?)
  // ---------------------------------------------------------------
  // Conclusion: F
  // where
  //   Rewriter{id}(F.substitute(x1...xn,t1...tn)) == true
  //
  // Notice that we apply rewriting on the witness form of F, meaning that this
  // rule may conclude an F whose Skolem form is justified by the definition of
  // its (fresh) Skolem variables. Furthermore, notice that the rewriting and
  // substitution is applied only within the side condition, meaning the
  // rewritten form of the witness form of F does not escape this rule.
  MACRO_SR_PRED_INTRO,
  // ======== Substitution + Rewriting predicate elimination
  //
  // In this rule, if we have proven a formula F, then we may conclude its
  // rewritten form under a proven substitution.
  //
  // Children: (P1:F, P2:(= x1 t1), ..., P_{n+1}:(= xn tn))
  // Arguments: (id?)
  // ----------------------------------------
  // Conclusion: F'
  // where
  //   F' is toWitness(Rewriter{id}(toSkolem(F).substitute(x1...xn,t1...tn))).
  //
  // We rewrite only on the Skolem form of F, similar to MACRO_SR_EQ_INTRO.
  MACRO_SR_PRED_ELIM,
  // ======== Substitution + Rewriting predicate transform
  //
  // In this rule, if we have proven a formula F, then we may provide a formula
  // G and conclude it if F and G are equivalent after rewriting under a proven
  // substitution.
  //
  // Children: (P1:F, P2:(= x1 t1), ..., P_{n+1}:(= xn tn))
  // Arguments: (G, id?)
  // ----------------------------------------
  // Conclusion: G
  // where
  //   Rewriter{id}(F.substitute(x1...xn,t1...tn)) ==
  //   Rewriter{id}(G.substitute(x1...xn,t1...tn))
  //
  // Notice that we apply rewriting on the witness form of F and G, similar to
  // MACRO_SR_PRED_INTRO.
  MACRO_SR_PRED_TRANSFORM,
  // ======== Theory lemma
  // Children: none
  // Arguments: (tid)
  // ---------------------------------------------------------------
  // Conclusion: F
  // where F is a (T-valid) theory lemma generated by theory with TheoryId tid.
  // This is a "coarse-grained" rule that is used as a placeholder if a theory
  // did not provide a proof for a lemma or conflict.
  THEORY_LEMMA,
  // ======== Theory preprocess
  // Children: (F)
  // Arguments: none
  // ---------------------------------------------------------------
  // Conclusion: TheoryEngine::preprocess(F).
  THEORY_PREPROCESS,

=======
>>>>>>> b19d246d
  //================================================= Boolean rules
  // ======== Split
  // Children: none
  // Arguments: (F)
  // ---------------------
  // Conclusion: (or F (not F))
  SPLIT,
  // ======== And elimination
  // Children: (P:(and F1 ... Fn))
  // Arguments: (i)
  // ---------------------
  // Conclusion: (Fi)
  AND_ELIM,
  // ======== And introduction
  // Children: (P1:F1 ... Pn:Fn))
  // Arguments: ()
  // ---------------------
  // Conclusion: (and P1 ... Pn)
  AND_INTRO,
  // ======== Not Or elimination
  // Children: (P:(not (or F1 ... Fn)))
  // Arguments: (i)
  // ---------------------
  // Conclusion: (not Fi)
  NOT_OR_ELIM,
  // ======== Implication elimination
  // Children: (P:(=> F1 F2))
  // Arguments: ()
  // ---------------------
  // Conclusion: (or (not F1) F2)
  IMPLIES_ELIM,
  // ======== Not Implication elimination version 1
  // Children: (P:(not (=> F1 F2)))
  // Arguments: ()
  // ---------------------
  // Conclusion: (F1)
  NOT_IMPLIES_ELIM1,
  // ======== Not Implication elimination version 2
  // Children: (P:(not (=> F1 F2)))
  // Arguments: ()
  // ---------------------
  // Conclusion: (not F2)
  NOT_IMPLIES_ELIM2,
  // ======== Equivalence elimination version 1
  // Children: (P:(= F1 F2))
  // Arguments: ()
  // ---------------------
  // Conclusion: (or (not F1) F2)
  EQUIV_ELIM1,
  // ======== Equivalence elimination version 2
  // Children: (P:(= F1 F2))
  // Arguments: ()
  // ---------------------
  // Conclusion: (or F1 (not F2))
  EQUIV_ELIM2,
  // ======== Not Equivalence elimination version 1
  // Children: (P:(not (= F1 F2)))
  // Arguments: ()
  // ---------------------
  // Conclusion: (or F1 F2)
  NOT_EQUIV_ELIM1,
  // ======== Not Equivalence elimination version 2
  // Children: (P:(not (= F1 F2)))
  // Arguments: ()
  // ---------------------
  // Conclusion: (or (not F1) (not F2))
  NOT_EQUIV_ELIM2,
  // ======== XOR elimination version 1
  // Children: (P:(xor F1 F2)))
  // Arguments: ()
  // ---------------------
  // Conclusion: (or F1 F2)
  XOR_ELIM1,
  // ======== XOR elimination version 2
  // Children: (P:(xor F1 F2)))
  // Arguments: ()
  // ---------------------
  // Conclusion: (or (not F1) (not F2))
  XOR_ELIM2,
  // ======== Not XOR elimination version 1
  // Children: (P:(not (xor F1 F2)))
  // Arguments: ()
  // ---------------------
  // Conclusion: (or F1 (not F2))
  NOT_XOR_ELIM1,
  // ======== Not XOR elimination version 2
  // Children: (P:(not (xor F1 F2)))
  // Arguments: ()
  // ---------------------
  // Conclusion: (or (not F1) F2)
  NOT_XOR_ELIM2,
  // ======== ITE elimination version 1
  // Children: (P:(ite C F1 F2))
  // Arguments: ()
  // ---------------------
  // Conclusion: (or (not C) F1)
  ITE_ELIM1,
  // ======== ITE elimination version 2
  // Children: (P:(ite C F1 F2))
  // Arguments: ()
  // ---------------------
  // Conclusion: (or C F2)
  ITE_ELIM2,
  // ======== Not ITE elimination version 1
  // Children: (P:(not (ite C F1 F2)))
  // Arguments: ()
  // ---------------------
  // Conclusion: (or (not C) (not F1))
  NOT_ITE_ELIM1,
  // ======== Not ITE elimination version 1
  // Children: (P:(not (ite C F1 F2)))
  // Arguments: ()
  // ---------------------
  // Conclusion: (or C (not F2))
  NOT_ITE_ELIM2,
  // ======== Not ITE elimination version 1
  // Children: (P1:P P2:(not P))
  // Arguments: ()
  // ---------------------
  // Conclusion: (false)
  CONTRA,

  //================================================= De Morgan rules
  // ======== Not And
  // Children: (P:(not (and F1 ... Fn))
  // Arguments: ()
  // ---------------------
  // Conclusion: (or (not F1) ... (not Fn))
  NOT_AND,
  //================================================= CNF rules
  // ======== CNF And Pos
  // Children: ()
  // Arguments: ((and F1 ... Fn), i)
  // ---------------------
  // Conclusion: (or (not (and F1 ... Fn)) Fi)
  CNF_AND_POS,
  // ======== CNF And Neg
  // Children: ()
  // Arguments: ((and F1 ... Fn))
  // ---------------------
  // Conclusion: (or (and F1 ... Fn) (not F1) ... (not Fn))
  CNF_AND_NEG,
  // ======== CNF Or Pos
  // Children: ()
  // Arguments: ((or F1 ... Fn))
  // ---------------------
  // Conclusion: (or (not (or F1 ... Fn)) F1 ... Fn)
  CNF_OR_POS,
  // ======== CNF Or Neg
  // Children: ()
  // Arguments: ((or F1 ... Fn), i)
  // ---------------------
  // Conclusion: (or (or F1 ... Fn) (not Fi))
  CNF_OR_NEG,
  // ======== CNF Implies Pos
  // Children: ()
  // Arguments: ((implies F1 F2))
  // ---------------------
  // Conclusion: (or (not (implies F1 F2)) (not F1) F2)
  CNF_IMPLIES_POS,
  // ======== CNF Implies Neg version 1
  // Children: ()
  // Arguments: ((implies F1 F2))
  // ---------------------
  // Conclusion: (or (implies F1 F2) F1)
  CNF_IMPLIES_NEG1,
  // ======== CNF Implies Neg version 2
  // Children: ()
  // Arguments: ((implies F1 F2))
  // ---------------------
  // Conclusion: (or (implies F1 F2) (not F2))
  CNF_IMPLIES_NEG2,
  // ======== CNF Equiv Pos version 1
  // Children: ()
  // Arguments: ((= F1 F2))
  // ---------------------
  // Conclusion: (or (not (= F1 F2)) (not F1) F2)
  CNF_EQUIV_POS1,
  // ======== CNF Equiv Pos version 2
  // Children: ()
  // Arguments: ((= F1 F2))
  // ---------------------
  // Conclusion: (or (not (= F1 F2)) F1 (not F2))
  CNF_EQUIV_POS2,
  // ======== CNF Equiv Neg version 1
  // Children: ()
  // Arguments: ((= F1 F2))
  // ---------------------
  // Conclusion: (or (= F1 F2) F1 F2)
  CNF_EQUIV_NEG1,
  // ======== CNF Equiv Neg version 2
  // Children: ()
  // Arguments: ((= F1 F2))
  // ---------------------
  // Conclusion: (or (= F1 F2) (not F1) (not F2))
  CNF_EQUIV_NEG2,
  // ======== CNF Xor Pos version 1
  // Children: ()
  // Arguments: ((xor F1 F2))
  // ---------------------
  // Conclusion: (or (not (xor F1 F2)) F1 F2)
  CNF_XOR_POS1,
  // ======== CNF Xor Pos version 2
  // Children: ()
  // Arguments: ((xor F1 F2))
  // ---------------------
  // Conclusion: (or (not (xor F1 F2)) (not F1) (not F2))
  CNF_XOR_POS2,
  // ======== CNF Xor Neg version 1
  // Children: ()
  // Arguments: ((xor F1 F2))
  // ---------------------
  // Conclusion: (or (xor F1 F2) (not F1) F2)
  CNF_XOR_NEG1,
  // ======== CNF Xor Neg version 2
  // Children: ()
  // Arguments: ((xor F1 F2))
  // ---------------------
  // Conclusion: (or (xor F1 F2) F1 (not F2))
  CNF_XOR_NEG2,
  // ======== CNF ITE Pos version 1
  // Children: ()
  // Arguments: ((ite C F1 F2))
  // ---------------------
  // Conclusion: (or (not (ite C F1 F2)) (not C) F1)
  CNF_ITE_POS1,
  // ======== CNF ITE Pos version 2
  // Children: ()
  // Arguments: ((ite C F1 F2))
  // ---------------------
  // Conclusion: (or (not (ite C F1 F2)) C F2)
  CNF_ITE_POS2,
  // ======== CNF ITE Pos version 3
  // Children: ()
  // Arguments: ((ite C F1 F2))
  // ---------------------
  // Conclusion: (or (not (ite C F1 F2)) F1 F2)
  CNF_ITE_POS3,
  // ======== CNF ITE Neg version 1
  // Children: ()
  // Arguments: ((ite C F1 F2))
  // ---------------------
  // Conclusion: (or (ite C F1 F2) (not C) (not F1))
  CNF_ITE_NEG1,
  // ======== CNF ITE Neg version 2
  // Children: ()
  // Arguments: ((ite C F1 F2))
  // ---------------------
  // Conclusion: (or (ite C F1 F2) C (not F2))
  CNF_ITE_NEG2,
  // ======== CNF ITE Neg version 3
  // Children: ()
  // Arguments: ((ite C F1 F2))
  // ---------------------
  // Conclusion: (or (ite C F1 F2) (not F1) (not F2))
  CNF_ITE_NEG3,

<<<<<<< HEAD
  //================================================= Equality rules
  // ======== Reflexive
  // Children: none
  // Arguments: (t)
  // ---------------------
  // Conclusion: (= t t)
  REFL,
  // ======== Symmetric
  // Children: (P:(= t1 t2)) or (P:(not (= t1 t2)))
  // Arguments: none
  // -----------------------
  // Conclusion: (= t2 t1) or (not (= t2 t1))
  SYMM,
  // ======== Transitivity
  // Children: (P1:(= t1 t2), ..., Pn:(= t{n-1} tn))
  // Arguments: none
  // -----------------------
  // Conclusion: (= t1 tn)
  TRANS,
  // ======== Congruence  (subsumed by Substitute?)
  // Children: (P1:(= t1 s1), ..., Pn:(= tn sn))
  // Arguments: (f)
  // ---------------------------------------------
  // Conclusion: (= (f t1 ... tn) (f s1 ... sn))
  CONG,
  // ======== True intro
  // Children: (P:F)
  // Arguments: none
  // ----------------------------------------
  // Conclusion: (= F true)
  TRUE_INTRO,
  // ======== True elim
  // Children: (P:(= F true)
  // Arguments: none
  // ----------------------------------------
  // Conclusion: F
  TRUE_ELIM,
  // ======== False intro
  // Children: (P:(not F))
  // Arguments: none
  // ----------------------------------------
  // Conclusion: (= F false)
  FALSE_INTRO,
  // ======== False elim
  // Children: (P:(= F false))
  // Arguments: none
  // ----------------------------------------
  // Conclusion: (not F)
  FALSE_ELIM,

  //================================================= Quantifiers rules
  // ======== Skolemize
  // Children: (P:(exists ((x1 T1) ... (xn Tn)) P))
  // Arguments: none
  // ----------------------------------------
  // Conclusion: (or (not (exists ((x1 T1) ... (xn Tn)) P)) P*sigma)
  // sigma maps x1 ... xn to their representative skolems obtained by
  // SkolemManager::mkSkolemExists.
  SKOLEMIZE,
  // ======== Instantiate
  // Children: (P:(forall ((x1 T1) ... (xn Tn)) P))
  // Arguments: (t1 ... tn)
  // ----------------------------------------
  // Conclusion: (or (not (forall ((x1 T1) ... (xn Tn)) P)) P*sigma)
  // sigma maps x1 ... xn to t1 ... tn.
  INSTANTIATE,

  //================================================= String rules
  //======================== Core solver
  // ======== Concat eq
  // Children: (P1:(= (str.++ t1 ... tn t) (str.++ t1 ... tn s)))
  // Arguments: (b), indicating if reverse direction
  // ---------------------
  // Conclusion: (= t s)
  //
  // Notice that t or s may be empty, in which case they are implicit in the
  // concatenation above. For example, if
  // P1 concludes (= x (str.++ x z)), then
  // (CONCAT_EQ P1 :args false) concludes (= "" z)
  //
  // Also note that constants are split, such that if
  // P1 concludes (= (str.++ "abc" x) (str.++ "a" y)), then
  // (CONCAT_EQ P1 :args false) concludes (= (str.++ "bc" x) y)
  // This splitting is done only for constants such that Word::splitConstant
  // returns non-null.
  CONCAT_EQ,
  // ======== Concat unify
  // Children: (P1:(= (str.++ t1 t2) (str.++ s1 s2)),
  //            P2:(= (str.len t1) (str.len s1)))
  // Arguments: (b), indicating if reverse direction
  // ---------------------
  // Conclusion: (= t1 s1)
  CONCAT_UNIFY,
  // ======== Concat conflict
  // Children: (P1:(= (str.++ c1 t) (str.++ c2 s)))
  // Arguments: (b), indicating if reverse direction
  // ---------------------
  // Conclusion: false
  // Where c1, c2 are constants such that Word::splitConstant(c1,c2,index,b)
  // is null, in other words, neither is a prefix of the other.
  CONCAT_CONFLICT,
  // ======== Concat split
  // Children: (P1:(= (str.++ t1 t2) (str.++ s1 s2)),
  //            P2:(not (= (str.len t1) (str.len s1))))
  // Arguments: (false)
  // ---------------------
  // Conclusion: (or (= t1 (str.++ s1 r_t)) (= s1 (str.++ t1 r_s)))
  // where
  //   r_t = (witness ((z String)) (= z (suf t1 (str.len s1)))),
  //   r_s = (witness ((z String)) (= z (suf s1 (str.len t1)))).
  //
  // or the reverse form of the above:
  //
  // Children: (P1:(= (str.++ t1 t2) (str.++ s1 s2)),
  //            P2:(not (= (str.len t2) (str.len s2))))
  // Arguments: (true)
  // ---------------------
  // Conclusion: (or (= t2 (str.++ r_t s2)) (= s2 (str.++ r_s t2)))
  // where
  //   r_t = (witness ((z String)) (= z (pre t2 (- (str.len t2) (str.len
  //   s2))))), r_s = (witness ((z String)) (= z (pre s2 (- (str.len s2)
  //   (str.len t2))))).
  //
  // Above, (suf x n) is shorthand for (str.substr x n (- (str.len x) n)) and
  // (pre x n) is shorthand for (str.substr x 0 n).
  CONCAT_SPLIT,
  // ======== Concat constant split
  // Children: (P1:(= (str.++ t1 t2) (str.++ c s2)),
  //            P2:(not (= (str.len t1) 0)))
  // Arguments: (false)
  // ---------------------
  // Conclusion: (= t1 (str.++ c r))
  // where
  //   r = (witness ((z String)) (= z (suf t1 1))).
  //
  // or the reverse form of the above:
  //
  // Children: (P1:(= (str.++ t1 t2) (str.++ s1 c)),
  //            P2:(not (= (str.len t2) 0)))
  // Arguments: (true)
  // ---------------------
  // Conclusion: (= t2 (str.++ r c))
  // where
  //   r = (witness ((z String)) (= z (pre t2 (- (str.len t2) 1)))).
  CONCAT_CSPLIT,
  // ======== Concat length propagate
  // Children: (P1:(= (str.++ t1 t2) (str.++ s1 s2)),
  //            P2:(> (str.len t1) (str.len s1)))
  // Arguments: (false)
  // ---------------------
  // Conclusion: (= t1 (str.++ s1 r_t))
  // where
  //   r_t = (witness ((z String)) (= z (suf t1 (str.len s1))))
  //
  // or the reverse form of the above:
  //
  // Children: (P1:(= (str.++ t1 t2) (str.++ s1 s2)),
  //            P2:(> (str.len t2) (str.len s2)))
  // Arguments: (false)
  // ---------------------
  // Conclusion: (= t2 (str.++ r_t s2))
  // where
  //   r_t = (witness ((z String)) (= z (pre t2 (- (str.len t2) (str.len
  //   s2))))).
  CONCAT_LPROP,
  // ======== Concat constant propagate
  // Children: (P1:(= (str.++ t1 w1 t2) (str.++ w2 s)),
  //            P2:(not (= (str.len t1) 0)))
  // Arguments: (false)
  // ---------------------
  // Conclusion: (= t1 (str.++ w3 r))
  // where
  //   w1, w2, w3, w4 are words,
  //   w3 is (pre w2 p),
  //   w4 is (suf w2 p),
  //   p = Word::overlap((suf w2 1), w1),
  //   r = (witness ((z String)) (= z (suf t1 (str.len w3)))).
  // In other words, w4 is the largest suffix of (suf w2 1) that can contain a
  // prefix of w1; since t1 is non-empty, w3 must therefore be contained in t1.
  //
  // or the reverse form of the above:
  //
  // Children: (P1:(= (str.++ t1 w1 t2) (str.++ s w2)),
  //            P2:(not (= (str.len t2) 0)))
  // Arguments: (true)
  // ---------------------
  // Conclusion: (= t2 (str.++ r w3))
  // where
  //   w1, w2, w3, w4 are words,
  //   w3 is (suf w2 (- (str.len w2) p)),
  //   w4 is (pre w2 (- (str.len w2) p)),
  //   p = Word::roverlap((pre w2 (- (str.len w2) 1)), w1),
  //   r = (witness ((z String)) (= z (pre t2 (- (str.len t2) (str.len w3))))).
  // In other words, w4 is the largest prefix of (pre w2 (- (str.len w2) 1))
  // that can contain a suffix of w1; since t2 is non-empty, w3 must therefore
  // be contained in t2.
  CONCAT_CPROP,
  // ======== String decompose
  // Children: (P1: (>= (str.len t) n)
  // Arguments: (false)
  // ---------------------
  // Conclusion: (and (= t (str.++ w1 w2)) (= (str.len w1) n))
  // or
  // Children: (P1: (>= (str.len t) n)
  // Arguments: (true)
  // ---------------------
  // Conclusion: (and (= t (str.++ w1 w2)) (= (str.len w2) n))
  // where
  //   w1 is (witness ((z String)) (= z (pre t n)))
  //   w2 is (witness ((z String)) (= z (suf t n)))
  STRING_DECOMPOSE,
  // ======== Length positive
  // Children: none
  // Arguments: (t)
  // ---------------------
  // Conclusion: (or (and (= (str.len t) 0) (= t "")) (> (str.len t 0)))
  STRING_LENGTH_POS,
  // ======== Length non-empty
  // Children: (P1:(not (= t "")))
  // Arguments: none
  // ---------------------
  // Conclusion: (not (= (str.len t) 0))
  STRING_LENGTH_NON_EMPTY,
  //======================== Extended functions
  // ======== Reduction
  // Children: none
  // Arguments: (t)
  // ---------------------
  // Conclusion: (and R (= t w))
  // where w = StringsPreprocess::reduce(t, R, ...).
  // In other words, R is the reduction predicate for extended term t, and w is
  //   (witness ((z T)) (= z t))
  // Notice that the free variables of R are w and the free variables of t.
  STRING_REDUCTION,
  // ======== Eager Reduction
  // Children: none
  // Arguments: (t, id?)
  // ---------------------
  // Conclusion: R
  // where R = StringsPreprocess::eagerReduce(t, id).
  STRING_EAGER_REDUCTION,
  //======================== Regular expressions
  // ======== Regular expression intersection
  // Children: (P:(str.in.re t R1), P:(str.in.re t R2))
  // Arguments: none
  // ---------------------
  // Conclusion: (str.in.re t (re.inter R1 R2)).
  RE_INTER,
  // ======== Regular expression unfold positive
  // Children: (P:(str.in.re t R))
  // Arguments: none
  // ---------------------
  // Conclusion:(RegExpOpr::reduceRegExpPos((str.in.re t R))),
  // corresponding to the one-step unfolding of the premise.
  RE_UNFOLD_POS,
  // ======== Regular expression unfold negative
  // Children: (P:(not (str.in.re t R)))
  // Arguments: none
  // ---------------------
  // Conclusion:(RegExpOpr::reduceRegExpNeg((not (str.in.re t R)))),
  // corresponding to the one-step unfolding of the premise.
  RE_UNFOLD_NEG,
  // ======== Regular expression unfold negative concat fixed
  // Children: (P:(not (str.in.re t R)))
  // Arguments: none
  // ---------------------
  // Conclusion:(RegExpOpr::reduceRegExpNegConcatFixed((not (str.in.re t
  // R)),L,i)) where RegExpOpr::getRegExpConcatFixed((not (str.in.re t R)), i) =
  // L. corresponding to the one-step unfolding of the premise, optimized for
  // fixed length of component i of the regular expression concatenation R.
  RE_UNFOLD_NEG_CONCAT_FIXED,
  //======================== Code points
  // Children: none
  // Arguments: (t, s)
  // ---------------------
  // Conclusion:(or (= (str.code t) (- 1))
  //                (not (= (str.code t) (str.code s)))
  //                (not (= t s)))
  STRING_CODE_INJ,

  //%%%%%%%%%%%%%  END SHOULD BE AUTO GENERATED

  // Children: (P1:(><1 l1 r1), ... , Pn(><n ln rn))
  //           where each ><i is a (possibly negated) >, >=, =
  //           not(= ...) is dis-allowed!
  //
  // Arguments: (k1, ..., kn), non-zero reals
  // ---------------------
  // Conclusion: (>< (* k t1) (* k t2))
  //    where >< is the fusion of the combination of the ><i, (flipping each it
  //    its ki is negative). >< is always one of <, <=
  //    NB: this implies that lower bounds must have negative ki,
  //                      and upper bounds must have positive ki.
  SCALE_SUM_UPPER_BOUNDS,

  // ======== Tightening Strict Integer Upper Bounds
  // Children: (P:(not (>= i c)))
  // Arguments: none
  // ---------------------
  // Conclusion: (not (> i greatestIntLessThan(c)}))
  INT_TIGHT_UB,

  // ======== Tightening Strict Integer Lower Bounds
  // Children: (P:(> i c))
  // Arguments: none
  // ---------------------
  // Conclusion: (>= i leastIntGreaterThan(c)})
  INT_TIGHT_LB,

  // ======== Tightening Integer Upper Bounds
  // Children: (A B)
  // Arguments: (C)
  // ---------------------
  // Conclusion: (C),
  //                 where (not A) (not B)        and C
  //                   are (> x c) (not (>= x c)) and (= x c)
  //                   in some order
  TRICHOTOMY,

  // ======== Int Trust
  // Children: (P1 ... Pn)
  // Arguments: (Q)
  // ---------------------
  // Conclusion: (Q)
  INT_TRUST,
=======
  //======================== Builtin theory (common node operations)
  // ======== Substitution
  // Children: (P1:F1, ..., Pn:Fn)
  // Arguments: (t, (ids)?)
  // ---------------------------------------------------------------
  // Conclusion: (= t t*sigma{ids}(Fn)*...*sigma{ids}(F1))
  // where sigma{ids}(Fi) are substitutions, which notice are applied in
  // reverse order.
  // Notice that ids is a MethodId identifier, which determines how to convert
  // the formulas F1, ..., Fn into substitutions.
  SUBS,
  // ======== Rewrite
  // Children: none
  // Arguments: (t, (idr)?)
  // ----------------------------------------
  // Conclusion: (= t Rewriter{idr}(t))
  // where idr is a MethodId identifier, which determines the kind of rewriter
  // to apply, e.g. Rewriter::rewrite.
  REWRITE,
  // ======== Substitution + Rewriting equality introduction
  //
  // In this rule, we provide a term t and conclude that it is equal to its
  // rewritten form under a (proven) substitution.
  //
  // Children: (P1:F1, ..., Pn:Fn)
  // Arguments: (t, (ids (idr)?)?)
  // ---------------------------------------------------------------
  // Conclusion: (= t t')
  // where
  //   t' is
  //   toWitness(Rewriter{idr}(toSkolem(t)*sigma{ids}(Fn)*...*sigma{ids}(F1)))
  //   toSkolem(...) converts terms from witness form to Skolem form,
  //   toWitness(...) converts terms from Skolem form to witness form.
  //
  // Notice that:
  //   toSkolem(t')=Rewriter{idr}(toSkolem(t)*sigma{ids}(Fn)*...*sigma{ids}(F1))
  // In other words, from the point of view of Skolem forms, this rule
  // transforms t to t' by standard substitution + rewriting.
  //
  // The argument ids and idr is optional and specify the identifier of the
  // substitution and rewriter respectively to be used. For details, see
  // theory/builtin/proof_checker.h.
  MACRO_SR_EQ_INTRO,
  // ======== Substitution + Rewriting predicate introduction
  //
  // In this rule, we provide a formula F and conclude it, under the condition
  // that it rewrites to true under a proven substitution.
  //
  // Children: (P1:F1, ..., Pn:Fn)
  // Arguments: (F, (ids (idr)?)?)
  // ---------------------------------------------------------------
  // Conclusion: F
  // where
  //   Rewriter{idr}(F*sigma{ids}(Fn)*...*sigma{ids}(F1)) == true
  // where ids and idr are method identifiers.
  //
  // Notice that we apply rewriting on the witness form of F, meaning that this
  // rule may conclude an F whose Skolem form is justified by the definition of
  // its (fresh) Skolem variables. Furthermore, notice that the rewriting and
  // substitution is applied only within the side condition, meaning the
  // rewritten form of the witness form of F does not escape this rule.
  MACRO_SR_PRED_INTRO,
  // ======== Substitution + Rewriting predicate elimination
  //
  // In this rule, if we have proven a formula F, then we may conclude its
  // rewritten form under a proven substitution.
  //
  // Children: (P1:F, P2:F1, ..., P_{n+1}:Fn)
  // Arguments: ((ids (idr)?)?)
  // ----------------------------------------
  // Conclusion: F'
  // where
  //   F' is
  //   toWitness(Rewriter{idr}(toSkolem(F)*sigma{ids}(Fn)*...*sigma{ids}(F1)).
  // where ids and idr are method identifiers.
  //
  // We rewrite only on the Skolem form of F, similar to MACRO_SR_EQ_INTRO.
  MACRO_SR_PRED_ELIM,
  // ======== Substitution + Rewriting predicate transform
  //
  // In this rule, if we have proven a formula F, then we may provide a formula
  // G and conclude it if F and G are equivalent after rewriting under a proven
  // substitution.
  //
  // Children: (P1:F, P2:F1, ..., P_{n+1}:Fn)
  // Arguments: (G, (ids (idr)?)?)
  // ----------------------------------------
  // Conclusion: G
  // where
  //   Rewriter{idr}(F*sigma{ids}(Fn)*...*sigma{ids}(F1)) ==
  //   Rewriter{idr}(G*sigma{ids}(Fn)*...*sigma{ids}(F1))
  //
  // Notice that we apply rewriting on the witness form of F and G, similar to
  // MACRO_SR_PRED_INTRO.
  MACRO_SR_PRED_TRANSFORM,
>>>>>>> b19d246d

  //================================================= Unknown rule
  UNKNOWN,
};

/**
 * Converts a proof rule to a string. Note: This function is also used in
 * `safe_print()`. Changing this function name or signature will result in
 * `safe_print()` printing "<unsupported>" instead of the proper strings for
 * the enum values.
 *
 * @param id The proof rule
 * @return The name of the proof rule
 */
const char* toString(PfRule id);

/**
 * Writes a proof rule name to a stream.
 *
 * @param out The stream to write to
 * @param id The proof rule to write to the stream
 * @return The stream
 */
std::ostream& operator<<(std::ostream& out, PfRule id);

}  // namespace CVC4

#endif /* CVC4__EXPR__PROOF_RULE_H */<|MERGE_RESOLUTION|>--- conflicted
+++ resolved
@@ -75,7 +75,6 @@
   // has the conclusion (=> F F) and has no free assumptions. More generally, a
   // proof with no free assumptions always concludes a valid formula.
   SCOPE,
-<<<<<<< HEAD
   // ======== Trust
   // Children: (P1:F1 ... Pn:Fn)
   // Arguments: (F)
@@ -85,63 +84,61 @@
 
   //%%%%%%%%%%%%%  BEGIN SHOULD BE AUTO GENERATED
 
-  //======================== Node operations
+  //======================== Builtin theory (common node operations)
   // ======== Substitution
-  // Children: (P1:(= x1 t1), ..., Pn:(= xn tn))
-  // Arguments: (t)
+  // Children: (P1:F1, ..., Pn:Fn)
+  // Arguments: (t, (ids)?)
   // ---------------------------------------------------------------
-  // Conclusion: (= t t.substitute(x1,t1). ... .substitute(xn,tn))
-  // Notice that the orientation of the premises matters.
+  // Conclusion: (= t t*sigma{ids}(Fn)*...*sigma{ids}(F1))
+  // where sigma{ids}(Fi) are substitutions, which notice are applied in
+  // reverse order.
+  // Notice that ids is a MethodId identifier, which determines how to convert
+  // the formulas F1, ..., Fn into substitutions.
   SUBS,
   // ======== Rewrite
   // Children: none
-  // Arguments: (t)
-  // ----------------------------------------
-  // Conclusion: (= t Rewriter::rewrite(t))
+  // Arguments: (t, (idr)?)
+  // ----------------------------------------
+  // Conclusion: (= t Rewriter{idr}(t))
+  // where idr is a MethodId identifier, which determines the kind of rewriter
+  // to apply, e.g. Rewriter::rewrite.
   REWRITE,
-  // ======== Theory Rewrite
-  // Children: none
-  // Arguments: (t, preRewrite?)
-  // ----------------------------------------
-  // Conclusion: (= t t')
-  // where
-  //  t' is the result of applying either a pre-rewrite or a post-rewrite step
-  //  to t (depending on the second argument).
-  THEORY_REWRITE,
-  // ======== Substitution + rewriting
   // ======== Substitution + Rewriting equality introduction
   //
   // In this rule, we provide a term t and conclude that it is equal to its
   // rewritten form under a (proven) substitution.
   //
-  // Children: (P1:(= x1 t1), ..., Pn:(= xn tn))
-  // Arguments: (t, id?)
+  // Children: (P1:F1, ..., Pn:Fn)
+  // Arguments: (t, (ids (idr)?)?)
   // ---------------------------------------------------------------
   // Conclusion: (= t t')
   // where
-  //   t' is toWitness(Rewriter{id}(toSkolem(t).substitute(x1...xn,t1...tn)))
+  //   t' is
+  //   toWitness(Rewriter{idr}(toSkolem(t)*sigma{ids}(Fn)*...*sigma{ids}(F1)))
   //   toSkolem(...) converts terms from witness form to Skolem form,
   //   toWitness(...) converts terms from Skolem form to witness form.
   //
   // Notice that:
-  //   toSkolem(t') = Rewriter{id}(toSkolem(t).substitute(x1...xn,t1...tn))
+  //   toSkolem(t')=Rewriter{idr}(toSkolem(t)*sigma{ids}(Fn)*...*sigma{ids}(F1))
   // In other words, from the point of view of Skolem forms, this rule
   // transforms t to t' by standard substitution + rewriting.
   //
-  // The argument id is optional and specifies the identifier of the rewriter to
-  // be used (see theory/builtin/proof_checker.h).
+  // The argument ids and idr is optional and specify the identifier of the
+  // substitution and rewriter respectively to be used. For details, see
+  // theory/builtin/proof_checker.h.
   MACRO_SR_EQ_INTRO,
   // ======== Substitution + Rewriting predicate introduction
   //
   // In this rule, we provide a formula F and conclude it, under the condition
   // that it rewrites to true under a proven substitution.
   //
-  // Children: (P1:(= x1 t1), ..., Pn:(= xn tn))
-  // Arguments: (F, id?)
+  // Children: (P1:F1, ..., Pn:Fn)
+  // Arguments: (F, (ids (idr)?)?)
   // ---------------------------------------------------------------
   // Conclusion: F
   // where
-  //   Rewriter{id}(F.substitute(x1...xn,t1...tn)) == true
+  //   Rewriter{idr}(F*sigma{ids}(Fn)*...*sigma{ids}(F1)) == true
+  // where ids and idr are method identifiers.
   //
   // Notice that we apply rewriting on the witness form of F, meaning that this
   // rule may conclude an F whose Skolem form is justified by the definition of
@@ -154,12 +151,14 @@
   // In this rule, if we have proven a formula F, then we may conclude its
   // rewritten form under a proven substitution.
   //
-  // Children: (P1:F, P2:(= x1 t1), ..., P_{n+1}:(= xn tn))
-  // Arguments: (id?)
+  // Children: (P1:F, P2:F1, ..., P_{n+1}:Fn)
+  // Arguments: ((ids (idr)?)?)
   // ----------------------------------------
   // Conclusion: F'
   // where
-  //   F' is toWitness(Rewriter{id}(toSkolem(F).substitute(x1...xn,t1...tn))).
+  //   F' is
+  //   toWitness(Rewriter{idr}(toSkolem(F)*sigma{ids}(Fn)*...*sigma{ids}(F1)).
+  // where ids and idr are method identifiers.
   //
   // We rewrite only on the Skolem form of F, similar to MACRO_SR_EQ_INTRO.
   MACRO_SR_PRED_ELIM,
@@ -169,17 +168,26 @@
   // G and conclude it if F and G are equivalent after rewriting under a proven
   // substitution.
   //
-  // Children: (P1:F, P2:(= x1 t1), ..., P_{n+1}:(= xn tn))
-  // Arguments: (G, id?)
+  // Children: (P1:F, P2:F1, ..., P_{n+1}:Fn)
+  // Arguments: (G, (ids (idr)?)?)
   // ----------------------------------------
   // Conclusion: G
   // where
-  //   Rewriter{id}(F.substitute(x1...xn,t1...tn)) ==
-  //   Rewriter{id}(G.substitute(x1...xn,t1...tn))
+  //   Rewriter{idr}(F*sigma{ids}(Fn)*...*sigma{ids}(F1)) ==
+  //   Rewriter{idr}(G*sigma{ids}(Fn)*...*sigma{ids}(F1))
   //
   // Notice that we apply rewriting on the witness form of F and G, similar to
   // MACRO_SR_PRED_INTRO.
-  MACRO_SR_PRED_TRANSFORM,
+  MACRO_SR_PRED_TRANSFORM,  
+  // ======== Theory Rewrite
+  // Children: none
+  // Arguments: (t, preRewrite?)
+  // ----------------------------------------
+  // Conclusion: (= t t')
+  // where
+  //  t' is the result of applying either a pre-rewrite or a post-rewrite step
+  //  to t (depending on the second argument).
+  THEORY_REWRITE,
   // ======== Theory lemma
   // Children: none
   // Arguments: (tid)
@@ -196,8 +204,6 @@
   // Conclusion: TheoryEngine::preprocess(F).
   THEORY_PREPROCESS,
 
-=======
->>>>>>> b19d246d
   //================================================= Boolean rules
   // ======== Split
   // Children: none
@@ -455,7 +461,6 @@
   // Conclusion: (or (ite C F1 F2) (not F1) (not F2))
   CNF_ITE_NEG3,
 
-<<<<<<< HEAD
   //================================================= Equality rules
   // ======== Reflexive
   // Children: none
@@ -781,103 +786,6 @@
   // ---------------------
   // Conclusion: (Q)
   INT_TRUST,
-=======
-  //======================== Builtin theory (common node operations)
-  // ======== Substitution
-  // Children: (P1:F1, ..., Pn:Fn)
-  // Arguments: (t, (ids)?)
-  // ---------------------------------------------------------------
-  // Conclusion: (= t t*sigma{ids}(Fn)*...*sigma{ids}(F1))
-  // where sigma{ids}(Fi) are substitutions, which notice are applied in
-  // reverse order.
-  // Notice that ids is a MethodId identifier, which determines how to convert
-  // the formulas F1, ..., Fn into substitutions.
-  SUBS,
-  // ======== Rewrite
-  // Children: none
-  // Arguments: (t, (idr)?)
-  // ----------------------------------------
-  // Conclusion: (= t Rewriter{idr}(t))
-  // where idr is a MethodId identifier, which determines the kind of rewriter
-  // to apply, e.g. Rewriter::rewrite.
-  REWRITE,
-  // ======== Substitution + Rewriting equality introduction
-  //
-  // In this rule, we provide a term t and conclude that it is equal to its
-  // rewritten form under a (proven) substitution.
-  //
-  // Children: (P1:F1, ..., Pn:Fn)
-  // Arguments: (t, (ids (idr)?)?)
-  // ---------------------------------------------------------------
-  // Conclusion: (= t t')
-  // where
-  //   t' is
-  //   toWitness(Rewriter{idr}(toSkolem(t)*sigma{ids}(Fn)*...*sigma{ids}(F1)))
-  //   toSkolem(...) converts terms from witness form to Skolem form,
-  //   toWitness(...) converts terms from Skolem form to witness form.
-  //
-  // Notice that:
-  //   toSkolem(t')=Rewriter{idr}(toSkolem(t)*sigma{ids}(Fn)*...*sigma{ids}(F1))
-  // In other words, from the point of view of Skolem forms, this rule
-  // transforms t to t' by standard substitution + rewriting.
-  //
-  // The argument ids and idr is optional and specify the identifier of the
-  // substitution and rewriter respectively to be used. For details, see
-  // theory/builtin/proof_checker.h.
-  MACRO_SR_EQ_INTRO,
-  // ======== Substitution + Rewriting predicate introduction
-  //
-  // In this rule, we provide a formula F and conclude it, under the condition
-  // that it rewrites to true under a proven substitution.
-  //
-  // Children: (P1:F1, ..., Pn:Fn)
-  // Arguments: (F, (ids (idr)?)?)
-  // ---------------------------------------------------------------
-  // Conclusion: F
-  // where
-  //   Rewriter{idr}(F*sigma{ids}(Fn)*...*sigma{ids}(F1)) == true
-  // where ids and idr are method identifiers.
-  //
-  // Notice that we apply rewriting on the witness form of F, meaning that this
-  // rule may conclude an F whose Skolem form is justified by the definition of
-  // its (fresh) Skolem variables. Furthermore, notice that the rewriting and
-  // substitution is applied only within the side condition, meaning the
-  // rewritten form of the witness form of F does not escape this rule.
-  MACRO_SR_PRED_INTRO,
-  // ======== Substitution + Rewriting predicate elimination
-  //
-  // In this rule, if we have proven a formula F, then we may conclude its
-  // rewritten form under a proven substitution.
-  //
-  // Children: (P1:F, P2:F1, ..., P_{n+1}:Fn)
-  // Arguments: ((ids (idr)?)?)
-  // ----------------------------------------
-  // Conclusion: F'
-  // where
-  //   F' is
-  //   toWitness(Rewriter{idr}(toSkolem(F)*sigma{ids}(Fn)*...*sigma{ids}(F1)).
-  // where ids and idr are method identifiers.
-  //
-  // We rewrite only on the Skolem form of F, similar to MACRO_SR_EQ_INTRO.
-  MACRO_SR_PRED_ELIM,
-  // ======== Substitution + Rewriting predicate transform
-  //
-  // In this rule, if we have proven a formula F, then we may provide a formula
-  // G and conclude it if F and G are equivalent after rewriting under a proven
-  // substitution.
-  //
-  // Children: (P1:F, P2:F1, ..., P_{n+1}:Fn)
-  // Arguments: (G, (ids (idr)?)?)
-  // ----------------------------------------
-  // Conclusion: G
-  // where
-  //   Rewriter{idr}(F*sigma{ids}(Fn)*...*sigma{ids}(F1)) ==
-  //   Rewriter{idr}(G*sigma{ids}(Fn)*...*sigma{ids}(F1))
-  //
-  // Notice that we apply rewriting on the witness form of F and G, similar to
-  // MACRO_SR_PRED_INTRO.
-  MACRO_SR_PRED_TRANSFORM,
->>>>>>> b19d246d
 
   //================================================= Unknown rule
   UNKNOWN,
