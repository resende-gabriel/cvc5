/*********************                                                        */
/*! \file proof_node_manager.cpp
 ** \verbatim
 ** Top contributors (to current version):
 **   Andrew Reynolds
 ** This file is part of the CVC4 project.
 ** Copyright (c) 2009-2020 by the authors listed in the file AUTHORS
 ** in the top-level source directory) and their institutional affiliations.
 ** All rights reserved.  See the file COPYING in the top-level source
 ** directory for licensing information.\endverbatim
 **
 ** \brief Implementation of proof node manager
 **/

#include "expr/proof_node_manager.h"

#include "expr/proof.h"
#include "expr/proof_node_algorithm.h"
#include "theory/rewriter.h"

using namespace CVC4::kind;

namespace CVC4 {

ProofNodeManager::ProofNodeManager(ProofChecker* pc)
<<<<<<< HEAD
    : d_checker(pc), d_true(NodeManager::currentNM()->mkConst<bool>(true))
{
=======
    : d_checker(pc)
{
  d_true = NodeManager::currentNM()->mkConst(true);
>>>>>>> 6341581d
}

std::shared_ptr<ProofNode> ProofNodeManager::mkNode(
    PfRule id,
    const std::vector<std::shared_ptr<ProofNode>>& children,
    const std::vector<Node>& args,
    Node expected)
{
  Trace("pnm") << "ProofNodeManager::mkNode " << id << " {" << expected.getId()
               << "} " << expected << "\n";
  Node res = checkInternal(id, children, args, expected);
  if (res.isNull())
  {
    // if it was invalid, then we return the null node
    return nullptr;
  }
  // otherwise construct the proof node and set its proven field
  std::shared_ptr<ProofNode> pn =
      std::make_shared<ProofNode>(id, children, args);
  pn->d_proven = res;
  return pn;
}

std::shared_ptr<ProofNode> ProofNodeManager::mkAssume(Node fact)
{
  Assert(!fact.isNull());
  Assert(fact.getType().isBoolean());
  return mkNode(PfRule::ASSUME, {}, {fact}, fact);
}

std::shared_ptr<ProofNode> ProofNodeManager::mkTrans(
    const std::vector<std::shared_ptr<ProofNode>>& children, Node expected)
{
  Assert(!children.empty());
  if (children.size() == 1)
  {
    Assert(expected.isNull() || children[0]->getResult() == expected);
    return children[0];
  }
  return mkNode(PfRule::TRANS, children, {}, expected);
}

std::shared_ptr<ProofNode> ProofNodeManager::mkScope(
    std::shared_ptr<ProofNode> pf,
    std::vector<Node>& assumps,
    bool ensureClosed,
    bool doMinimize,
    Node expected)
{
  if (!ensureClosed)
  {
    return mkNode(PfRule::SCOPE, {pf}, assumps, expected);
  }
  Trace("pnm-scope") << "ProofNodeManager::mkScope " << assumps << std::endl;
  // we first ensure the assumptions are flattened
  std::unordered_set<Node, NodeHashFunction> ac{assumps.begin(), assumps.end()};
  // map from the rewritten form of assumptions to the original. This is only
  // computed in the rare case when we need rewriting to match the
  // assumptions. An example of this is for Boolean constant equalities in
  // scoped proofs from the proof equality engine.
  std::unordered_map<Node, Node, NodeHashFunction> acr;
  // whether we have compute the map above
  bool computedAcr = false;

  // The free assumptions of the proof
  std::map<Node, std::vector<std::shared_ptr<ProofNode>>> famap;
  expr::getFreeAssumptionsMap(pf, famap);
  std::unordered_set<Node, NodeHashFunction> acu;
  for (const std::pair<const Node, std::vector<std::shared_ptr<ProofNode>>>&
           fa : famap)
  {
    Node a = fa.first;
    if (ac.find(a) != ac.end())
    {
      // already covered by an assumption
      acu.insert(a);
      continue;
    }
    // trivial assumption
    if (a == d_true)
    {
      Trace("pnm-scope") << "- justify trivial True assumption\n";
      for (std::shared_ptr<ProofNode> pfs : fa.second)
      {
        Assert(pfs->getResult() == a);
        updateNode(pfs.get(), PfRule::MACRO_SR_PRED_INTRO, {}, {a});
      }
      Trace("pnm-scope") << "...finished" << std::endl;
      acu.insert(a);
      continue;
    }
    Trace("pnm-scope") << "- try matching free assumption " << a << "\n";
    // otherwise it may be due to symmetry?
    Node aeqSym = CDProof::getSymmFact(a);
    Trace("pnm-scope") << "  - try sym " << aeqSym << "\n";
    Node aMatch;
    if (!aeqSym.isNull() && ac.count(aeqSym))
    {
      Trace("pnm-scope") << "- reorient assumption " << aeqSym << " via " << a
                         << " for " << fa.second.size() << " proof nodes"
                         << std::endl;
      aMatch = aeqSym;
    }
    else
    {
      // Otherwise, may be derivable by rewriting. Note this is used in
      // ensuring that proofs from the proof equality engine that involve
      // equality with Boolean constants are closed.
      if (!computedAcr)
      {
        computedAcr = true;
        for (const Node& acc : ac)
        {
          Node accr = theory::Rewriter::rewrite(acc);
          if (accr != acc)
          {
            acr[accr] = acc;
          }
        }
      }
      Node ar = theory::Rewriter::rewrite(a);
      std::unordered_map<Node, Node, NodeHashFunction>::iterator itr =
          acr.find(ar);
      if (itr != acr.end())
      {
        aMatch = itr->second;
      }
    }

    // if we found a match either by symmetry or rewriting, then we connect
    // the assumption here.
    if (!aMatch.isNull())
    {
      std::shared_ptr<ProofNode> pfaa = mkAssume(aMatch);
      // must correct the orientation on this leaf
      std::vector<std::shared_ptr<ProofNode>> children;
      children.push_back(pfaa);
      std::vector<Node> args;
      args.push_back(a);
      for (std::shared_ptr<ProofNode> pfs : fa.second)
      {
        Assert(pfs->getResult() == a);
        updateNode(pfs.get(), PfRule::MACRO_SR_PRED_TRANSFORM, children, args);
      }
      Trace("pnm-scope") << "...finished" << std::endl;
      acu.insert(aMatch);
      continue;
    }
    // If we did not find a match, it is an error, since all free assumptions
    // should be arguments to SCOPE.
    std::stringstream ss;

    bool dumpProofTraceOn = Trace.isOn("dump-proof-error");
    if (dumpProofTraceOn)
    {
      ss << "The proof : " << *pf << std::endl;
    }
    ss << std::endl << "Free assumption: " << a << std::endl;
    for (const Node& aprint : ac)
    {
      ss << "- assumption: " << aprint << std::endl;
    }
    if (!dumpProofTraceOn)
    {
      ss << "Use -t dump-proof-error for details on proof" << std::endl;
    }
    Unreachable() << "Generated a proof that is not closed by the scope: "
                  << ss.str() << std::endl;
  }
  if (acu.size() < ac.size())
  {
    // All assumptions should match a free assumption; if one does not, then
    // the explanation could have been smaller.
    for (const Node& a : ac)
    {
      if (acu.find(a) == acu.end())
      {
        Notice() << "ProofNodeManager::mkScope: assumption " << a
                 << " does not match a free assumption in proof" << std::endl;
      }
    }
  }
  if (doMinimize && acu.size() < ac.size())
  {
    assumps.clear();
    assumps.insert(assumps.end(), acu.begin(), acu.end());
  }
  else if (ac.size() < assumps.size())
  {
    // remove duplicates to avoid redundant literals in clauses
    assumps.clear();
    assumps.insert(assumps.end(), ac.begin(), ac.end());
  }
  Node minExpected;
  NodeManager* nm = NodeManager::currentNM();
  Node exp;
  Node conc = pf->getResult();
  if (assumps.empty())
  {
    Assert(!conc.isConst());
    minExpected = conc;
  }
  else
  {
    exp = assumps.size() == 1 ? assumps[0] : nm->mkNode(AND, assumps);
    if (conc.isConst() && !conc.getConst<bool>())
    {
      minExpected = exp.notNode();
    }
    else
    {
      minExpected = nm->mkNode(IMPLIES, exp, conc);
    }
  }
  return mkNode(PfRule::SCOPE, {pf}, assumps, minExpected);
}

bool ProofNodeManager::updateNode(
    ProofNode* pn,
    PfRule id,
    const std::vector<std::shared_ptr<ProofNode>>& children,
    const std::vector<Node>& args)
{
  return updateNodeInternal(pn, id, children, args, true);
}

bool ProofNodeManager::updateNode(ProofNode* pn, ProofNode* pnr)
{
  if (pn->getResult() != pnr->getResult())
  {
    return false;
  }
  // can shortcut re-check of rule
  return updateNodeInternal(
      pn, pnr->getRule(), pnr->getChildren(), pnr->getArguments(), false);
}

Node ProofNodeManager::checkInternal(
    PfRule id,
    const std::vector<std::shared_ptr<ProofNode>>& children,
    const std::vector<Node>& args,
    Node expected)
{
  Node res;
  if (d_checker)
  {
    // check with the checker, which takes expected as argument
    res = d_checker->check(id, children, args, expected);
    Assert(!res.isNull())
        << "ProofNodeManager::checkInternal: failed to check proof";
  }
  else
  {
    // otherwise we trust the expected value, if it exists
    Assert(!expected.isNull()) << "ProofNodeManager::checkInternal: no checker "
                                  "or expected value provided";
    res = expected;
  }
  return res;
}

ProofChecker* ProofNodeManager::getChecker() const { return d_checker; }

bool ProofNodeManager::updateNodeInternal(
    ProofNode* pn,
    PfRule id,
    const std::vector<std::shared_ptr<ProofNode>>& children,
    const std::vector<Node>& args,
    bool needsCheck)
{
  // ---------------- check for cyclic
  std::unordered_map<const ProofNode*, bool> visited;
  std::unordered_map<const ProofNode*, bool>::iterator it;
  std::vector<const ProofNode*> visit;
  for (const std::shared_ptr<ProofNode>& cp : children)
  {
    visit.push_back(cp.get());
  }
  const ProofNode* cur;
  while (!visit.empty())
  {
    cur = visit.back();
    visit.pop_back();
    it = visited.find(cur);
    if (it == visited.end())
    {
      visited[cur] = true;
      if (cur == pn)
      {
        std::stringstream ss;
        ss << "ProofNodeManager::updateNode: attempting to make cyclic proof! "
           << id << " " << pn->getResult() << ", children = " << std::endl;
        for (const std::shared_ptr<ProofNode>& cp : children)
        {
          ss << "  " << cp->getRule() << " " << cp->getResult() << std::endl;
        }
        ss << "Full children:" << std::endl;
        for (const std::shared_ptr<ProofNode>& cp : children)
        {
          ss << "  - ";
          cp->printDebug(ss);
          ss << std::endl;
        }
        Unreachable() << ss.str();
      }
      for (const std::shared_ptr<ProofNode>& cp : cur->d_children)
      {
        visit.push_back(cp.get());
      }
    }
  }
  // ---------------- end check for cyclic

  // should have already computed what is proven
  Assert(!pn->d_proven.isNull())
      << "ProofNodeManager::updateProofNode: invalid proof provided";
  if (needsCheck)
  {
    // We expect to prove the same thing as before
    Node res = checkInternal(id, children, args, pn->d_proven);
    if (res.isNull())
    {
      // if it was invalid, then we do not update
      return false;
    }
    // proven field should already be the same as the result
    Assert(res == pn->d_proven);
  }

  // we update its value
  pn->setValue(id, children, args);
  return true;
}

}  // namespace CVC4<|MERGE_RESOLUTION|>--- conflicted
+++ resolved
@@ -23,14 +23,9 @@
 namespace CVC4 {
 
 ProofNodeManager::ProofNodeManager(ProofChecker* pc)
-<<<<<<< HEAD
-    : d_checker(pc), d_true(NodeManager::currentNM()->mkConst<bool>(true))
-{
-=======
     : d_checker(pc)
 {
   d_true = NodeManager::currentNM()->mkConst(true);
->>>>>>> 6341581d
 }
 
 std::shared_ptr<ProofNode> ProofNodeManager::mkNode(
