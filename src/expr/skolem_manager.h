--- conflicted
+++ resolved
@@ -51,11 +51,7 @@
  * unintended consequences e.g. variable shadowing. In contrast, converting to
  * original form does not have these complications. Furthermore, having original
  * form greatly simplifies reasoning in the proof, in particular, it avoids the
-<<<<<<< HEAD
- * need to reason about variable identifiers for the introduced binders x.
-=======
  * need to reason about identifiers for introduced variables x.
->>>>>>> dd047586
  *
  * Furthermore, note that original form and witness form may share skolems
  * in the rare case that a witness term is purified. This is currently only the
@@ -131,15 +127,11 @@
    *   (witness ((x Int)) (exists ((y Int)) (P x y)))
    *   (witness ((y Int)) (P w1 y))
    * respectively. Additionally, this method will add { w1, w2 } to skolems.
-<<<<<<< HEAD
-   * Notice that y is *not* renamed in the witness form of w1.
-=======
    * Notice that y is *not* renamed in the witness form of w1. This is not
    * necessary since w1 is skolem. Although its witness form contains
    * quantification on y, we never construct a term where the witness form
    * of w1 is expanded in the witness form of w2. This avoids variable
    * shadowing.
->>>>>>> dd047586
    *
    * In contrast to mkSkolem, the proof generator is for the *entire*
    * existentially quantified formula q, which may have multiple variables in
