/*********************                                                        */
/*! \file proof_node_updater.h
 ** \verbatim
 ** Top contributors (to current version):
 **   Andrew Reynolds, Haniel Barbosa, Gereon Kremer
 ** This file is part of the CVC4 project.
 ** Copyright (c) 2009-2021 by the authors listed in the file AUTHORS
 ** in the top-level source directory and their institutional affiliations.
 ** All rights reserved.  See the file COPYING in the top-level source
 ** directory for licensing information.\endverbatim
 **
 ** \brief A utility for updating proof nodes
 **/

#include "cvc4_private.h"

#ifndef CVC4__EXPR__PROOF_NODE_UPDATER_H
#define CVC4__EXPR__PROOF_NODE_UPDATER_H

#include <map>
#include <memory>

#include "expr/node.h"
#include "expr/proof_node.h"

namespace cvc5 {

class CDProof;
class ProofNode;
class ProofNodeManager;

/**
 * A virtual callback class for updating ProofNode. An example use case of this
 * class is to eliminate a proof rule by expansion.
 */
class ProofNodeUpdaterCallback
{
 public:
  ProofNodeUpdaterCallback();
  virtual ~ProofNodeUpdaterCallback();
  /** Should proof pn be updated?
   *
   * @param pn the proof node that maybe should be updated
<<<<<<< HEAD
   * @param fa the assumptions in scope, if those are being tracked
=======
   * @param fa the assumptions in scope
>>>>>>> 889daf13
   * @param continueUpdate whether we should continue recursively updating pn
   * @return whether we should run the update method on pn
   */
  virtual bool shouldUpdate(std::shared_ptr<ProofNode> pn,
                            const std::vector<Node>& fa,
                            bool& continueUpdate) = 0;
  /**
   * Update the proof rule application, store steps in cdp. Return true if
   * the proof changed. It can be assumed that cdp contains proofs of each
   * fact in children.
   *
   * If continueUpdate is set to false in this method, then the resulting
   * proof (the proof of res in cdp) is *not* called back to update by the
   * proof node updater, nor are its children recursed. Otherwise, by default,
   * the proof node updater will continue updating the resulting proof and will
   * recursively update its children. This is analogous to marking REWRITE_DONE
   * in a rewrite response.
   */
  virtual bool update(Node res,
                      PfRule id,
                      const std::vector<Node>& children,
                      const std::vector<Node>& args,
                      CDProof* cdp,
                      bool& continueUpdate);
};

/**
 * A generic class for updating ProofNode. It is parameterized by a callback
 * class. Its process method runs this callback on all subproofs of a provided
 * ProofNode application that meet some criteria
 * (ProofNodeUpdaterCallback::shouldUpdate)
 * and overwrites them based on the update procedure of the callback
 * (ProofNodeUpdaterCallback::update), which uses local CDProof objects that
 * should be filled in the callback for each ProofNode to update. This update
 * process is applied in a *pre-order* traversal.
 */
class ProofNodeUpdater
{
 public:
  /**
   * @param pnm The proof node manager we are using
   * @param cb The callback to apply to each node
   * @param mergeSubproofs Whether to automatically merge subproofs within
   * the same SCOPE that prove the same fact.
   * @param trackScope Whether to track the current assumptions in scope
   * @param autoSym Whether intermediate CDProof objects passed to updater
   * callbacks automatically introduce SYMM steps.
   */
  ProofNodeUpdater(ProofNodeManager* pnm,
                   ProofNodeUpdaterCallback& cb,
                   bool mergeSubproofs = false,
                   bool trackScope = false,
                   bool autoSym = true);
  /**
   * Post-process, which performs the main post-processing technique described
   * above.
   */
  void process(std::shared_ptr<ProofNode> pf);

  /**
   * Set free assumptions to freeAssumps. This indicates that we expect
   * the proof we are processing to have free assumptions that are in
   * freeAssumps. This enables checking when this is violated, which is
   * expensive in general. It is not recommended that this method is called
   * by default.
   */
  void setDebugFreeAssumptions(const std::vector<Node>& freeAssumps);

 private:
  /** The proof node manager */
  ProofNodeManager* d_pnm;
  /** The callback */
  ProofNodeUpdaterCallback& d_cb;
  /**
   * Post-process, which performs the main post-processing technique described
   * above.
   *
   * @param pf The proof to process
   * @param fa The assumptions of the scope that fa is a subproof of with
   * respect to the original proof. For example, if (SCOPE P :args (A B)), we
   * may call this method on P with fa = { A, B }.
   * @param traversing The list of proof nodes we are currently traversing
   * beneath. This is used for checking for cycles in the overall proof.
   */
  void processInternal(std::shared_ptr<ProofNode> pf,
                       const std::vector<Node>& fa,
                       std::vector<std::shared_ptr<ProofNode>>& traversing);
  /**
   * Update proof node cur based on the callback. This modifies curr using
   * ProofNodeManager::updateNode based on the proof node constructed to
   * replace it by the callback. Return true if cur was updated. If
   * continueUpdate is updated to false, then cur is not updated further
   * and its children are not traversed.
   */
  bool runUpdate(std::shared_ptr<ProofNode> cur,
                 const std::vector<Node>& fa,
                 bool& continueUpdate);
  /**
   * Finalize the node cur. This is called at the moment that it is established
   * that cur will appear in the final proof. We do any final debug checking
   * and add it to the results cache resCache if we are merging subproofs.
   */
  void runFinalize(std::shared_ptr<ProofNode> cur,
                   const std::vector<Node>& fa,
                   std::map<Node, std::shared_ptr<ProofNode>>& resCache);
  /** Are we tracking the scope assumptions? */
  bool d_trackScope;
  /** Are we debugging free assumptions? */
  bool d_debugFreeAssumps;
  /** The initial free assumptions */
  std::vector<Node> d_freeAssumps;
  /** Whether we are merging subproofs */
  bool d_mergeSubproofs;
  /**
   * Whether intermediate CDProof objects passed to updater callbacks
   * automatically introduce SYMM steps.
   */
  bool d_autoSym;
};

}  // namespace cvc5

#endif<|MERGE_RESOLUTION|>--- conflicted
+++ resolved
@@ -41,11 +41,7 @@
   /** Should proof pn be updated?
    *
    * @param pn the proof node that maybe should be updated
-<<<<<<< HEAD
-   * @param fa the assumptions in scope, if those are being tracked
-=======
    * @param fa the assumptions in scope
->>>>>>> 889daf13
    * @param continueUpdate whether we should continue recursively updating pn
    * @return whether we should run the update method on pn
    */
