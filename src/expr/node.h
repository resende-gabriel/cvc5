--- conflicted
+++ resolved
@@ -827,35 +827,6 @@
   {
     kind::metakind::nodeValueConstantToStream(out, d_nv);
   }
-<<<<<<< HEAD
-
-  /**
-   * IOStream manipulator to set the maximum depth of Nodes when
-   * pretty-printing.  -1 means print to any depth.  E.g.:
-   *
-   *   // let a, b, c, and d be VARIABLEs
-   *   Node n = nm->mkNode(OR, a, b, nm->mkNode(AND, c, nm->mkNode(NOT, d)))
-   *   out << setdepth(3) << n;
-   *
-   * gives "(OR a b (AND c (NOT d)))", but
-   *
-   *   out << setdepth(1) << [same node as above]
-   *
-   * gives "(OR a b (...))"
-   */
-  typedef expr::ExprSetDepth setdepth;
-
-  /**
-   * IOStream manipulator to print expressions as DAGs (or not).
-   */
-  typedef expr::ExprDag dag;
-
-  /**
-   * IOStream manipulator to set the output language for Exprs.
-   */
-  typedef language::SetLanguage setlanguage;
-=======
->>>>>>> 9a88dc6d
 
   /**
    * Very basic pretty printer for Node.
