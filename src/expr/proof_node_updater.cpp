--- conflicted
+++ resolved
@@ -46,17 +46,13 @@
   ProofNode* cur;
   visit.push_back(pf.get());
   std::map<Node, ProofNode*>::iterator itc;
-<<<<<<< HEAD
-  std::map<Node, ProofNode*> resCache;
   // NOTE: temporary, debugging
   unsigned counterReuse = 0;
   unsigned counterNew = 0;
-=======
   // A cache from formulas to proof nodes that are in the current scope.
   // Notice that we make a fresh recursive call to process if the current
   // rule is SCOPE below.
   std::map<Node, ProofNode*> resCache;
->>>>>>> abc5af44
   TNode res;
   do
   {
@@ -69,20 +65,14 @@
       itc = resCache.find(res);
       if (itc != resCache.end())
       {
-<<<<<<< HEAD
         counterReuse++;
-=======
->>>>>>> abc5af44
         // already have a proof
         visited[cur] = true;
         d_pnm->updateNode(cur, itc->second);
       }
       else
       {
-<<<<<<< HEAD
         counterNew++;
-=======
->>>>>>> abc5af44
         visited[cur] = false;
         // run update first
         runUpdate(cur);
@@ -93,12 +83,8 @@
         {
           if (cp->getRule() == PfRule::SCOPE)
           {
-<<<<<<< HEAD
-            // process in new scope separately
-=======
             // Process in new call separately, since we should not cache
             // the results of proofs that have a different scope.
->>>>>>> abc5af44
             process(cp);
             continue;
           }
@@ -150,7 +136,7 @@
   if (d_cb.update(res, id, ccn, cur->getArguments(), &cpf))
   {
     std::shared_ptr<ProofNode> npn = cpf.getProofFor(res);
-<<<<<<< HEAD
+    /*
     // this may not be a desired assertion in general, but typically
     if (cur->isClosed() && !npn->isClosed())
     {
@@ -168,8 +154,7 @@
       }
       AlwaysAssert(false) << ss.str();
     }
-=======
->>>>>>> abc5af44
+    */
     // then, update the original proof node based on this one
     Trace("pf-process-debug") << "Update node..." << std::endl;
     d_pnm->updateNode(cur, npn.get());
