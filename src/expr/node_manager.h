--- conflicted
+++ resolved
@@ -848,12 +848,8 @@
    * @param range the range type
    * @returns the functional type domain -> range
    */
-<<<<<<< HEAD
-  TypeNode mkFunctionType(const TypeNode& domain, const TypeNode& range);
-=======
   TypeNode mkFunctionType(const TypeNode& domain,
                           const TypeNode& range);
->>>>>>> 23d43d39
 
   /**
    * Make a function type with input types from
