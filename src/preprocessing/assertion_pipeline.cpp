/*********************                                                        */
/*! \file assertion_pipeline.cpp
 ** \verbatim
 ** Top contributors (to current version):
 **   Andres Noetzli, Andrew Reynolds, Haniel Barbosa
 ** This file is part of the CVC4 project.
 ** Copyright (c) 2009-2020 by the authors listed in the file AUTHORS
 ** in the top-level source directory and their institutional affiliations.
 ** All rights reserved.  See the file COPYING in the top-level source
 ** directory for licensing information.\endverbatim
 **
 ** \brief AssertionPipeline stores a list of assertions modified by
 ** preprocessing passes
 **/

#include "preprocessing/assertion_pipeline.h"

#include "expr/node_manager.h"
#include "options/smt_options.h"
#include "proof/proof_manager.h"
#include "theory/builtin/proof_checker.h"
#include "theory/rewriter.h"

namespace CVC4 {
namespace preprocessing {

AssertionPipeline::AssertionPipeline()
    : d_realAssertionsEnd(0),
      d_storeSubstsInAsserts(false),
      d_substsIndex(0),
      d_assumptionsStart(0),
      d_numAssumptions(0),
      d_pppg(nullptr)
{
}

void AssertionPipeline::clear()
{
  d_nodes.clear();
  d_realAssertionsEnd = 0;
  d_assumptionsStart = 0;
  d_numAssumptions = 0;
}

void AssertionPipeline::push_back(Node n,
                                  bool isAssumption,
                                  bool isInput,
                                  ProofGenerator* pgen)
{
  d_nodes.push_back(n);
  if (isAssumption)
  {
    Assert(pgen == nullptr);
    if (d_numAssumptions == 0)
    {
      d_assumptionsStart = d_nodes.size() - 1;
    }
    // Currently, we assume that assumptions are all added one after another
    // and that we store them in the same vector as the assertions. Once we
    // split the assertions up into multiple vectors (see issue #2473), we will
    // not have this limitation anymore.
    Assert(d_assumptionsStart + d_numAssumptions == d_nodes.size() - 1);
    d_numAssumptions++;
  }
  Trace("assert-pipeline") << "Assertions: ...new assertion " << n
                           << ", isInput=" << isInput << std::endl;
  if (isProofEnabled())
  {
    if (!isInput)
    {
      // notice this is always called, regardless of whether pgen is nullptr
      d_pppg->notifyNewAssert(n, pgen);
    }
    else
    {
      Assert(pgen == nullptr);
      // n is an input assertion, whose proof should be ASSUME.
      d_pppg->notifyInput(n);
    }
  }
}

void AssertionPipeline::pushBackTrusted(theory::TrustNode trn)
{
  Assert(trn.getKind() == theory::TrustNodeKind::LEMMA);
  // push back what was proven
  push_back(trn.getProven(), false, false, trn.getGenerator());
}

void AssertionPipeline::replace(size_t i, Node n, ProofGenerator* pgen)
{
  if (n == d_nodes[i])
  {
    // no change, skip
    return;
  }
  Trace("assert-pipeline") << "Assertions: Replace " << d_nodes[i] << " with "
                           << n << std::endl;
  if (options::unsatCores())
  {
    ProofManager::currentPM()->addDependence(n, d_nodes[i]);
  }
  if (isProofEnabled())
  {
    d_pppg->notifyPreprocessed(d_nodes[i], n, pgen);
  }
  d_nodes[i] = n;
}

void AssertionPipeline::replaceTrusted(size_t i, theory::TrustNode trn)
<<<<<<< HEAD
{
  if (trn.isNull())
  {
    // null trust node may denote no change, nothing to do
=======
{  
  if (trn.isNull())
  {
    // null trust node denotes no change, nothing to do
>>>>>>> 17460f0a
    return;
  }
  Assert(trn.getKind() == theory::TrustNodeKind::REWRITE);
  Assert(trn.getProven()[0] == d_nodes[i]);
  replace(i, trn.getNode(), trn.getGenerator());
}

void AssertionPipeline::setProofGenerator(smt::PreprocessProofGenerator* pppg)
{
  d_pppg = pppg;
}

bool AssertionPipeline::isProofEnabled() const { return d_pppg != nullptr; }

void AssertionPipeline::enableStoreSubstsInAsserts()
{
  d_storeSubstsInAsserts = true;
  d_substsIndex = d_nodes.size();
  d_nodes.push_back(NodeManager::currentNM()->mkConst<bool>(true));
}

void AssertionPipeline::disableStoreSubstsInAsserts()
{
  d_storeSubstsInAsserts = false;
}

void AssertionPipeline::addSubstitutionNode(Node n, ProofGenerator* pg)
{
  Assert(d_storeSubstsInAsserts);
  Assert(n.getKind() == kind::EQUAL);
  conjoin(d_substsIndex, n, pg);
}

void AssertionPipeline::conjoin(size_t i, Node n, ProofGenerator* pg)
{
  NodeManager* nm = NodeManager::currentNM();
  Node newConj = nm->mkNode(kind::AND, d_nodes[i], n);
  Node newConjr = theory::Rewriter::rewrite(newConj);
  Trace("assert-pipeline") << "Assertions: conjoin " << n << " to "
                           << d_nodes[i] << std::endl;
  Trace("assert-pipeline-debug") << "conjoin " << n << " to " << d_nodes[i]
                                 << ", got " << newConjr << std::endl;
  if (newConjr == d_nodes[i])
  {
    // trivial, skip
    return;
  }
  if (isProofEnabled())
  {
    if (newConjr == n)
    {
      // don't care about the previous proof and can simply plug in the
      // proof from pg if the resulting assertion is the same as n.
      d_pppg->notifyNewAssert(newConjr, pg);
    }
    else
    {
      // ---------- from pppg   --------- from pg
      // d_nodes[i]                n
      // -------------------------------- AND_INTRO
      //      d_nodes[i] ^ n
      // -------------------------------- MACRO_SR_PRED_TRANSFORM
      //   rewrite( d_nodes[i] ^ n )
      // allocate a fresh proof which will act as the proof generator
      LazyCDProof* lcp = d_pppg->allocateHelperProof();
<<<<<<< HEAD
      lcp->addLazyStep(n, pg, PfRule::PREPROCESS);
=======
      lcp->addLazyStep(n, pg, false);
>>>>>>> 17460f0a
      if (d_nodes[i].isConst() && d_nodes[i].getConst<bool>())
      {
        // skip the AND_INTRO if the previous d_nodes[i] was true
        newConj = n;
      }
      else
      {
        lcp->addLazyStep(d_nodes[i], d_pppg);
        lcp->addStep(newConj, PfRule::AND_INTRO, {d_nodes[i], n}, {});
      }
      if (newConjr != newConj)
      {
        lcp->addStep(
            newConjr, PfRule::MACRO_SR_PRED_TRANSFORM, {newConj}, {newConjr});
      }
      // Notice we have constructed a proof of a new assertion, where d_pppg
      // is referenced in the lazy proof above. If alternatively we had
      // constructed a proof of d_nodes[i] = rewrite( d_nodes[i] ^ n ), we would
      // have used notifyPreprocessed. However, it is simpler to make the
      // above proof.
      d_pppg->notifyNewAssert(newConjr, lcp);
    }
  }
  if (options::unsatCores())
  {
    ProofManager::currentPM()->addDependence(newConjr, d_nodes[i]);
  }
  d_nodes[i] = newConjr;
  Assert(theory::Rewriter::rewrite(newConjr) == newConjr);
}

}  // namespace preprocessing
}  // namespace CVC4<|MERGE_RESOLUTION|>--- conflicted
+++ resolved
@@ -108,17 +108,10 @@
 }
 
 void AssertionPipeline::replaceTrusted(size_t i, theory::TrustNode trn)
-<<<<<<< HEAD
-{
-  if (trn.isNull())
-  {
-    // null trust node may denote no change, nothing to do
-=======
 {  
   if (trn.isNull())
   {
     // null trust node denotes no change, nothing to do
->>>>>>> 17460f0a
     return;
   }
   Assert(trn.getKind() == theory::TrustNodeKind::REWRITE);
@@ -184,11 +177,7 @@
       //   rewrite( d_nodes[i] ^ n )
       // allocate a fresh proof which will act as the proof generator
       LazyCDProof* lcp = d_pppg->allocateHelperProof();
-<<<<<<< HEAD
       lcp->addLazyStep(n, pg, PfRule::PREPROCESS);
-=======
-      lcp->addLazyStep(n, pg, false);
->>>>>>> 17460f0a
       if (d_nodes[i].isConst() && d_nodes[i].getConst<bool>())
       {
         // skip the AND_INTRO if the previous d_nodes[i] was true
