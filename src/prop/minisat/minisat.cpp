/******************************************************************************
 * Top contributors (to current version):
 *   Dejan Jovanovic, Liana Hadarean, Morgan Deters
 *
 * This file is part of the cvc5 project.
 *
 * Copyright (c) 2009-2021 by the authors listed in the file AUTHORS
 * in the top-level source directory and their institutional affiliations.
 * All rights reserved.  See the file COPYING in the top-level source
 * directory for licensing information.
 * ****************************************************************************
 *
 * SAT Solver.
 *
 * Implementation of the minisat interface for cvc5.
 */

#include "prop/minisat/minisat.h"

#include "options/base_options.h"
#include "options/decision_options.h"
#include "options/prop_options.h"
#include "options/smt_options.h"
#include "proof/clause_id.h"
#include "proof/sat_proof.h"
#include "prop/minisat/simp/SimpSolver.h"
#include "util/statistics_stats.h"

namespace cvc5 {
namespace prop {

//// DPllMinisatSatSolver

MinisatSatSolver::MinisatSatSolver(StatisticsRegistry& registry)
    : d_minisat(NULL), d_context(NULL), d_assumptions(), d_statistics(registry)
{}

MinisatSatSolver::~MinisatSatSolver()
{
  delete d_minisat;
}

SatVariable MinisatSatSolver::toSatVariable(Minisat::Var var) {
  if (var == var_Undef) {
    return undefSatVariable;
  }
  return SatVariable(var);
}

Minisat::Lit MinisatSatSolver::toMinisatLit(SatLiteral lit) {
  if (lit == undefSatLiteral) {
    return Minisat::lit_Undef;
  }
  return Minisat::mkLit(lit.getSatVariable(), lit.isNegated());
}

SatLiteral MinisatSatSolver::toSatLiteral(Minisat::Lit lit) {
  if (lit == Minisat::lit_Undef) {
    return undefSatLiteral;
  }

  return SatLiteral(SatVariable(Minisat::var(lit)),
                    Minisat::sign(lit));
}

SatValue MinisatSatSolver::toSatLiteralValue(Minisat::lbool res) {
  if(res == (Minisat::lbool((uint8_t)0))) return SAT_VALUE_TRUE;
  if(res == (Minisat::lbool((uint8_t)2))) return SAT_VALUE_UNKNOWN;
  Assert(res == (Minisat::lbool((uint8_t)1)));
  return SAT_VALUE_FALSE;
}

Minisat::lbool MinisatSatSolver::toMinisatlbool(SatValue val)
{
  if(val == SAT_VALUE_TRUE) return Minisat::lbool((uint8_t)0);
  if(val == SAT_VALUE_UNKNOWN) return Minisat::lbool((uint8_t)2);
  Assert(val == SAT_VALUE_FALSE);
  return Minisat::lbool((uint8_t)1);
}

/*bool MinisatSatSolver::tobool(SatValue val)
{
  if(val == SAT_VALUE_TRUE) return true;
  Assert(val == SAT_VALUE_FALSE);
  return false;
  }*/

void MinisatSatSolver::toMinisatClause(SatClause& clause,
                                           Minisat::vec<Minisat::Lit>& minisat_clause) {
  for (unsigned i = 0; i < clause.size(); ++i) {
    minisat_clause.push(toMinisatLit(clause[i]));
  }
  Assert(clause.size() == (unsigned)minisat_clause.size());
}

void MinisatSatSolver::toSatClause(const Minisat::Clause& clause,
                                       SatClause& sat_clause) {
  for (int i = 0; i < clause.size(); ++i) {
    sat_clause.push_back(toSatLiteral(clause[i]));
  }
  Assert((unsigned)clause.size() == sat_clause.size());
}

void MinisatSatSolver::initialize(context::Context* context,
                                  TheoryProxy* theoryProxy,
                                  context::UserContext* userContext,
                                  ProofNodeManager* pnm)
{
  d_context = context;

  if (options::decisionMode() != options::DecisionMode::INTERNAL)
  {
    Notice() << "minisat: Incremental solving is forced on (to avoid variable elimination)"
             << " unless using internal decision strategy." << std::endl;
  }

  // Create the solver
  d_minisat = new Minisat::SimpSolver(
      theoryProxy,
      d_context,
      userContext,
      pnm,
      options::incrementalSolving()
          || options::decisionMode() != options::DecisionMode::INTERNAL);

  d_statistics.init(d_minisat);
}

// Like initialize() above, but called just before each search when in
// incremental mode
void MinisatSatSolver::setupOptions() {
  // Copy options from cvc5 options structure into minisat, as appropriate

  // Set up the verbosity
  d_minisat->verbosity = (options::verbosity() > 0) ? 1 : -1;

  // Set up the random decision parameters
  d_minisat->random_var_freq = options::satRandomFreq();
  // If 0, we use whatever we like (here, the Minisat default seed)
  if(options::satRandomSeed() != 0) {
    d_minisat->random_seed = double(options::satRandomSeed());
  }

  // Give access to all possible options in the sat solver
  d_minisat->var_decay = options::satVarDecay();
  d_minisat->clause_decay = options::satClauseDecay();
  d_minisat->restart_first = options::satRestartFirst();
  d_minisat->restart_inc = options::satRestartInc();
}

ClauseId MinisatSatSolver::addClause(SatClause& clause, bool removable) {
  Minisat::vec<Minisat::Lit> minisat_clause;
  toMinisatClause(clause, minisat_clause);
  ClauseId clause_id = ClauseIdError;
  // FIXME: This relies on the invariant that when ok() is false
  // the SAT solver does not add the clause (which is what Minisat currently does)
  if (!ok()) {
    return ClauseIdUndef;
  }
  d_minisat->addClause(minisat_clause, removable, clause_id);
  // FIXME: to be deleted when we kill old proof code for unsat cores
  Assert(!options::unsatCores() || options::produceProofs()
         || clause_id != ClauseIdError);
  return clause_id;
}

SatVariable MinisatSatSolver::newVar(bool isTheoryAtom, bool preRegister, bool canErase) {
  return d_minisat->newVar(true, true, isTheoryAtom, preRegister, canErase);
}

SatValue MinisatSatSolver::solve(unsigned long& resource) {
  Trace("limit") << "SatSolver::solve(): have limit of " << resource << " conflicts" << std::endl;
  setupOptions();
  if(resource == 0) {
    d_minisat->budgetOff();
  } else {
    d_minisat->setConfBudget(resource);
  }
  Minisat::vec<Minisat::Lit> empty;
  unsigned long conflictsBefore = d_minisat->conflicts + d_minisat->resources_consumed;
  SatValue result = toSatLiteralValue(d_minisat->solveLimited(empty));
  d_minisat->clearInterrupt();
  resource = d_minisat->conflicts + d_minisat->resources_consumed - conflictsBefore;
  Trace("limit") << "SatSolver::solve(): it took " << resource << " conflicts" << std::endl;
  return result;
}

SatValue MinisatSatSolver::solve() {
  setupOptions();
  d_minisat->budgetOff();
  SatValue result = toSatLiteralValue(d_minisat->solve());
  d_minisat->clearInterrupt();
  return result;
}

SatValue MinisatSatSolver::solve(const std::vector<SatLiteral>& assumptions)
{
  setupOptions();
  d_minisat->budgetOff();

  d_assumptions.clear();
  Minisat::vec<Minisat::Lit> assumps;

  for (const SatLiteral& lit : assumptions)
  {
    Minisat::Lit mlit = toMinisatLit(lit);
    assumps.push(mlit);
    d_assumptions.emplace(lit);
  }

  SatValue result = toSatLiteralValue(d_minisat->solve(assumps));
  d_minisat->clearInterrupt();
  return result;
}

void MinisatSatSolver::getUnsatAssumptions(
    std::vector<SatLiteral>& unsat_assumptions)
{
<<<<<<< HEAD
  for (size_t i = 0; i < (size_t)d_minisat->d_conflict.size(); ++i)
=======
  for (size_t i = 0, size = d_minisat->d_conflict.size(); i < size; ++i)
>>>>>>> 47c9c2f4
  {
    Minisat::Lit mlit = d_minisat->d_conflict[i];
    SatLiteral lit = ~toSatLiteral(mlit);
    if (d_assumptions.find(lit) != d_assumptions.end())
    {
      unsat_assumptions.push_back(lit);
    }
  }
}

bool MinisatSatSolver::ok() const {
  return d_minisat->okay();
}

void MinisatSatSolver::interrupt() {
  d_minisat->interrupt();
}

SatValue MinisatSatSolver::value(SatLiteral l) {
  return toSatLiteralValue(d_minisat->value(toMinisatLit(l)));
}

SatValue MinisatSatSolver::modelValue(SatLiteral l){
  return toSatLiteralValue(d_minisat->modelValue(toMinisatLit(l)));
}

bool MinisatSatSolver::properExplanation(SatLiteral lit, SatLiteral expl) const {
  return true;
}

void MinisatSatSolver::requirePhase(SatLiteral lit) {
  Assert(!d_minisat->rnd_pol);
  Debug("minisat") << "requirePhase(" << lit << ")" << " " <<  lit.getSatVariable() << " " << lit.isNegated() << std::endl;
  SatVariable v = lit.getSatVariable();
  d_minisat->freezePolarity(v, lit.isNegated());
}

bool MinisatSatSolver::isDecision(SatVariable decn) const {
  return d_minisat->isDecision( decn );
}

SatProofManager* MinisatSatSolver::getProofManager()
{
  return d_minisat->getProofManager();
}

std::shared_ptr<ProofNode> MinisatSatSolver::getProof()
{
  return d_minisat->getProof();
}

/** Incremental interface */

unsigned MinisatSatSolver::getAssertionLevel() const {
  return d_minisat->getAssertionLevel();
}

void MinisatSatSolver::push() {
  d_minisat->push();
}

void MinisatSatSolver::pop() {
  d_minisat->pop();
}

void MinisatSatSolver::resetTrail() { d_minisat->resetTrail(); }

/// Statistics for MinisatSatSolver

MinisatSatSolver::Statistics::Statistics(StatisticsRegistry& registry)
    : d_statStarts(registry.registerReference<int64_t>("sat::starts")),
      d_statDecisions(registry.registerReference<int64_t>("sat::decisions")),
      d_statRndDecisions(
          registry.registerReference<int64_t>("sat::rnd_decisions")),
      d_statPropagations(
          registry.registerReference<int64_t>("sat::propagations")),
      d_statConflicts(registry.registerReference<int64_t>("sat::conflicts")),
      d_statClausesLiterals(
          registry.registerReference<int64_t>("sat::clauses_literals")),
      d_statLearntsLiterals(
          registry.registerReference<int64_t>("sat::learnts_literals")),
      d_statMaxLiterals(
          registry.registerReference<int64_t>("sat::max_literals")),
      d_statTotLiterals(
          registry.registerReference<int64_t>("sat::tot_literals"))
{
}

void MinisatSatSolver::Statistics::init(Minisat::SimpSolver* minisat){
  d_statStarts.set(minisat->starts);
  d_statDecisions.set(minisat->decisions);
  d_statRndDecisions.set(minisat->rnd_decisions);
  d_statPropagations.set(minisat->propagations);
  d_statConflicts.set(minisat->conflicts);
  d_statClausesLiterals.set(minisat->clauses_literals);
  d_statLearntsLiterals.set(minisat->learnts_literals);
  d_statMaxLiterals.set(minisat->max_literals);
  d_statTotLiterals.set(minisat->tot_literals);
}

}  // namespace prop
}  // namespace cvc5

namespace cvc5 {
template <>
prop::SatLiteral toSatLiteral<cvc5::Minisat::Solver>(Minisat::Solver::TLit lit)
{
  return prop::MinisatSatSolver::toSatLiteral(lit);
}

template <>
void toSatClause<cvc5::Minisat::Solver>(
    const cvc5::Minisat::Solver::TClause& minisat_cl, prop::SatClause& sat_cl)
{
  prop::MinisatSatSolver::toSatClause(minisat_cl, sat_cl);
}

}  // namespace cvc5<|MERGE_RESOLUTION|>--- conflicted
+++ resolved
@@ -216,11 +216,7 @@
 void MinisatSatSolver::getUnsatAssumptions(
     std::vector<SatLiteral>& unsat_assumptions)
 {
-<<<<<<< HEAD
-  for (size_t i = 0; i < (size_t)d_minisat->d_conflict.size(); ++i)
-=======
   for (size_t i = 0, size = d_minisat->d_conflict.size(); i < size; ++i)
->>>>>>> 47c9c2f4
   {
     Minisat::Lit mlit = d_minisat->d_conflict[i];
     SatLiteral lit = ~toSatLiteral(mlit);
