/****************************************************************************************[Solver.h]
Copyright (c) 2003-2006, Niklas Een, Niklas Sorensson
Copyright (c) 2007-2010, Niklas Sorensson

Permission is hereby granted, free of charge, to any person obtaining a copy of this software and
associated documentation files (the "Software"), to deal in the Software without restriction,
including without limitation the rights to use, copy, modify, merge, publish, distribute,
sublicense, and/or sell copies of the Software, and to permit persons to whom the Software is
furnished to do so, subject to the following conditions:

The above copyright notice and this permission notice shall be included in all copies or
substantial portions of the Software.

THE SOFTWARE IS PROVIDED "AS IS", WITHOUT WARRANTY OF ANY KIND, EXPRESS OR IMPLIED, INCLUDING BUT
NOT LIMITED TO THE WARRANTIES OF MERCHANTABILITY, FITNESS FOR A PARTICULAR PURPOSE AND
NONINFRINGEMENT. IN NO EVENT SHALL THE AUTHORS OR COPYRIGHT HOLDERS BE LIABLE FOR ANY CLAIM,
DAMAGES OR OTHER LIABILITY, WHETHER IN AN ACTION OF CONTRACT, TORT OR OTHERWISE, ARISING FROM, OUT
OF OR IN CONNECTION WITH THE SOFTWARE OR THE USE OR OTHER DEALINGS IN THE SOFTWARE.
**************************************************************************************************/

#ifndef Minisat_Solver_h
#define Minisat_Solver_h

#include "cvc4_private.h"

#include <iosfwd>

#include "base/output.h"
#include "context/context.h"
#include "expr/proof_node_manager.h"
#include "proof/clause_id.h"
#include "prop/minisat/core/SolverTypes.h"
#include "prop/minisat/mtl/Alg.h"
#include "prop/minisat/mtl/Heap.h"
#include "prop/minisat/mtl/Vec.h"
#include "prop/minisat/utils/Options.h"
#include "prop/sat_proof_manager.h"
#include "theory/theory.h"

namespace CVC4 {
template <class Solver> class TSatProof;

namespace prop {
class PropEngine;
class TheoryProxy;
}/* CVC4::prop namespace */
}/* CVC4 namespace */


namespace CVC4 {
namespace Minisat {

//=================================================================================================
// Solver -- the main class:

class Solver {

  /** The only two CVC4 entry points to the private solver data */
  friend class CVC4::prop::PropEngine;
  friend class CVC4::prop::TheoryProxy;
  friend class CVC4::prop::SatProofManager;
  friend class CVC4::TSatProof<Minisat::Solver>;

public:
  static CRef TCRef_Undef;
  static CRef TCRef_Lazy;

  typedef Var TVar;
  typedef Lit TLit;
  typedef Clause TClause;
  typedef CRef TCRef;
  typedef vec<Lit> TLitVec;

 protected:
  /** The pointer to the proxy that provides interfaces to the SMT engine */
  CVC4::prop::TheoryProxy* d_proxy;

  /** The context from the SMT solver */
  CVC4::context::Context* d_context;

  /** The current assertion level (user) */
  int assertionLevel;

  /** Variable representing true */
  Var varTrue;

  /** Variable representing false */
  Var varFalse;

  /** The resolution proof manager */
  std::unique_ptr<CVC4::prop::SatProofManager> d_pfManager;

 public:
  /** Returns the current user assertion level */
  int getAssertionLevel() const { return assertionLevel; }

 protected:
  /** Do we allow incremental solving */
  bool d_enable_incremental;

  /** Literals propagated by lemmas */
  vec<vec<Lit> > lemmas;

  /** Is the lemma removable */
  vec<bool> lemmas_removable;

  /** Nodes being converted to CNF */
  std::vector<CVC4::Node> lemmas_cnf_assertion;

  /** Do a another check if FULL_EFFORT was the last one */
  bool recheck;

  /** Shrink 'cs' to contain only clauses below given level */
  void removeClausesAboveLevel(vec<CRef>& cs, int level);

  /** True if we are currently solving. */
  bool minisat_busy;

  // Information about registration of variables
  struct VarIntroInfo
  {
    Var d_var;
    int d_level;
    VarIntroInfo(Var var, int level) : d_var(var), d_level(level) {}
  };

  /** Variables to re-register with theory solvers on backtracks */
  vec<VarIntroInfo> variables_to_register;

  /** Keep only newSize variables */
  void resizeVars(int newSize);

public:

    // Constructor/Destructor:
    //
 Solver(CVC4::prop::TheoryProxy* proxy,
        CVC4::context::Context* context,
        CVC4::context::UserContext* userContext,
        ProofNodeManager* pnm,
        bool enableIncremental = false);
 CVC4_PUBLIC virtual ~Solver();

 // Problem specification:
 //
 Var newVar(bool polarity = true,
            bool dvar = true,
            bool isTheoryAtom = false,
            bool preRegister = false,
            bool canErase = true);  // Add a new variable with parameters
                                    // specifying variable mode.
 Var trueVar() const { return varTrue; }
 Var falseVar() const { return varFalse; }

<<<<<<< HEAD
 /** retrive SAT proof manager */
 CVC4::prop::SatProofManager* getProofManager();

 /** retrive refutation proof */
=======
 /** Retrive the SAT proof manager */
 CVC4::prop::SatProofManager* getProofManager();

 /** Retrive the refutation proof */
>>>>>>> c5192003
 std::shared_ptr<ProofNode> getProof();

 // Less than for literals in a lemma
 struct lemma_lt
 {
   Solver& d_solver;
   lemma_lt(Solver& solver) : d_solver(solver) {}
   bool operator()(Lit x, Lit y)
   {
     lbool x_value = d_solver.value(x);
     lbool y_value = d_solver.value(y);
     // Two unassigned literals are sorted arbitrarily
     if (x_value == l_Undef && y_value == l_Undef)
     {
       return x < y;
     }
     // Unassigned literals are put to front
     if (x_value == l_Undef) return true;
     if (y_value == l_Undef) return false;
     // Literals of the same value are sorted by decreasing levels
     if (x_value == y_value)
     {
       return d_solver.trail_index(var(x)) > d_solver.trail_index(var(y));
     }
     else
     {
       // True literals go up front
       if (x_value == l_True)
       {
         return true;
       }
       else
       {
         return false;
       }
     }
   }
<<<<<<< HEAD
    };

=======
 };
>>>>>>> c5192003

    // CVC4 context push/pop
    void          push                     ();
    void          pop                      ();

    /*
     * Reset the decisions in the DPLL(T) SAT solver at the current assertion
     * level.
     */
    void resetTrail();
    // addClause returns the ClauseId corresponding to the clause added in the
    // reference parameter id.
    bool    addClause (const vec<Lit>& ps, bool removable, ClauseId& id);  // Add a clause to the solver.
    bool    addEmptyClause(bool removable);                                // Add the empty clause, making the solver contradictory.
    bool    addClause (Lit p, bool removable, ClauseId& id);               // Add a unit clause to the solver.
    bool    addClause (Lit p, Lit q, bool removable, ClauseId& id);        // Add a binary clause to the solver.
    bool    addClause (Lit p, Lit q, Lit r, bool removable, ClauseId& id); // Add a ternary clause to the solver.
    bool    addClause_(      vec<Lit>& ps, bool removable, ClauseId& id);  // Add a clause to the solver without making superflous internal copy. Will
                                                                                 // change the passed vector 'ps'.

    // Solving:
    //
    bool    simplify     ();                        // Removes already satisfied clauses.
    lbool    solve        (const vec<Lit>& assumps); // Search for a model that respects a given set of assumptions.
    lbool   solveLimited (const vec<Lit>& assumps); // Search for a model that respects a given set of assumptions (With resource constraints).
    lbool    solve        ();                        // Search without assumptions.
    lbool    solve        (Lit p);                   // Search for a model that respects a single assumption.
    lbool    solve        (Lit p, Lit q);            // Search for a model that respects two assumptions.
    lbool    solve        (Lit p, Lit q, Lit r);     // Search for a model that respects three assumptions.
    bool    okay         () const;                  // FALSE means solver is in a conflicting state

    void toDimacs();
    void    toDimacs     (FILE* f, const vec<Lit>& assumps);            // Write CNF to file in DIMACS-format.
    void    toDimacs     (const char *file, const vec<Lit>& assumps);
    void    toDimacs     (FILE* f, Clause& c, vec<Var>& map, Var& max);

    // Convenience versions of 'toDimacs()':
    void    toDimacs     (const char* file);
    void    toDimacs     (const char* file, Lit p);
    void    toDimacs     (const char* file, Lit p, Lit q);
    void    toDimacs     (const char* file, Lit p, Lit q, Lit r);

    // Variable mode:
    //
    void    setPolarity    (Var v, bool b); // Declare which polarity the decision heuristic should use for a variable. Requires mode 'polarity_user'.
    void    freezePolarity (Var v, bool b); // Declare which polarity the decision heuristic MUST ALWAYS use for a variable. Requires mode 'polarity_user'.
    void    setDecisionVar (Var v, bool b); // Declare if a variable should be eligible for selection in the decision heuristic.

    // Read state:
    //
    lbool   value      (Var x) const;       // The current value of a variable.
    lbool   value      (Lit p) const;       // The current value of a literal.
    lbool   modelValue (Var x) const;       // The value of a variable in the last model. The last call to solve must have been satisfiable.
    lbool   modelValue (Lit p) const;       // The value of a literal in the last model. The last call to solve must have been satisfiable.
    int     nAssigns   ()      const;       // The current number of assigned literals.
    int     nClauses   ()      const;       // The current number of original clauses.
    int     nLearnts   ()      const;       // The current number of learnt clauses.
    int     nVars      ()      const;       // The current number of variables.
    int     nFreeVars  ()      const;
    bool    isDecision (Var x) const;       // is the given var a decision?

    // Debugging SMT explanations
    //
    bool    properExplanation(Lit l, Lit expl) const; // returns true if expl can be used to explain l---i.e., both assigned and trail_index(expl) < trail_index(l)

    // Resource contraints:
    //
    void    setConfBudget(int64_t x);
    void    setPropBudget(int64_t x);
    void    budgetOff();
    void    interrupt();          // Trigger a (potentially asynchronous) interruption of the solver.
    void    clearInterrupt();     // Clear interrupt indicator flag.

    // Memory managment:
    //
    virtual void garbageCollect();
    void    checkGarbage(double gf);
    void    checkGarbage();

    // Extra results: (read-only member variable)
    //
    vec<lbool> model;             // If problem is satisfiable, this vector contains the model (if any).
    vec<Lit> d_conflict;          // If problem is unsatisfiable (possibly under
                          // assumptions), this vector represent the final
                          // conflict clause expressed in the assumptions.

    // Mode of operation:
    //
    int       verbosity;
    double    var_decay;
    double    clause_decay;
    double    random_var_freq;
    double    random_seed;
    bool      luby_restart;
    int       ccmin_mode;         // Controls conflict clause minimization (0=none, 1=basic, 2=deep).
    int       phase_saving;       // Controls the level of phase saving (0=none, 1=limited, 2=full).
    bool      rnd_pol;            // Use random polarities for branching heuristics.
    bool      rnd_init_act;       // Initialize variable activities with a small random value.
    double    garbage_frac;       // The fraction of wasted memory allowed before a garbage collection is triggered.

    int       restart_first;      // The initial restart limit.                                                                (default 100)
    double    restart_inc;        // The factor with which the restart limit is multiplied in each restart.                    (default 1.5)
    double    learntsize_factor;  // The intitial limit for learnt clauses is a factor of the original clauses.                (default 1 / 3)
    double    learntsize_inc;     // The limit for learnt clauses is multiplied with this factor each restart.                 (default 1.1)

    int       learntsize_adjust_start_confl;
    double    learntsize_adjust_inc;

    // Statistics: (read-only member variable)
    //
    uint64_t solves, starts, decisions, rnd_decisions, propagations, conflicts, resources_consumed;
    uint64_t dec_vars, clauses_literals, learnts_literals, max_literals, tot_literals;

protected:

    // Helper structures:
    //
    struct VarData {
      // Reason for the literal being in the trail
      CRef d_reason;
      // Sat level when the literal was added to the trail
      int d_level;
      // User level when the literal was added to the trail
      int d_user_level;
      // User level at which this literal was introduced
      int d_intro_level;
      // The index in the trail
      int d_trail_index;

      VarData(CRef reason,
              int level,
              int user_level,
              int intro_level,
              int trail_index)
          : d_reason(reason),
            d_level(level),
            d_user_level(user_level),
            d_intro_level(intro_level),
            d_trail_index(trail_index)
      {}
    };

    struct Watcher {
        CRef cref;
        Lit  blocker;
        Watcher(CRef cr, Lit p) : cref(cr), blocker(p) {}
        bool operator==(const Watcher& w) const { return cref == w.cref; }
        bool operator!=(const Watcher& w) const { return cref != w.cref; }
    };

    struct WatcherDeleted
    {
        const ClauseAllocator& ca;
        WatcherDeleted(const ClauseAllocator& _ca) : ca(_ca) {}
        bool operator()(const Watcher& w) const { return ca[w.cref].mark() == 1; }
    };

    struct VarOrderLt {
        const vec<double>&  activity;
        bool operator () (Var x, Var y) const { return activity[x] > activity[y]; }
        VarOrderLt(const vec<double>&  act) : activity(act) { }
    };

    // Solver state:
    //
    bool                ok;                 // If FALSE, the constraints are already unsatisfiable. No part of the solver state may be used!
    vec<CRef>           clauses_persistent; // List of problem clauses.
    vec<CRef>           clauses_removable;  // List of learnt clauses.
    double              cla_inc;            // Amount to bump next clause with.
    vec<double>         activity;           // A heuristic measurement of the activity of a variable.
    double              var_inc;            // Amount to bump next variable with.
    OccLists<Lit, vec<Watcher>, WatcherDeleted>
                        watches;            // 'watches[lit]' is a list of constraints watching 'lit' (will go there if literal becomes true).
    vec<lbool>          assigns;            // The current assignments.
    vec<int>            assigns_lim;        // The size by levels of the current assignment
    vec<char>           polarity;           // The preferred polarity of each variable (bit 0) and whether it's locked (bit 1).
    vec<char>           decision;           // Declares if a variable is eligible for selection in the decision heuristic.
    vec<int>            flipped;            // Which trail_lim decisions have been flipped in this context.
    vec<Lit>            trail;              // Assignment stack; stores all assigments made in the order they were made.
    vec<int>            trail_lim;          // Separator indices for different decision levels in 'trail'.
    vec<bool>           trail_ok;           // Stack of "whether we're in conflict" flags.
    vec<VarData>        vardata;            // Stores reason and level for each variable.
    int                 qhead;              // Head of queue (as index into the trail -- no more explicit propagation queue in MiniSat).
    int                 simpDB_assigns;     // Number of top-level assignments since last execution of 'simplify()'.
    int64_t             simpDB_props;       // Remaining number of propagations that must be made before next execution of 'simplify()'.
    vec<Lit>            assumptions;        // Current set of assumptions provided to solve by the user.
    Heap<VarOrderLt>    order_heap;         // A priority queue of variables ordered with respect to the variable activity.
    double              progress_estimate;  // Set by 'search()'.
    bool                remove_satisfied;   // Indicates whether possibly inefficient linear scan for satisfied clauses should be performed in 'simplify'.

    ClauseAllocator     ca;

    // CVC4 Stuff
    vec<bool>           theory;           // Is the variable representing a theory atom

    enum TheoryCheckType {
      // Quick check, but don't perform theory reasoning
      CHECK_WITHOUT_THEORY,
      // Check and perform theory reasoning
      CHECK_WITH_THEORY,
      // The SAT abstraction of the problem is satisfiable, perform a full theory check
      CHECK_FINAL,
      // Perform a full theory check even if not done with everything
      CHECK_FINAL_FAKE
    };

    // Temporaries (to reduce allocation overhead). Each variable is prefixed by the method in which it is
    // used, exept 'seen' wich is used in several places.
    //
    vec<char>           seen;
    vec<Lit>            analyze_stack;
    vec<Lit>            analyze_toclear;
    vec<Lit>            add_tmp;

    double              max_learnts;
    double              learntsize_adjust_confl;
    int                 learntsize_adjust_cnt;

    // Resource contraints:
    //
    int64_t             conflict_budget;    // -1 means no budget.
    int64_t             propagation_budget; // -1 means no budget.
    bool                asynch_interrupt;

    // Main internal methods:
    //
    void     insertVarOrder   (Var x);                                                 // Insert a variable in the decision order priority queue.
    Lit      pickBranchLit    ();                                                      // Return the next decision variable.
    void     newDecisionLevel ();                                                      // Begins a new decision level.
    void     uncheckedEnqueue (Lit p, CRef from = CRef_Undef);                         // Enqueue a literal. Assumes value of literal is undefined.
    bool     enqueue          (Lit p, CRef from = CRef_Undef);                         // Test if fact 'p' contradicts current state, enqueue otherwise.
    bool     theoryConflict;                                                           // Was the last conflict a theory conflict
    CRef     propagate        (TheoryCheckType type);                                  // Perform Boolean and Theory. Returns possibly conflicting clause.
    CRef     propagateBool    ();                                                      // Perform Boolean propagation. Returns possibly conflicting clause.
    void     propagateTheory  ();                                                      // Perform Theory propagation.
    void     theoryCheck      (CVC4::theory::Theory::Effort effort);                   // Perform a theory satisfiability check. Adds lemmas.
    CRef     updateLemmas     ();                                                      // Add the lemmas, backtraking if necessary and return a conflict if there is one
    void     cancelUntil      (int level);                                             // Backtrack until a certain level.
    int      analyze          (CRef confl, vec<Lit>& out_learnt, int& out_btlevel);    // (bt = backtrack)
    void     analyzeFinal     (Lit p, vec<Lit>& out_conflict);                         // COULD THIS BE IMPLEMENTED BY THE ORDINARIY "analyze" BY SOME REASONABLE GENERALIZATION?
    bool     litRedundant     (Lit p, uint32_t abstract_levels);                       // (helper method for 'analyze()') - true if p is redundant
    lbool    search           (int nof_conflicts);                                     // Search for a given number of conflicts.
    lbool    solve_           ();                                                      // Main solve method (assumptions given in 'assumptions').
    void     reduceDB         ();                                                      // Reduce the set of learnt clauses.
    void     removeSatisfied  (vec<CRef>& cs);                                         // Shrink 'cs' to contain only non-satisfied clauses.
    void     rebuildOrderHeap ();

    // Maintaining Variable/Clause activity:
    //
    void     varDecayActivity ();                      // Decay all variables with the specified factor. Implemented by increasing the 'bump' value instead.
    void     varBumpActivity  (Var v, double inc);     // Increase a variable with the current 'bump' value.
    void     varBumpActivity  (Var v);                 // Increase a variable with the current 'bump' value.
    void     claDecayActivity ();                      // Decay all clauses with the specified factor. Implemented by increasing the 'bump' value instead.
    void     claBumpActivity  (Clause& c);             // Increase a clause with the current 'bump' value.

    // Operations on clauses:
    //
    void     attachClause     (CRef cr);               // Attach a clause to watcher lists.
    void     detachClause     (CRef cr, bool strict = false); // Detach a clause to watcher lists.
    void     removeClause     (CRef cr);               // Detach and free a clause.
    bool     locked           (const Clause& c) const; // Returns TRUE if a clause is a reason for some implication in the current state.
    bool     satisfied        (const Clause& c) const; // Returns TRUE if a clause is satisfied in the current state.

    void     relocAll         (ClauseAllocator& to);

    // Misc:
    //
    int      decisionLevel    ()      const; // Gives the current decisionlevel.
    uint32_t abstractLevel    (Var x) const; // Used to represent an abstraction of sets of decision levels.
    CRef     reason           (Var x); // Get the reason of the variable (non const as it might create the explanation on the fly)
    bool     hasReasonClause  (Var x) const; // Does the variable have a reason
    bool     isPropagated     (Var x) const; // Does the variable have a propagated variables
    bool     isPropagatedBy   (Var x, const Clause& c) const; // Is the value of the variable propagated by the clause Clause C

    int      level            (Var x) const;
    int      user_level       (Var x) const; // User level at which this variable was asserted
    int      intro_level      (Var x) const; // User level at which this variable was created
    int      trail_index      (Var x) const; // Index in the trail
    double   progressEstimate ()      const; // DELETE THIS ?? IT'S NOT VERY USEFUL ...
public:
    bool     withinBudget     (uint64_t amount)      const;
    bool withinBudget(ResourceManager::Resource r) const;

   protected:
    // Static helpers:
    //

    // Returns a random float 0 <= x < 1. Seed must never be 0.
    static inline double drand(double& seed) {
        seed *= 1389796;
        int q = (int)(seed / 2147483647);
        seed -= (double)q * 2147483647;
        return seed / 2147483647; }

    // Returns a random integer 0 <= x < size. Seed must never be 0.
    static inline int irand(double& seed, int size) {
        return (int)(drand(seed) * size); }

};



//=================================================================================================
// Implementation of inline methods:

inline bool Solver::hasReasonClause(Var x) const
{
  return vardata[x].d_reason != CRef_Undef && vardata[x].d_reason != CRef_Lazy;
}

inline bool Solver::isPropagated(Var x) const
{
  return vardata[x].d_reason != CRef_Undef;
}

inline bool Solver::isPropagatedBy(Var x, const Clause& c) const
{
  return vardata[x].d_reason != CRef_Undef && vardata[x].d_reason != CRef_Lazy
         && ca.lea(vardata[var(c[0])].d_reason) == &c;
}

inline bool Solver::isDecision(Var x) const
{
  Debug("minisat") << "var " << x << " is a decision iff "
                   << (vardata[x].d_reason == CRef_Undef) << " && " << level(x)
                   << " > 0" << std::endl;
  return vardata[x].d_reason == CRef_Undef && level(x) > 0;
}

inline int Solver::level(Var x) const
{
  assert(x < vardata.size());
  return vardata[x].d_level;
}

inline int Solver::user_level(Var x) const
{
  assert(x < vardata.size());
  return vardata[x].d_user_level;
}

inline int Solver::intro_level(Var x) const
{
  assert(x < vardata.size());
  return vardata[x].d_intro_level;
}

inline int Solver::trail_index(Var x) const
{
  assert(x < vardata.size());
  return vardata[x].d_trail_index;
}

inline void Solver::insertVarOrder(Var x) {
    assert(x < vardata.size());
    if (!order_heap.inHeap(x) && decision[x]) order_heap.insert(x); }

inline void Solver::varDecayActivity() { var_inc *= (1 / var_decay); }
inline void Solver::varBumpActivity(Var v) { varBumpActivity(v, var_inc); }
inline void Solver::varBumpActivity(Var v, double inc) {
    if ( (activity[v] += inc) > 1e100 ) {
        // Rescale:
        for (int i = 0; i < nVars(); i++)
            activity[i] *= 1e-100;
        var_inc *= 1e-100; }

    // Update order_heap with respect to new activity:
    if (order_heap.inHeap(v))
        order_heap.decrease(v); }

inline void Solver::claDecayActivity() { cla_inc *= (1 / clause_decay); }
inline void Solver::claBumpActivity (Clause& c) {
        if ( (c.activity() += cla_inc) > 1e20 ) {
            // Rescale:
            for (int i = 0; i < clauses_removable.size(); i++)
                ca[clauses_removable[i]].activity() *= 1e-20;
            cla_inc *= 1e-20; } }

inline void Solver::checkGarbage(void){ return checkGarbage(garbage_frac); }
inline void Solver::checkGarbage(double gf){
    if (ca.wasted() > ca.size() * gf)
        garbageCollect(); }

// NOTE: enqueue does not set the ok flag! (only public methods do)
inline bool     Solver::enqueue         (Lit p, CRef from)      { return value(p) != l_Undef ? value(p) != l_False : (uncheckedEnqueue(p, from), true); }
inline bool     Solver::addClause       (const vec<Lit>& ps, bool removable, ClauseId& id)
                                                                { ps.copyTo(add_tmp); return addClause_(add_tmp, removable, id); }
inline bool     Solver::addEmptyClause  (bool removable)        { add_tmp.clear(); ClauseId tmp; return addClause_(add_tmp, removable, tmp); }
inline bool     Solver::addClause       (Lit p, bool removable, ClauseId& id)
                                                                { add_tmp.clear(); add_tmp.push(p); return addClause_(add_tmp, removable, id); }
inline bool     Solver::addClause       (Lit p, Lit q, bool removable, ClauseId& id)
                                                                { add_tmp.clear(); add_tmp.push(p); add_tmp.push(q); return addClause_(add_tmp, removable, id); }
inline bool     Solver::addClause       (Lit p, Lit q, Lit r, bool removable, ClauseId& id)
                                                                { add_tmp.clear(); add_tmp.push(p); add_tmp.push(q); add_tmp.push(r); return addClause_(add_tmp, removable, id); }
inline bool     Solver::locked          (const Clause& c) const { return value(c[0]) == l_True && isPropagatedBy(var(c[0]), c); }
inline void Solver::newDecisionLevel()
{
  trail_lim.push(trail.size());
  flipped.push(false);
  d_context->push();
}

inline int      Solver::decisionLevel ()      const   { return trail_lim.size(); }
inline uint32_t Solver::abstractLevel (Var x) const   { return 1 << (level(x) & 31); }
inline lbool    Solver::value         (Var x) const   { assert(x < nVars()); return assigns[x]; }
inline lbool    Solver::value         (Lit p) const   { assert(var(p) < nVars()); return assigns[var(p)] ^ sign(p); }
inline lbool    Solver::modelValue    (Var x) const   { return model[x]; }
inline lbool    Solver::modelValue    (Lit p) const   { return model[var(p)] ^ sign(p); }
inline int      Solver::nAssigns      ()      const   { return trail.size(); }
inline int      Solver::nClauses      ()      const   { return clauses_persistent.size(); }
inline int      Solver::nLearnts      ()      const   { return clauses_removable.size(); }
inline int      Solver::nVars         ()      const   { return vardata.size(); }
inline int      Solver::nFreeVars     ()      const   { return (int)dec_vars - (trail_lim.size() == 0 ? trail.size() : trail_lim[0]); }
inline bool     Solver::properExplanation(Lit l, Lit expl) const { return value(l) == l_True && value(expl) == l_True && trail_index(var(expl)) < trail_index(var(l)); }
inline void     Solver::setPolarity   (Var v, bool b) { polarity[v] = b; }
inline void     Solver::freezePolarity(Var v, bool b) { polarity[v] = int(b) | 0x2; }
inline void     Solver::setDecisionVar(Var v, bool b)
{
    if      ( b && !decision[v] ) dec_vars++;
    else if (!b &&  decision[v] ) dec_vars--;

    decision[v] = b;
    insertVarOrder(v);
}

inline void     Solver::setConfBudget(int64_t x){ conflict_budget    = conflicts    + x; }
inline void     Solver::setPropBudget(int64_t x){ propagation_budget = propagations + x; }
inline void     Solver::interrupt(){ asynch_interrupt = true; }
inline void     Solver::clearInterrupt(){ asynch_interrupt = false; }
inline void     Solver::budgetOff(){ conflict_budget = propagation_budget = -1; }

inline lbool     Solver::solve         ()                    { budgetOff(); assumptions.clear(); return solve_(); }
inline lbool     Solver::solve         (Lit p)               { budgetOff(); assumptions.clear(); assumptions.push(p); return solve_(); }
inline lbool     Solver::solve         (Lit p, Lit q)        { budgetOff(); assumptions.clear(); assumptions.push(p); assumptions.push(q); return solve_(); }
inline lbool     Solver::solve         (Lit p, Lit q, Lit r) { budgetOff(); assumptions.clear(); assumptions.push(p); assumptions.push(q); assumptions.push(r); return solve_(); }
inline lbool     Solver::solve         (const vec<Lit>& assumps){ budgetOff(); assumps.copyTo(assumptions); return solve_(); }
inline lbool    Solver::solveLimited  (const vec<Lit>& assumps){ assumps.copyTo(assumptions); return solve_(); }
inline bool     Solver::okay          ()      const   { return ok; }

inline void     Solver::toDimacs     () { vec<Lit> as; toDimacs(stdout, as); }
inline void     Solver::toDimacs     (const char* file){ vec<Lit> as; toDimacs(file, as); }
inline void     Solver::toDimacs     (const char* file, Lit p){ vec<Lit> as; as.push(p); toDimacs(file, as); }
inline void     Solver::toDimacs     (const char* file, Lit p, Lit q){ vec<Lit> as; as.push(p); as.push(q); toDimacs(file, as); }
inline void     Solver::toDimacs     (const char* file, Lit p, Lit q, Lit r){ vec<Lit> as; as.push(p); as.push(q); as.push(r); toDimacs(file, as); }



//=================================================================================================
// Debug etc:


//=================================================================================================
} /* CVC4::Minisat namespace */
} /* CVC4 namespace */

#endif<|MERGE_RESOLUTION|>--- conflicted
+++ resolved
@@ -152,17 +152,10 @@
  Var trueVar() const { return varTrue; }
  Var falseVar() const { return varFalse; }
 
-<<<<<<< HEAD
- /** retrive SAT proof manager */
- CVC4::prop::SatProofManager* getProofManager();
-
- /** retrive refutation proof */
-=======
  /** Retrive the SAT proof manager */
  CVC4::prop::SatProofManager* getProofManager();
 
  /** Retrive the refutation proof */
->>>>>>> c5192003
  std::shared_ptr<ProofNode> getProof();
 
  // Less than for literals in a lemma
@@ -200,12 +193,7 @@
        }
      }
    }
-<<<<<<< HEAD
-    };
-
-=======
  };
->>>>>>> c5192003
 
     // CVC4 context push/pop
     void          push                     ();
