/***************************************************************************************[Solver.cc]
Copyright (c) 2003-2006, Niklas Een, Niklas Sorensson
Copyright (c) 2007-2010, Niklas Sorensson

Permission is hereby granted, free of charge, to any person obtaining a copy of this software and
associated documentation files (the "Software"), to deal in the Software without restriction,
including without limitation the rights to use, copy, modify, merge, publish, distribute,
sublicense, and/or sell copies of the Software, and to permit persons to whom the Software is
furnished to do so, subject to the following conditions:

The above copyright notice and this permission notice shall be included in all copies or
substantial portions of the Software.

THE SOFTWARE IS PROVIDED "AS IS", WITHOUT WARRANTY OF ANY KIND, EXPRESS OR IMPLIED, INCLUDING BUT
NOT LIMITED TO THE WARRANTIES OF MERCHANTABILITY, FITNESS FOR A PARTICULAR PURPOSE AND
NONINFRINGEMENT. IN NO EVENT SHALL THE AUTHORS OR COPYRIGHT HOLDERS BE LIABLE FOR ANY CLAIM,
DAMAGES OR OTHER LIABILITY, WHETHER IN AN ACTION OF CONTRACT, TORT OR OTHERWISE, ARISING FROM, OUT
OF OR IN CONNECTION WITH THE SOFTWARE OR THE USE OR OTHER DEALINGS IN THE SOFTWARE.
**************************************************************************************************/

#include "prop/minisat/core/Solver.h"

#include <math.h>

#include <iostream>
#include <unordered_set>

#include "base/output.h"
#include "options/main_options.h"
#include "options/prop_options.h"
#include "options/smt_options.h"
#include "proof/clause_id.h"
#include "proof/cnf_proof.h"
#include "proof/proof_manager.h"
#include "proof/sat_proof.h"
#include "proof/sat_proof_implementation.h"
#include "prop/minisat/minisat.h"
#include "prop/minisat/mtl/Sort.h"
#include "prop/theory_proxy.h"

using namespace CVC4::prop;

namespace CVC4 {
namespace Minisat {

namespace {
/*
 * Returns true if the solver should add all clauses at the current assertion
 * level.
 *
 * FIXME: This is a workaround. Currently, our resolution proofs do not
 * handle clauses with a lower-than-assertion-level correctly because the
 * resolution proofs get removed when popping the context but the SAT solver
 * keeps using them.
 */
bool assertionLevelOnly()
{
  return (options::proofNew() || options::unsatCores())
         && options::incrementalSolving();
}

//=================================================================================================
// Helper functions for decision tree tracing

// Writes to Trace macro for decision tree tracing
static inline void dtviewDecisionHelper(size_t level,
                                        const Node& node,
                                        const char* decisiontype)
{
  Trace("dtview") << std::string(level - (options::incrementalSolving() ? 1 : 0), '*')
                  << " " << node << " :" << decisiontype << "-DECISION:" << std::endl;
}

// Writes to Trace macro for propagation tracing
static inline void dtviewPropagationHeaderHelper(size_t level)
{
  Trace("dtview::prop") << std::string(level + 1 - (options::incrementalSolving() ? 1 : 0),
                                       '*')
                        << " /Propagations/" << std::endl;
}

// Writes to Trace macro for propagation tracing
static inline void dtviewBoolPropagationHelper(size_t level,
                                               Lit& l,
                                               CVC4::prop::TheoryProxy* proxy)
{
  Trace("dtview::prop") << std::string(
      level + 1 - (options::incrementalSolving() ? 1 : 0), ' ')
                        << ":BOOL-PROP: "
                        << proxy->getNode(MinisatSatSolver::toSatLiteral(l))
                        << std::endl;
}

// Writes to Trace macro for conflict tracing
static inline void dtviewPropConflictHelper(size_t level,
                                            Clause& confl,
                                            CVC4::prop::TheoryProxy* proxy)
{
  Trace("dtview::conflict")
      << std::string(level + 1 - (options::incrementalSolving() ? 1 : 0), ' ')
      << ":PROP-CONFLICT: (or";
  for (int i = 0; i < confl.size(); i++)
  {
    Trace("dtview::conflict")
        << " " << proxy->getNode(MinisatSatSolver::toSatLiteral(confl[i]));
  }
  Trace("dtview::conflict") << ")" << std::endl;
}

}  // namespace

//=================================================================================================
// Options:

static const char* _cat = "CORE";

static DoubleOption  opt_var_decay         (_cat, "var-decay",   "The variable activity decay factor",            0.95,     DoubleRange(0, false, 1, false));
static DoubleOption  opt_clause_decay      (_cat, "cla-decay",   "The clause activity decay factor",              0.999,    DoubleRange(0, false, 1, false));
static DoubleOption  opt_random_var_freq   (_cat, "rnd-freq",    "The frequency with which the decision heuristic tries to choose a random variable", 0, DoubleRange(0, true, 1, true));
static DoubleOption  opt_random_seed       (_cat, "rnd-seed",    "Used by the random variable selection",         91648253, DoubleRange(0, false, HUGE_VAL, false));
static IntOption     opt_ccmin_mode        (_cat, "ccmin-mode",  "Controls conflict clause minimization (0=none, 1=basic, 2=deep)", 2, IntRange(0, 2));
static IntOption     opt_phase_saving      (_cat, "phase-saving", "Controls the level of phase saving (0=none, 1=limited, 2=full)", 2, IntRange(0, 2));
static BoolOption    opt_rnd_init_act      (_cat, "rnd-init",    "Randomize the initial activity", false);
static BoolOption    opt_luby_restart      (_cat, "luby",        "Use the Luby restart sequence", true);
static IntOption     opt_restart_first     (_cat, "rfirst",      "The base restart interval", 25, IntRange(1, INT32_MAX));
static DoubleOption  opt_restart_inc       (_cat, "rinc",        "Restart interval increase factor", 3, DoubleRange(1, false, HUGE_VAL, false));
static DoubleOption  opt_garbage_frac      (_cat, "gc-frac",     "The fraction of wasted memory allowed before a garbage collection is triggered",  0.20, DoubleRange(0, false, HUGE_VAL, false));

//=================================================================================================
// Proof declarations
CRef Solver::TCRef_Undef = CRef_Undef;
CRef Solver::TCRef_Lazy = CRef_Lazy;

class ScopedBool
{
  bool& d_watch;
  bool d_oldValue;

 public:
  ScopedBool(bool& watch, bool newValue) : d_watch(watch), d_oldValue(watch)
  {
    watch = newValue;
  }
  ~ScopedBool() { d_watch = d_oldValue; }
};

//=================================================================================================
// Constructor/Destructor:

Solver::Solver(CVC4::prop::TheoryProxy* proxy,
               CVC4::context::Context* context,
               CVC4::context::UserContext* userContext,
               ProofNodeManager* pnm,
               bool enableIncremental)
    : d_proxy(proxy),
      d_context(context),
      assertionLevel(0),
      d_pfManager(nullptr),
      d_enable_incremental(enableIncremental),
      minisat_busy(false)
      // Parameters (user settable):
      //
      ,
      verbosity(0),
      var_decay(opt_var_decay),
      clause_decay(opt_clause_decay),
      random_var_freq(opt_random_var_freq),
      random_seed(opt_random_seed),
      luby_restart(opt_luby_restart),
      ccmin_mode(opt_ccmin_mode),
      phase_saving(opt_phase_saving),
      rnd_pol(false),
      rnd_init_act(opt_rnd_init_act),
      garbage_frac(opt_garbage_frac),
      restart_first(opt_restart_first),
      restart_inc(opt_restart_inc)

      // Parameters (the rest):
      //
      ,
      learntsize_factor(1),
      learntsize_inc(1.5)

      // Parameters (experimental):
      //
      ,
      learntsize_adjust_start_confl(100),
      learntsize_adjust_inc(1.5)

      // Statistics: (formerly in 'SolverStats')
      //
      ,
      solves(0),
      starts(0),
      decisions(0),
      rnd_decisions(0),
      propagations(0),
      conflicts(0),
      resources_consumed(0),
      dec_vars(0),
      clauses_literals(0),
      learnts_literals(0),
      max_literals(0),
      tot_literals(0)

      ,
      ok(true),
      cla_inc(1),
      var_inc(1),
      watches(WatcherDeleted(ca)),
      qhead(0),
      simpDB_assigns(-1),
      simpDB_props(0),
      order_heap(VarOrderLt(activity)),
      progress_estimate(0),
      remove_satisfied(!enableIncremental)

      // Resource constraints:
      //
      ,
      conflict_budget(-1),
      propagation_budget(-1),
      asynch_interrupt(false)
{
  if (pnm)
  {
    d_pfManager.reset(
        new SatProofManager(this, proxy->getCnfStream(), userContext, pnm));
  }

  if (options::unsatCores())
  {
    ProofManager::currentPM()->initSatProof(this);
  }

  // Create the constant variables
  varTrue = newVar(true, false, false);
  varFalse = newVar(false, false, false);

  // Assert the constants
  uncheckedEnqueue(mkLit(varTrue, false));
  uncheckedEnqueue(mkLit(varFalse, true));
  // FIXME: these should be axioms I believe
  if (options::unsatCores())
  {
    ProofManager::getSatProof()->registerTrueLit(mkLit(varTrue, false));
    ProofManager::getSatProof()->registerFalseLit(mkLit(varFalse, true));
  }
}


Solver::~Solver()
{
}


//=================================================================================================
// Minor methods:


// Creates a new SAT variable in the solver. If 'decision_var' is cleared, variable will not be
// used as a decision variable (NOTE! This has effects on the meaning of a SATISFIABLE result).
//
Var Solver::newVar(bool sign, bool dvar, bool isTheoryAtom, bool preRegister, bool canErase)
{
    int v = nVars();

    watches  .init(mkLit(v, false));
    watches  .init(mkLit(v, true ));
    assigns  .push(l_Undef);
    vardata  .push(VarData(CRef_Undef, -1, -1, assertionLevel, -1));
    activity .push(rnd_init_act ? drand(random_seed) * 0.00001 : 0);
    seen     .push(0);
    polarity .push(sign);
    decision .push();
    trail    .capacity(v+1);
    theory   .push(isTheoryAtom);

    setDecisionVar(v, dvar);

    // If the variable is introduced at non-zero level, we need to reintroduce it on backtracks
    if (preRegister) {
      variables_to_register.push(VarIntroInfo(v, decisionLevel()));
    }

    Debug("minisat") << "new var " << v << std::endl;

    return v;
}

void Solver::resizeVars(int newSize) {
  assert(d_enable_incremental);
  assert(decisionLevel() == 0);
  Assert(newSize >= 2) << "always keep true/false";
  if (newSize < nVars()) {
    int shrinkSize = nVars() - newSize;

    // Resize watches up to the negated last literal
    watches.resizeTo(mkLit(newSize-1, true));

    // Resize all info arrays
    assigns.shrink(shrinkSize);
    vardata.shrink(shrinkSize);
    activity.shrink(shrinkSize);
    seen.shrink(shrinkSize);
    polarity.shrink(shrinkSize);
    decision.shrink(shrinkSize);
    theory.shrink(shrinkSize);

  }

  if (Debug.isOn("minisat::pop")) {
    for (int i = 0; i < trail.size(); ++ i) {
      assert(var(trail[i]) < nVars());
    }
  }
}

CRef Solver::reason(Var x) {
  Trace("pf::sat") << "Solver::reason(" << x << ")" << std::endl;

  // If we already have a reason, just return it
  if (vardata[x].d_reason != CRef_Lazy)
  {
    if (Trace.isOn("pf::sat"))
    {
      Trace("pf::sat") << "  Solver::reason: " << vardata[x].d_reason << ", ";
      if (vardata[x].d_reason == CRef_Undef)
      {
        Trace("pf::sat") << "CRef_Undef";
      }
      else
      {
        for (unsigned i = 0, size = ca[vardata[x].d_reason].size(); i < size;
             ++i)
        {
          Trace("pf::sat") << ca[vardata[x].d_reason][i] << " ";
        }
      }
      Trace("pf::sat") << "\n";
    }
    return vardata[x].d_reason;
  }

  // What's the literal we are trying to explain
  Lit l = mkLit(x, value(x) != l_True);

  // Get the explanation from the theory
  SatClause explanation_cl;
  // FIXME: at some point return a tag with the theory that spawned you
  d_proxy->explainPropagation(MinisatSatSolver::toSatLiteral(l),
                              explanation_cl);
  vec<Lit> explanation;
  MinisatSatSolver::toMinisatClause(explanation_cl, explanation);

  Trace("pf::sat") << "Solver::reason: explanation_cl = " << explanation_cl
                   << std::endl;

  // Sort the literals by trail index level
  lemma_lt lt(*this);
  sort(explanation, lt);
  Assert(explanation[0] == l);

  // Compute the assertion level for this clause
  int explLevel = 0;
  if (assertionLevelOnly())
  {
    explLevel = assertionLevel;
    }
    else
    {
      int i, j;
      Lit prev = lit_Undef;
      for (i = 0, j = 0; i < explanation.size(); ++i)
      {
        // This clause is valid theory propagation, so its level is the level of
        // the top literal
        explLevel = std::max(explLevel, intro_level(var(explanation[i])));

        Assert(value(explanation[i]) != l_Undef);
        Assert(i == 0
               || trail_index(var(explanation[0]))
                      > trail_index(var(explanation[i])));

        // Always keep the first literal
        if (i == 0)
        {
          prev = explanation[j++] = explanation[i];
          continue;
        }
        // Ignore duplicate literals
        if (explanation[i] == prev)
        {
          continue;
        }
        // Ignore zero level literals
        if (level(var(explanation[i])) == 0
            && user_level(var(explanation[i]) == 0))
        {
          continue;
        }
        // Keep this literal
        prev = explanation[j++] = explanation[i];
      }
      explanation.shrink(i - j);

      Trace("pf::sat") << "Solver::reason: explanation = ";
      for (int k = 0; k < explanation.size(); ++k)
      {
        Trace("pf::sat") << explanation[k] << " ";
      }
      Trace("pf::sat") << std::endl;

      // We need an explanation clause so we add a fake literal
      if (j == 1)
      {
        // Add not TRUE to the clause
        explanation.push(mkLit(varTrue, true));
      }
    }

    // Construct the reason
    CRef real_reason = ca.alloc(explLevel, explanation, true);
    // FIXME: at some point will need more information about where this explanation
    // came from (ie. the theory/sharing)
    Trace("pf::sat") << "Minisat::Solver registering a THEORY_LEMMA (1)"
                     << std::endl;
    if (options::unsatCores())
    {
      ClauseId id = ProofManager::getSatProof()->registerClause(real_reason,
                                                                THEORY_LEMMA);
      // map id to assertion, which may be required if looking for
      // lemmas in unsat core
      ProofManager::getCnfProof()->registerConvertedClause(id);
      // explainPropagation() pushes the explanation on the assertion stack
      // in CnfProof, so we need to pop it here. This is important because
      // reason() may be called indirectly while adding a clause, which can
      // lead to a wrong assertion being associated with the clause being
      // added (see issue #2137).
      ProofManager::getCnfProof()->popCurrentAssertion();
    }
    vardata[x] = VarData(real_reason, level(x), user_level(x), intro_level(x), trail_index(x));
    clauses_removable.push(real_reason);
    attachClause(real_reason);

    return real_reason;
}

bool Solver::addClause_(vec<Lit>& ps, bool removable, ClauseId& id)
{
    if (!ok) return false;

    // Check if clause is satisfied and remove false/duplicate literals:
    sort(ps);
    Lit p; int i, j;

    // Which user-level to assert this clause at
    int clauseLevel = (removable && !assertionLevelOnly()) ? 0 : assertionLevel;

    // Check the clause for tautologies and similar
    int falseLiteralsCount = 0;
    for (i = j = 0, p = lit_Undef; i < ps.size(); i++) {
      // Update the level
      clauseLevel = assertionLevelOnly()
                        ? assertionLevel
                        : std::max(clauseLevel, intro_level(var(ps[i])));
      // Tautologies are ignored
      if (ps[i] == ~p) {
        id = ClauseIdUndef;
        // Clause can be ignored
        return true;
      }
      // Clauses with 0-level true literals are also ignored
      if (value(ps[i]) == l_True && level(var(ps[i])) == 0 && user_level(var(ps[i])) == 0) {
        id = ClauseIdUndef;
        return true;
      }
      // Ignore repeated literals
      if (ps[i] == p) {
        continue;
      }
      // If a literal is false at 0 level (both sat and user level) we also ignore it
      if (value(ps[i]) == l_False) {
<<<<<<< HEAD
        if (!options::unsatCores() && !d_pfManager && level(var(ps[i])) == 0
            && user_level(var(ps[i])) == 0)
=======
        if (!options::unsatCores() && !isProofEnabled()
            && level(var(ps[i])) == 0 && user_level(var(ps[i])) == 0)
>>>>>>> 5b90fdad
        {
          continue;
        }
        else
        {
          // If we decide to keep it, we count it into the false literals
          falseLiteralsCount ++;
        }
      }
      // This literal is a keeper
      ps[j++] = p = ps[i];
    }

    // Fit to size
    ps.shrink(i - j);

    // If we are in solve_ or propagate
    if (minisat_busy)
    {
      Trace("pf::sat") << "Add clause adding a new lemma: ";
      for (int k = 0; k < ps.size(); ++k) {
        Trace("pf::sat") << ps[k] << " ";
      }
      Trace("pf::sat") << std::endl;

      lemmas.push();
      ps.copyTo(lemmas.last());
      lemmas_removable.push(removable);
      if (options::unsatCores())
      {
        // Store the expression being converted to CNF until
        // the clause is actually created
        lemmas_cnf_assertion.push_back(
            ProofManager::getCnfProof()->getCurrentAssertion());
        id = ClauseIdUndef;
      }
    } else {
      assert(decisionLevel() == 0);

      // If all false, we're in conflict
      if (ps.size() == falseLiteralsCount) {
<<<<<<< HEAD
        if (options::unsatCores() || d_pfManager)
=======
        if (options::unsatCores() || isProofEnabled())
>>>>>>> 5b90fdad
        {
          // Take care of false units here; otherwise, we need to
          // construct the clause below to give to the proof manager
          // as the final conflict.
          if(falseLiteralsCount == 1) {
            if (options::unsatCores())
            {
              ClauseKind ck =
                  ProofManager::getCnfProof()->getCurrentAssertionKind()
                      ? INPUT
                      : THEORY_LEMMA;
              id = ProofManager::getSatProof()->storeUnitConflict(ps[0], ck);
              // map id to assertion, which may be required if looking for
              // lemmas in unsat core
              if (ck == THEORY_LEMMA)
              {
                ProofManager::getCnfProof()->registerConvertedClause(id);
              }
              ProofManager::getSatProof()->finalizeProof(
                  CVC4::Minisat::CRef_Lazy);
            }
<<<<<<< HEAD
            if (d_pfManager)
=======
            if (isProofEnabled())
>>>>>>> 5b90fdad
            {
              d_pfManager->finalizeProof(ps[0], true);
            }
            return ok = false;
          }
        }
        else
        {
          return ok = false;
        }
      }

      CRef cr = CRef_Undef;

      // If not unit, add the clause
      if (ps.size() > 1) {

        lemma_lt lt(*this);
        sort(ps, lt);

        cr = ca.alloc(clauseLevel, ps, false);
        clauses_persistent.push(cr);
        attachClause(cr);

<<<<<<< HEAD
        if (options::unsatCores() || d_pfManager)
=======
        if (options::unsatCores() || isProofEnabled())
>>>>>>> 5b90fdad
        {
          if (options::unsatCores())
          {
            ClauseKind ck =
                ProofManager::getCnfProof()->getCurrentAssertionKind()
                    ? INPUT
                    : THEORY_LEMMA;
            id = ProofManager::getSatProof()->registerClause(cr, ck);
            // map id to assertion, which may be required if looking for
            // lemmas in unsat core
            if (ck == THEORY_LEMMA)
            {
              ProofManager::getCnfProof()->registerConvertedClause(id);
            }
          }
          if (ps.size() == falseLiteralsCount)
          {
            if (options::unsatCores())
            {
              ProofManager::getSatProof()->finalizeProof(cr);
            }
<<<<<<< HEAD
            if (d_pfManager)
=======
            if (isProofEnabled())
>>>>>>> 5b90fdad
            {
              d_pfManager->finalizeProof(ca[cr], true);
            }
            return ok = false;
          }
        }
      }

      // Check if it propagates
      if (ps.size() == falseLiteralsCount + 1) {
        if(assigns[var(ps[0])] == l_Undef) {
          assert(assigns[var(ps[0])] != l_False);
          uncheckedEnqueue(ps[0], cr);
          Debug("cores") << "i'm registering a unit clause, maybe input"
                         << std::endl;
          if (options::unsatCores() && ps.size() == 1)
          {
            ClauseKind ck =
                ProofManager::getCnfProof()->getCurrentAssertionKind()
                    ? INPUT
                    : THEORY_LEMMA;
            id = ProofManager::getSatProof()->registerUnitClause(ps[0], ck);
            // map id to assertion, which may be required if looking for
            // lemmas in unsat core
            if (ck == THEORY_LEMMA)
            {
              ProofManager::getCnfProof()->registerConvertedClause(id);
            }
          }
          // We need to do this so that the closedness check, if being done,
          // goes through when we have unit assumptions whose literal has
          // already been registered, as the ProofCnfStream will not register
          // them and as they are not the result of propagation will be left
          // hanging in assumptions accumulator
<<<<<<< HEAD
          if (d_pfManager && ps.size() == 1)
=======
          if (isProofEnabled() && ps.size() == 1)
>>>>>>> 5b90fdad
          {
            d_pfManager->registerSatLitAssumption(ps[0]);
          }
          CRef confl = propagate(CHECK_WITHOUT_THEORY);
          if(! (ok = (confl == CRef_Undef)) ) {
            if (options::unsatCores())
            {
              if (ca[confl].size() == 1)
              {
                id = ProofManager::getSatProof()->storeUnitConflict(
                    ca[confl][0], LEARNT);
                ProofManager::getSatProof()->finalizeProof(
                    CVC4::Minisat::CRef_Lazy);
              }
              else
              {
                ProofManager::getSatProof()->finalizeProof(confl);
              }
            }
<<<<<<< HEAD
            if (d_pfManager)
=======
            if (isProofEnabled())
>>>>>>> 5b90fdad
            {
              if (ca[confl].size() == 1)
              {
                d_pfManager->finalizeProof(ca[confl][0]);
              }
              else
              {
                d_pfManager->finalizeProof(ca[confl]);
              }
            }
          }
          return ok;
        } else {
          if (options::unsatCores())
          {
            id = ClauseIdUndef;
          }
          return ok;
        }
      }
    }

    return true;
}


void Solver::attachClause(CRef cr) {
    const Clause& c = ca[cr];
    if (Debug.isOn("minisat"))
    {
      Debug("minisat") << "Solver::attachClause(" << c << "): ";
      for (unsigned i = 0, size = c.size(); i < size; ++i)
      {
        Debug("minisat") << c[i] << " ";
      }
      Debug("minisat") << ", level " << c.level() << "\n";
    }
    Assert(c.size() > 1);
    watches[~c[0]].push(Watcher(cr, c[1]));
    watches[~c[1]].push(Watcher(cr, c[0]));
    if (c.removable()) learnts_literals += c.size();
    else            clauses_literals += c.size();
}


void Solver::detachClause(CRef cr, bool strict) {
    const Clause& c = ca[cr];
    Debug("minisat") << "Solver::detachClause(" << c << ")" << std::endl;
    if (Debug.isOn("minisat"))
    {
      Debug("minisat") << "Solver::detachClause(" << c << "), CRef " << cr
                       << ", clause ";
      for (unsigned i = 0, size = c.size(); i < size; ++i)
      {
        Debug("minisat") << c[i] << " ";
      }

      Debug("minisat") << "\n";
    }
    assert(c.size() > 1);
    if (options::unsatCores())
    {
      ProofManager::getSatProof()->markDeleted(cr);
    }

    if (strict){
        remove(watches[~c[0]], Watcher(cr, c[1]));
        remove(watches[~c[1]], Watcher(cr, c[0]));
    }else{
        // Lazy detaching: (NOTE! Must clean all watcher lists before garbage collecting this clause)
        watches.smudge(~c[0]);
        watches.smudge(~c[1]);
    }

    if (c.removable()) learnts_literals -= c.size();
    else            clauses_literals -= c.size(); }


void Solver::removeClause(CRef cr) {
    Clause& c = ca[cr];
    if (Debug.isOn("minisat"))
    {
      Debug("minisat") << "Solver::removeClause(" << c << "), CRef " << cr
                       << ", clause ";
      for (unsigned i = 0, size = c.size(); i < size; ++i)
      {
        Debug("minisat") << c[i] << " ";
      }
      Debug("minisat") << "\n";
    }
    detachClause(cr);
    // Don't leave pointers to free'd memory!
    if (locked(c))
    {
      // a locked clause c is one whose first literal c[0] is true and is
      // propagated by c itself, i.e. vardata[var(c[0])].d_reason == c. Because
      // of this if we need to justify the propagation of c[0], via
      // Solver::reason, if it appears in a resolution chain built lazily we
      // will be unable to do so after the step below. Thus we eagerly justify
      // this propagation here.
<<<<<<< HEAD
      if (d_pfManager)
=======
      if (isProofEnabled())
>>>>>>> 5b90fdad
      {
        Trace("pf::sat")
            << "Solver::removeClause: eagerly compute propagation of " << c[0]
            << "\n";
        d_pfManager->startResChain(c);
        for (unsigned i = 1, size = c.size(); i < size; ++i)
        {
          d_pfManager->addResolutionStep(c[i]);
        }
        d_pfManager->endResChain(c[0]);
      }
      vardata[var(c[0])].d_reason = CRef_Undef;
    }
    c.mark(1);
    ca.free(cr);
}


bool Solver::satisfied(const Clause& c) const {
    for (int i = 0; i < c.size(); i++)
        if (value(c[i]) == l_True)
            return true;
    return false; }


// Revert to the state at given level (keeping all assignment at 'level' but not beyond).
//
void Solver::cancelUntil(int level) {
    Debug("minisat") << "minisat::cancelUntil(" << level << ")" << std::endl;

    if (decisionLevel() > level){
        // Pop the SMT context
        for (int l = trail_lim.size() - level; l > 0; --l) {
          d_context->pop();
        }
        for (int c = trail.size()-1; c >= trail_lim[level]; c--){
            Var      x  = var(trail[c]);
            assigns [x] = l_Undef;
            vardata[x].d_trail_index = -1;
            if ((phase_saving > 1 ||
                 ((phase_saving == 1) && c > trail_lim.last())
                 ) && ((polarity[x] & 0x2) == 0)) {
              polarity[x] = sign(trail[c]);
            }
            insertVarOrder(x);
        }
        qhead = trail_lim[level];
        trail.shrink(trail.size() - trail_lim[level]);
        trail_lim.shrink(trail_lim.size() - level);
        flipped.shrink(flipped.size() - level);

        // Register variables that have not been registered yet
        int currentLevel = decisionLevel();
        for (int i = variables_to_register.size() - 1;
             i >= 0 && variables_to_register[i].d_level > currentLevel;
             --i)
        {
          variables_to_register[i].d_level = currentLevel;
          d_proxy->variableNotify(
              MinisatSatSolver::toSatVariable(variables_to_register[i].d_var));
        }
    }
}

void Solver::resetTrail() { cancelUntil(0); }

//=================================================================================================
// Major methods:


Lit Solver::pickBranchLit()
{
    Lit nextLit;

    // Theory requests
    nextLit =
        MinisatSatSolver::toMinisatLit(d_proxy->getNextTheoryDecisionRequest());
    while (nextLit != lit_Undef) {
      if(value(var(nextLit)) == l_Undef) {
        Debug("theoryDecision")
            << "getNextTheoryDecisionRequest(): now deciding on " << nextLit
            << std::endl;
        decisions++;

        // org-mode tracing -- theory decision
        if (Trace.isOn("dtview"))
        {
          dtviewDecisionHelper(
              d_context->getLevel(),
              d_proxy->getNode(MinisatSatSolver::toSatLiteral(nextLit)),
              "THEORY");
        }

        if (Trace.isOn("dtview::prop"))
        {
          dtviewPropagationHeaderHelper(d_context->getLevel());
        }

        return nextLit;
      } else {
        Debug("theoryDecision")
            << "getNextTheoryDecisionRequest(): would decide on " << nextLit
            << " but it already has an assignment" << std::endl;
      }
      nextLit = MinisatSatSolver::toMinisatLit(
          d_proxy->getNextTheoryDecisionRequest());
    }
    Debug("theoryDecision")
        << "getNextTheoryDecisionRequest(): decide on another literal"
        << std::endl;

    // DE requests
    bool stopSearch = false;
    nextLit = MinisatSatSolver::toMinisatLit(
        d_proxy->getNextDecisionEngineRequest(stopSearch));
    if(stopSearch) {
      return lit_Undef;
    }
    if(nextLit != lit_Undef) {
      Assert(value(var(nextLit)) == l_Undef)
          << "literal to decide already has value";
      decisions++;
      Var next = var(nextLit);
      if(polarity[next] & 0x2) {
        nextLit = mkLit(next, polarity[next] & 0x1);
      }

      // org-mode tracing -- decision engine decision
      if (Trace.isOn("dtview"))
      {
        dtviewDecisionHelper(
            d_context->getLevel(),
            d_proxy->getNode(MinisatSatSolver::toSatLiteral(nextLit)),
            "DE");
      }

      if (Trace.isOn("dtview::prop"))
      {
        dtviewPropagationHeaderHelper(d_context->getLevel());
      }

      return nextLit;
    }

    Var next = var_Undef;

    // Random decision:
    if (drand(random_seed) < random_var_freq && !order_heap.empty()){
        next = order_heap[irand(random_seed,order_heap.size())];
        if (value(next) == l_Undef && decision[next])
            rnd_decisions++; }

    // Activity based decision:
    while (next >= nVars() || next == var_Undef || value(next) != l_Undef || !decision[next]) {
        if (order_heap.empty()){
            next = var_Undef;
            break;
        }else {
            next = order_heap.removeMin();
        }

        if(!decision[next]) continue;
        // Check with decision engine about relevancy
        if (d_proxy->isDecisionRelevant(MinisatSatSolver::toSatVariable(next))
            == false)
        {
          next = var_Undef;
        }
    }

    if(next == var_Undef) {
      return lit_Undef;
    } else {
      decisions++;
      // Check with decision engine if it can tell polarity
      lbool dec_pol = MinisatSatSolver::toMinisatlbool(
          d_proxy->getDecisionPolarity(MinisatSatSolver::toSatVariable(next)));
      Lit decisionLit;
      if(dec_pol != l_Undef) {
        Assert(dec_pol == l_True || dec_pol == l_False);
        decisionLit = mkLit(next, (dec_pol == l_True));
      }
      else
      {
        // If it can't use internal heuristic to do that
        decisionLit = mkLit(
            next, rnd_pol ? drand(random_seed) < 0.5 : (polarity[next] & 0x1));
      }

      // org-mode tracing -- decision engine decision
      if (Trace.isOn("dtview"))
      {
        dtviewDecisionHelper(
            d_context->getLevel(),
            d_proxy->getNode(MinisatSatSolver::toSatLiteral(decisionLit)),
            "DE");
      }

      if (Trace.isOn("dtview::prop"))
      {
        dtviewPropagationHeaderHelper(d_context->getLevel());
      }

      return decisionLit;
    }
}


/*_________________________________________________________________________________________________
|
|  analyze : (confl : Clause*) (out_learnt : vec<Lit>&) (out_btlevel : int&)  ->  [void]
|
|  Description:
|    Analyze conflict and produce a reason clause.
|
|    Pre-conditions:
|      * 'out_learnt' is assumed to be cleared.
|      * Current decision level must be greater than root level.
|
|    Post-conditions:
|      * 'out_learnt[0]' is the asserting literal at level 'out_btlevel'.
|      * If out_learnt.size() > 1 then 'out_learnt[1]' has the greatest decision level of the
|        rest of literals. There may be others from the same level though.
|      * returns the maximal level of the resolved clauses
|
|________________________________________________________________________________________________@*/
int Solver::analyze(CRef confl, vec<Lit>& out_learnt, int& out_btlevel)
{
    int pathC = 0;
    Lit p     = lit_Undef;

    // Generate conflict clause:
    //
    out_learnt.push();      // (leave room for the asserting literal)
    int index   = trail.size() - 1;

    int max_resolution_level = 0; // Maximal level of the resolved clauses

    if (options::unsatCores())
    {
      ProofManager::getSatProof()->startResChain(confl);
    }
<<<<<<< HEAD
    if (d_pfManager)
=======
    if (isProofEnabled())
>>>>>>> 5b90fdad
    {
      d_pfManager->startResChain(ca[confl]);
    }
    do{
        assert(confl != CRef_Undef); // (otherwise should be UIP)

        {
          // ! IMPORTANT !
          // It is not safe to use c after this block of code because
          // resolveOutUnit() below may lead to clauses being allocated, which
          // in turn may lead to reallocations that invalidate c.
          Clause& c = ca[confl];
          max_resolution_level = std::max(max_resolution_level, c.level());

          if (c.removable()) claBumpActivity(c);
        }

        for (int j = (p == lit_Undef) ? 0 : 1, size = ca[confl].size();
             j < size;
             j++)
        {
          Lit q = ca[confl][j];

          if (!seen[var(q)] && level(var(q)) > 0)
          {
            varBumpActivity(var(q));
            seen[var(q)] = 1;
            if (level(var(q)) >= decisionLevel())
              pathC++;
            else
              out_learnt.push(q);
          }
          else
          {
            // We could be resolving a literal propagated by a clause/theory
            // using information from a higher level
            if (!seen[var(q)] && level(var(q)) == 0)
            {
              max_resolution_level =
                  std::max(max_resolution_level, user_level(var(q)));
            }

            // FIXME: can we do it lazily if we actually need the proof?
<<<<<<< HEAD
            if ((options::unsatCores() || d_pfManager) && level(var(q)) == 0)
=======
            if (level(var(q)) == 0)
>>>>>>> 5b90fdad
            {
              if (options::unsatCores())
              {
                ProofManager::getSatProof()->resolveOutUnit(q);
              }
<<<<<<< HEAD
              if (d_pfManager)
              {
                // TODO HB the usage above in the old proof code indicates that
                // this may be the only case in which it is necessary, as the
                // resolution step is added, that this literal be *recursively*
                // justified, i.e., reason is called for its negation and their
                // dependencies.
=======
              if (isProofEnabled())
              {
>>>>>>> 5b90fdad
                d_pfManager->addResolutionStep(q);
              }
            }
          }
        }

        // Select next clause to look at:
        while (!seen[var(trail[index--])]);
        p     = trail[index+1];
        confl = reason(var(p));
        seen[var(p)] = 0;
        pathC--;

        if (pathC > 0 && confl != CRef_Undef)
        {
          if (options::unsatCores())
          {
            ProofManager::getSatProof()->addResolutionStep(p, confl, sign(p));
          }
<<<<<<< HEAD
          if (d_pfManager)
=======
          if (isProofEnabled())
>>>>>>> 5b90fdad
          {
            d_pfManager->addResolutionStep(ca[confl], p);
          }
        }

    }while (pathC > 0);
    out_learnt[0] = ~p;
<<<<<<< HEAD
    if (CVC4::options::proofNew())
=======
    if (Debug.isOn("newproof::sat"))
>>>>>>> 5b90fdad
    {
      Debug("newproof::sat") << "finished with learnt clause ";
      for (unsigned i = 0, size = out_learnt.size(); i < size; ++i)
      {
        prop::SatLiteral satLit = toSatLiteral<Minisat::Solver>(out_learnt[i]);
        Debug("newproof::sat") << satLit << " ";
      }
      Debug("newproof::sat") << "\n";
    }

    // Simplify conflict clause:
    int i, j;
    out_learnt.copyTo(analyze_toclear);
    if (ccmin_mode == 2){
        uint32_t abstract_level = 0;
        for (i = 1; i < out_learnt.size(); i++)
            abstract_level |= abstractLevel(var(out_learnt[i])); // (maintain an abstraction of levels involved in conflict)

        for (i = j = 1; i < out_learnt.size(); i++) {
            if (reason(var(out_learnt[i])) == CRef_Undef) {
                out_learnt[j++] = out_learnt[i];
            } else {
              // Check if the literal is redundant
              if (!litRedundant(out_learnt[i], abstract_level)) {
                // Literal is not redundant
                out_learnt[j++] = out_learnt[i];
              } else {
                if (options::unsatCores())
                {
                  ProofManager::getSatProof()->storeLitRedundant(out_learnt[i]);
                }
<<<<<<< HEAD
                if (d_pfManager)
=======
                if (isProofEnabled())
>>>>>>> 5b90fdad
                {
                  Debug("newproof::sat")
                      << "Solver::analyze: redundant lit "
                      << toSatLiteral<Minisat::Solver>(out_learnt[i]) << "\n";
                  d_pfManager->addResolutionStep(out_learnt[i], true);
                }
                // Literal is redundant, to be safe, mark the level as current assertion level
                // TODO: maybe optimize
                max_resolution_level = std::max(max_resolution_level, user_level(var(out_learnt[i])));
              }
            }
        }

    }else if (ccmin_mode == 1){
        Unreachable();
        for (i = j = 1; i < out_learnt.size(); i++){
            Var x = var(out_learnt[i]);

            if (reason(x) == CRef_Undef)
                out_learnt[j++] = out_learnt[i];
            else{
                Clause& c = ca[reason(var(out_learnt[i]))];
                for (int k = 1; k < c.size(); k++)
                    if (!seen[var(c[k])] && level(var(c[k])) > 0){
                        out_learnt[j++] = out_learnt[i];
                        break; }
            }
        }
    }else
        i = j = out_learnt.size();

    max_literals += out_learnt.size();
    out_learnt.shrink(i - j);
    tot_literals += out_learnt.size();

    // Find correct backtrack level:
    //
    if (out_learnt.size() == 1)
        out_btlevel = 0;
    else{
        int max_i = 1;
        // Find the first literal assigned at the next-highest level:
        for (int k = 2; k < out_learnt.size(); k++)
          if (level(var(out_learnt[k])) > level(var(out_learnt[max_i])))
            max_i = k;
        // Swap-in this literal at index 1:
        Lit p2 = out_learnt[max_i];
        out_learnt[max_i] = out_learnt[1];
        out_learnt[1] = p2;
        out_btlevel = level(var(p2));
    }

    for (int k = 0; k < analyze_toclear.size(); k++)
      seen[var(analyze_toclear[k])] = 0;  // ('seen[]' is now cleared)

    // Return the maximal resolution level
    return max_resolution_level;
}


// Check if 'p' can be removed. 'abstract_levels' is used to abort early if the algorithm is
// visiting literals at levels that cannot be removed later.
bool Solver::litRedundant(Lit p, uint32_t abstract_levels)
{
    analyze_stack.clear(); analyze_stack.push(p);
    int top = analyze_toclear.size();
    while (analyze_stack.size() > 0){
        CRef c_reason = reason(var(analyze_stack.last()));
        assert(c_reason != CRef_Undef);
        Clause& c = ca[c_reason];
        int c_size = c.size();
        analyze_stack.pop();

        // Since calling reason might relocate to resize, c is not necesserily the right reference, we must
        // use the allocator each time
        for (int i = 1; i < c_size; i++){
          Lit p2 = ca[c_reason][i];
          if (!seen[var(p2)] && level(var(p2)) > 0)
          {
            if (reason(var(p2)) != CRef_Undef
                && (abstractLevel(var(p2)) & abstract_levels) != 0)
            {
              seen[var(p2)] = 1;
              analyze_stack.push(p2);
              analyze_toclear.push(p2);
            }
            else
            {
              for (int j = top; j < analyze_toclear.size(); j++)
                seen[var(analyze_toclear[j])] = 0;
              analyze_toclear.shrink(analyze_toclear.size() - top);
              return false;
            }
          }
        }
    }

    return true;
}


/*_________________________________________________________________________________________________
|
|  analyzeFinal : (p : Lit)  ->  [void]
|
|  Description:
|    Specialized analysis procedure to express the final conflict in terms of assumptions.
|    Calculates the (possibly empty) set of assumptions that led to the assignment of 'p', and
|    stores the result in 'out_conflict'.
|________________________________________________________________________________________________@*/
void Solver::analyzeFinal(Lit p, vec<Lit>& out_conflict)
{
    out_conflict.clear();
    out_conflict.push(p);

    if (decisionLevel() == 0)
        return;

    seen[var(p)] = 1;

    for (int i = trail.size()-1; i >= trail_lim[0]; i--){
        Var x = var(trail[i]);
        if (seen[x]){
            if (reason(x) == CRef_Undef){
                assert(level(x) > 0);
                out_conflict.push(~trail[i]);
            }else{
                Clause& c = ca[reason(x)];
                for (int j = 1; j < c.size(); j++)
                    if (level(var(c[j])) > 0)
                        seen[var(c[j])] = 1;
            }
            seen[x] = 0;
        }
    }

    seen[var(p)] = 0;
}

void Solver::uncheckedEnqueue(Lit p, CRef from)
{
  if (Debug.isOn("minisat"))
  {
    Debug("minisat") << "unchecked enqueue of " << p << " ("
                     << trail_index(var(p)) << ") trail size is "
                     << trail.size() << " cap is " << trail.capacity()
                     << ", reason is " << from << ", ";
    if (from == CRef_Lazy)
    {
      Debug("minisat") << "CRef_Lazy";
<<<<<<< HEAD
    }
    else if (from == CRef_Undef)
    {
      Debug("minisat") << "CRef_Undef";
    }
    else
    {
      for (unsigned i = 0, size = ca[from].size(); i < size; ++i)
      {
        Debug("minisat") << ca[from][i] << " ";
      }
    }
=======
    }
    else if (from == CRef_Undef)
    {
      Debug("minisat") << "CRef_Undef";
    }
    else
    {
      for (unsigned i = 0, size = ca[from].size(); i < size; ++i)
      {
        Debug("minisat") << ca[from][i] << " ";
      }
    }
>>>>>>> 5b90fdad
    Debug("minisat") << "\n";
  }
  assert(value(p) == l_Undef);
  assert(var(p) < nVars());
  assigns[var(p)] = lbool(!sign(p));
  vardata[var(p)] = VarData(
      from, decisionLevel(), assertionLevel, intro_level(var(p)), trail.size());
  trail.push_(p);
  if (theory[var(p)])
  {
    // Enqueue to the theory
    d_proxy->enqueueTheoryLiteral(MinisatSatSolver::toSatLiteral(p));
  }
}

CRef Solver::propagate(TheoryCheckType type)
{
    CRef confl = CRef_Undef;
    recheck = false;
    theoryConflict = false;

    ScopedBool scoped_bool(minisat_busy, true);

    // Add lemmas that we're left behind
    if (lemmas.size() > 0) {
      confl = updateLemmas();
      if (confl != CRef_Undef) {
        return confl;
      }
    }

    // If this is the final check, no need for Boolean propagation and
    // theory propagation
    if (type == CHECK_FINAL) {
      // Do the theory check
      theoryCheck(CVC4::theory::Theory::EFFORT_FULL);
      // Pick up the theory propagated literals (there could be some,
      // if new lemmas are added)
      propagateTheory();
      // If there are lemmas (or conflicts) update them
      if (lemmas.size() > 0) {
        recheck = true;
        confl = updateLemmas();
        return confl;
      } else {
        recheck = d_proxy->theoryNeedCheck();
        return confl;
      }
    }

    // Keep running until we have checked everything, we
    // have no conflict and no new literals have been asserted
    do {
        // Propagate on the clauses
        confl = propagateBool();
        // If no conflict, do the theory check
        if (confl == CRef_Undef && type != CHECK_WITHOUT_THEORY) {
            // Do the theory check
            if (type == CHECK_FINAL_FAKE) {
              theoryCheck(CVC4::theory::Theory::EFFORT_FULL);
            } else {
              theoryCheck(CVC4::theory::Theory::EFFORT_STANDARD);
            }
            // Pick up the theory propagated literals
            propagateTheory();
            // If there are lemmas (or conflicts) update them
            if (lemmas.size() > 0) {
              confl = updateLemmas();
            }
        } else {
          // if dumping decision tree, print the conflict
          if (Trace.isOn("dtview::conflict"))
          {
            if (confl != CRef_Undef)
            {
              dtviewPropConflictHelper(decisionLevel(), ca[confl], d_proxy);
            }
          }
          // Even though in conflict, we still need to discharge the lemmas
          if (lemmas.size() > 0) {
            // Remember the trail size
            int oldLevel = decisionLevel();
            // Update the lemmas
            CRef lemmaConflict = updateLemmas();
            // If we get a conflict, we prefer it since it's earlier in the trail
            if (lemmaConflict != CRef_Undef) {
              // Lemma conflict takes precedence, since it's earlier in the trail
              confl = lemmaConflict;
            } else {
              // Otherwise, the Boolean conflict is canceled in the case we popped the trail
              if (oldLevel > decisionLevel()) {
                confl = CRef_Undef;
              }
            }
          }
        }
    } while (confl == CRef_Undef && qhead < trail.size());
    return confl;
}

void Solver::propagateTheory() {
  SatClause propagatedLiteralsClause;
  // Doesn't actually call propagate(); that's done in theoryCheck() now that combination
  // is online.  This just incorporates those propagations previously discovered.
  d_proxy->theoryPropagate(propagatedLiteralsClause);

  vec<Lit> propagatedLiterals;
  MinisatSatSolver::toMinisatClause(propagatedLiteralsClause, propagatedLiterals);

  int oldTrailSize = trail.size();
  Debug("minisat") << "old trail size is " << oldTrailSize << ", propagating " << propagatedLiterals.size() << " lits..." << std::endl;
  for (unsigned i = 0, i_end = propagatedLiterals.size(); i < i_end; ++ i) {
    Debug("minisat") << "Theory propagated: " << propagatedLiterals[i] << std::endl;
    // multiple theories can propagate the same literal
    Lit p = propagatedLiterals[i];
    if (value(p) == l_Undef) {
      uncheckedEnqueue(p, CRef_Lazy);
    } else {
      if (value(p) == l_False) {
        Debug("minisat") << "Conflict in theory propagation" << std::endl;
        SatClause explanation_cl;
        d_proxy->explainPropagation(MinisatSatSolver::toSatLiteral(p),
                                    explanation_cl);
        vec<Lit> explanation;
        MinisatSatSolver::toMinisatClause(explanation_cl, explanation);
        ClauseId id; // FIXME: mark it as explanation here somehow?
        addClause(explanation, true, id);
        // explainPropagation() pushes the explanation on the assertion
        // stack in CnfProof, so we need to pop it here.
        if (options::unsatCores())
        {
          ProofManager::getCnfProof()->popCurrentAssertion();
        }
      }
    }
  }
}

/*_________________________________________________________________________________________________
|
|  theoryCheck: [void]  ->  [Clause*]
|
|  Description:
|    Checks all enqueued theory facts for satisfiability. If a conflict arises, the conflicting
|    clause is returned, otherwise NULL.
|
|    Note: the propagation queue might be NOT empty
|________________________________________________________________________________________________@*/
void Solver::theoryCheck(CVC4::theory::Theory::Effort effort)
{
  d_proxy->theoryCheck(effort);
}

/*_________________________________________________________________________________________________
|
|  propagateBool : [void]  ->  [Clause*]
|
|  Description:
|    Propagates all enqueued facts. If a conflict arises, the conflicting clause is returned,
|    otherwise CRef_Undef.
|
|    Post-conditions:
|      * the propagation queue is empty, even if there was a conflict.
|________________________________________________________________________________________________@*/
CRef Solver::propagateBool()
{
    CRef    confl     = CRef_Undef;
    int     num_props = 0;
    watches.cleanAll();

    while (qhead < trail.size()){
        Lit            p   = trail[qhead++];     // 'p' is enqueued fact to propagate.
        vec<Watcher>&  ws  = watches[p];
        Watcher        *i, *j, *end;
        num_props++;

        // if propagation tracing enabled, print boolean propagation
        if (Trace.isOn("dtview::prop"))
        {
          dtviewBoolPropagationHelper(decisionLevel(), p, d_proxy);
        }

        for (i = j = (Watcher*)ws, end = i + ws.size();  i != end;){
            // Try to avoid inspecting the clause:
            Lit blocker = i->blocker;
            if (value(blocker) == l_True){
                *j++ = *i++; continue; }

            // Make sure the false literal is data[1]:
            CRef     cr        = i->cref;
            Clause&  c         = ca[cr];
            Lit      false_lit = ~p;
            if (c[0] == false_lit)
                c[0] = c[1], c[1] = false_lit;
            assert(c[1] == false_lit);
            i++;

            // If 0th watch is true, then clause is already satisfied.
            Lit     first = c[0];
            Watcher w     = Watcher(cr, first);
            if (first != blocker && value(first) == l_True){
                *j++ = w; continue; }

            // Look for new watch:
            Assert(c.size() >= 2);
            for (int k = 2; k < c.size(); k++)
                if (value(c[k]) != l_False){
                    c[1] = c[k]; c[k] = false_lit;
                    watches[~c[1]].push(w);
                    goto NextClause; }

            // Did not find watch -- clause is unit under assignment:
            *j++ = w;
            if (value(first) == l_False){
                confl = cr;
                qhead = trail.size();
                // Copy the remaining watches:
                while (i < end)
                    *j++ = *i++;
            }else
                uncheckedEnqueue(first, cr);

        NextClause:;
        }
        ws.shrink(i - j);
    }
    propagations += num_props;
    simpDB_props -= num_props;

    return confl;
}


/*_________________________________________________________________________________________________
|
|  reduceDB : ()  ->  [void]
|
|  Description:
|    Remove half of the learnt clauses, minus the clauses locked by the current assignment. Locked
|    clauses are clauses that are reason to some assignment. Binary clauses are never removed.
|________________________________________________________________________________________________@*/
struct reduceDB_lt {
    ClauseAllocator& ca;
    reduceDB_lt(ClauseAllocator& ca_) : ca(ca_) {}
    bool operator () (CRef x, CRef y) {
        return ca[x].size() > 2 && (ca[y].size() == 2 || ca[x].activity() < ca[y].activity()); }
};
void Solver::reduceDB()
{
    int     i, j;
    double  extra_lim = cla_inc / clauses_removable.size();    // Remove any clause below this activity

    sort(clauses_removable, reduceDB_lt(ca));
    // Don't delete binary or locked clauses. From the rest, delete clauses from the first half
    // and clauses with activity smaller than 'extra_lim':
    for (i = j = 0; i < clauses_removable.size(); i++){
        Clause& c = ca[clauses_removable[i]];
        if (c.size() > 2 && !locked(c) && (i < clauses_removable.size() / 2 || c.activity() < extra_lim))
            removeClause(clauses_removable[i]);
        else
            clauses_removable[j++] = clauses_removable[i];
    }
    clauses_removable.shrink(i - j);
    checkGarbage();
}


void Solver::removeSatisfied(vec<CRef>& cs)
{
    int i, j;
    for (i = j = 0; i < cs.size(); i++){
        Clause& c = ca[cs[i]];
        if (satisfied(c)) {
          if (options::unsatCores() && locked(c))
          {
            // store a resolution of the literal c propagated
            ProofManager::getSatProof()->storeUnitResolution(c[0]);
          }
          removeClause(cs[i]);
        }
        else
            cs[j++] = cs[i];
    }
    cs.shrink(i - j);
}

void Solver::removeClausesAboveLevel(vec<CRef>& cs, int level)
{
    int i, j;
    for (i = j = 0; i < cs.size(); i++){
        Clause& c = ca[cs[i]];
        if (c.level() > level) {
            assert(!locked(c));
            removeClause(cs[i]);
        } else {
            cs[j++] = cs[i];
        }
    }
    cs.shrink(i - j);
}

void Solver::rebuildOrderHeap()
{
    vec<Var> vs;
    for (Var v = 0; v < nVars(); v++)
        if (decision[v] && value(v) == l_Undef)
            vs.push(v);
    order_heap.build(vs);
}


/*_________________________________________________________________________________________________
|
|  simplify : [void]  ->  [bool]
|
|  Description:
|    Simplify the clause database according to the current top-level assigment. Currently, the only
|    thing done here is the removal of satisfied clauses, but more things can be put here.
|________________________________________________________________________________________________@*/
bool Solver::simplify()
{
    assert(decisionLevel() == 0);

    if (!ok || propagate(CHECK_WITHOUT_THEORY) != CRef_Undef)
        return ok = false;

    if (nAssigns() == simpDB_assigns || (simpDB_props > 0))
        return true;

    // Remove satisfied clauses:
    removeSatisfied(clauses_removable);
    if (remove_satisfied)        // Can be turned off.
        removeSatisfied(clauses_persistent);
    checkGarbage();
    rebuildOrderHeap();

    simpDB_assigns = nAssigns();
    simpDB_props   = clauses_literals + learnts_literals;   // (shouldn't depend on stats really, but it will do for now)

    return true;
}


/*_________________________________________________________________________________________________
|
|  search : (nof_conflicts : int) (params : const SearchParams&)  ->  [lbool]
|
|  Description:
|    Search for a model the specified number of conflicts.
|    NOTE! Use negative value for 'nof_conflicts' indicate infinity.
|
|  Output:
|    'l_True' if a partial assigment that is consistent with respect to the clauseset is found. If
|    all variables are decision variables, this means that the clause set is satisfiable. 'l_False'
|    if the clause set is unsatisfiable. 'l_Undef' if the bound on number of conflicts is reached.
|________________________________________________________________________________________________@*/
lbool Solver::search(int nof_conflicts)
{
    assert(ok);
    int         backtrack_level;
    int         conflictC = 0;
    vec<Lit>    learnt_clause;
    starts++;

    TheoryCheckType check_type = CHECK_WITH_THEORY;
    for (;;) {

        // Propagate and call the theory solvers
        CRef confl = propagate(check_type);
        Assert(lemmas.size() == 0);

        if (confl != CRef_Undef) {

            conflicts++; conflictC++;

            if (decisionLevel() == 0)
            {
              if (options::unsatCores())
              {
                ProofManager::getSatProof()->finalizeProof(confl);
              }
<<<<<<< HEAD
              if (d_pfManager)
=======
              if (isProofEnabled())
>>>>>>> 5b90fdad
              {
                if (confl == CRef_Lazy)
                {
                  d_pfManager->finalizeProof();
                }
                else
                {
                  d_pfManager->finalizeProof(ca[confl]);
                }
              }
              return l_False;
            }

            // Analyze the conflict
            learnt_clause.clear();
            int max_level = analyze(confl, learnt_clause, backtrack_level);
            cancelUntil(backtrack_level);

            // Assert the conflict clause and the asserting literal
            if (learnt_clause.size() == 1) {
                uncheckedEnqueue(learnt_clause[0]);
                if (options::unsatCores())
                {
                  ProofManager::getSatProof()->endResChain(learnt_clause[0]);
                }
<<<<<<< HEAD
                if (d_pfManager)
=======
                if (isProofEnabled())
>>>>>>> 5b90fdad
                {
                  d_pfManager->endResChain(learnt_clause[0]);
                }
            } else {
              CRef cr =
                  ca.alloc(assertionLevelOnly() ? assertionLevel : max_level,
                           learnt_clause,
                           true);
              clauses_removable.push(cr);
              attachClause(cr);
              claBumpActivity(ca[cr]);
              uncheckedEnqueue(learnt_clause[0], cr);
              if (options::unsatCores())
              {
                ClauseId id =
                    ProofManager::getSatProof()->registerClause(cr, LEARNT);
                ProofManager::getSatProof()->endResChain(id);
              }
<<<<<<< HEAD
              if (d_pfManager)
=======
              if (isProofEnabled())
>>>>>>> 5b90fdad
              {
                d_pfManager->endResChain(ca[cr]);
              }
            }

            varDecayActivity();
            claDecayActivity();

            if (--learntsize_adjust_cnt == 0){
                learntsize_adjust_confl *= learntsize_adjust_inc;
                learntsize_adjust_cnt    = (int)learntsize_adjust_confl;
                max_learnts             *= learntsize_inc;

                if (verbosity >= 1)
                    printf("| %9d | %7d %8d %8d | %8d %8d %6.0f | %6.3f %% |\n",
                           (int)conflicts,
                           (int)dec_vars - (trail_lim.size() == 0 ? trail.size() : trail_lim[0]), nClauses(), (int)clauses_literals,
                           (int)max_learnts, nLearnts(), (double)learnts_literals/nLearnts(), progressEstimate()*100);
            }

            if (theoryConflict && options::sat_refine_conflicts()) {
              check_type = CHECK_FINAL_FAKE;
            } else {
              check_type = CHECK_WITH_THEORY;
            }

        } else {
          // If this was a final check, we are satisfiable
          if (check_type == CHECK_FINAL)
          {
            bool decisionEngineDone = d_proxy->isDecisionEngineDone();
            // Unless a lemma has added more stuff to the queues
            if (!decisionEngineDone
                && (!order_heap.empty() || qhead < trail.size()))
            {
              check_type = CHECK_WITH_THEORY;
              continue;
            }
            else if (recheck)
            {
              // There some additional stuff added, so we go for another
              // full-check
              continue;
            }
            else
            {
              // Yes, we're truly satisfiable
              return l_True;
            }
          }
          else if (check_type == CHECK_FINAL_FAKE)
          {
            check_type = CHECK_WITH_THEORY;
          }

          if ((nof_conflicts >= 0 && conflictC >= nof_conflicts)
              || !withinBudget(ResourceManager::Resource::SatConflictStep))
          {
            // Reached bound on number of conflicts:
            progress_estimate = progressEstimate();
            cancelUntil(0);
            // [mdeters] notify theory engine of restarts for deferred
            // theory processing
            d_proxy->notifyRestart();
            return l_Undef;
<<<<<<< HEAD
            }
=======
          }
>>>>>>> 5b90fdad

            // Simplify the set of problem clauses:
            if (decisionLevel() == 0 && !simplify()) {
                return l_False;
            }

            if (clauses_removable.size()-nAssigns() >= max_learnts) {
                // Reduce the set of learnt clauses:
                reduceDB();
            }

            Lit next = lit_Undef;
            while (decisionLevel() < assumptions.size()) {
                // Perform user provided assumption:
                Lit p = assumptions[decisionLevel()];
                if (value(p) == l_True) {
                    // Dummy decision level:
                    newDecisionLevel();
                } else if (value(p) == l_False) {
                  analyzeFinal(~p, d_conflict);
                  return l_False;
                } else {
                    next = p;
                    break;
                }
            }

            if (next == lit_Undef) {
                // New variable decision:
                next = pickBranchLit();

                if (next == lit_Undef) {
                    // We need to do a full theory check to confirm
                  Debug("minisat::search") << "Doing a full theory check..."
                                           << std::endl;
                    check_type = CHECK_FINAL;
                    continue;
                }
            }

            // Increase decision level and enqueue 'next'
            newDecisionLevel();
            uncheckedEnqueue(next);
        }
    }
}


double Solver::progressEstimate() const
{
    double  progress = 0;
    double  F = 1.0 / nVars();

    for (int i = 0; i <= decisionLevel(); i++){
        int beg = i == 0 ? 0 : trail_lim[i - 1];
        int end = i == decisionLevel() ? trail.size() : trail_lim[i];
        progress += pow(F, i) * (end - beg);
    }

    return progress / nVars();
}

/*
  Finite subsequences of the Luby-sequence:

  0: 1
  1: 1 1 2
  2: 1 1 2 1 1 2 4
  3: 1 1 2 1 1 2 4 1 1 2 1 1 2 4 8
  ...


 */

static double luby(double y, int x){

    // Find the finite subsequence that contains index 'x', and the
    // size of that subsequence:
    int size, seq;
    for (size = 1, seq = 0; size < x+1; seq++, size = 2*size+1);

    while (size-1 != x){
        size = (size-1)>>1;
        seq--;
        x = x % size;
    }

    return pow(y, seq);
}

// NOTE: assumptions passed in member-variable 'assumptions'.
lbool Solver::solve_()
{
    Debug("minisat") << "nvars = " << nVars() << std::endl;

    ScopedBool scoped_bool(minisat_busy, true);

    assert(decisionLevel() == 0);

    model.clear();
    d_conflict.clear();
    if (!ok){
      minisat_busy = false;
      return l_False;
    }

    solves++;

    max_learnts               = nClauses() * learntsize_factor;
    learntsize_adjust_confl   = learntsize_adjust_start_confl;
    learntsize_adjust_cnt     = (int)learntsize_adjust_confl;
    lbool   status            = l_Undef;

    if (verbosity >= 1){
        printf("============================[ Search Statistics ]==============================\n");
        printf("| Conflicts |          ORIGINAL         |          LEARNT          | Progress |\n");
        printf("|           |    Vars  Clauses Literals |    Limit  Clauses Lit/Cl |          |\n");
        printf("===============================================================================\n");
    }

    // Search:
    int curr_restarts = 0;
    while (status == l_Undef){
        double rest_base = luby_restart ? luby(restart_inc, curr_restarts) : pow(restart_inc, curr_restarts);
        status = search(rest_base * restart_first);
        if (!withinBudget(ResourceManager::Resource::SatConflictStep))
          break;  // FIXME add restart option?
        curr_restarts++;
    }

    if (!withinBudget(ResourceManager::Resource::SatConflictStep))
      status = l_Undef;

    if (verbosity >= 1)
        printf("===============================================================================\n");


    if (status == l_True){
        // Extend & copy model:
        model.growTo(nVars());
        for (int i = 0; i < nVars(); i++) {
          model[i] = value(i);
          Debug("minisat") << i << " = " << model[i] << std::endl;
        }
    }
    else if (status == l_False && d_conflict.size() == 0)
      ok = false;

    return status;
}

//=================================================================================================
// Writing CNF to DIMACS:
//
// FIXME: this needs to be rewritten completely.

static Var mapVar(Var x, vec<Var>& map, Var& max)
{
    if (map.size() <= x || map[x] == -1){
        map.growTo(x+1, -1);
        map[x] = max++;
    }
    return map[x];
}


void Solver::toDimacs(FILE* f, Clause& c, vec<Var>& map, Var& max)
{
    if (satisfied(c)) return;

    for (int i = 0; i < c.size(); i++)
        if (value(c[i]) != l_False)
            fprintf(f, "%s%d ", sign(c[i]) ? "-" : "", mapVar(var(c[i]), map, max)+1);
    fprintf(f, "0\n");
}


void Solver::toDimacs(const char *file, const vec<Lit>& assumps)
{
    FILE* f = fopen(file, "wr");
    if (f == NULL)
        fprintf(stderr, "could not open file %s\n", file), exit(1);
    toDimacs(f, assumps);
    fclose(f);
}


void Solver::toDimacs(FILE* f, const vec<Lit>& assumps)
{
    // Handle case when solver is in contradictory state:
    if (!ok){
        fprintf(f, "p cnf 1 2\n1 0\n-1 0\n");
        return; }

    vec<Var> map; Var max = 0;

    // Cannot use removeClauses here because it is not safe
    // to deallocate them at this point. Could be improved.
    int cnt = 0;
    for (int i = 0; i < clauses_persistent.size(); i++)
        if (!satisfied(ca[clauses_persistent[i]]))
            cnt++;

    for (int i = 0; i < clauses_persistent.size(); i++)
        if (!satisfied(ca[clauses_persistent[i]])){
            Clause& c = ca[clauses_persistent[i]];
            for (int j = 0; j < c.size(); j++)
                if (value(c[j]) != l_False)
                    mapVar(var(c[j]), map, max);
        }

    // Assumptions are added as unit clauses:
    cnt += assumptions.size();

    fprintf(f, "p cnf %d %d\n", max, cnt);

    for (int i = 0; i < assumptions.size(); i++){
        assert(value(assumptions[i]) != l_False);
        fprintf(f, "%s%d 0\n", sign(assumptions[i]) ? "-" : "", mapVar(var(assumptions[i]), map, max)+1);
    }

    for (int i = 0; i < clauses_persistent.size(); i++)
        toDimacs(f, ca[clauses_persistent[i]], map, max);

    if (verbosity > 0)
        printf("Wrote %d clauses with %d variables.\n", cnt, max);
}


//=================================================================================================
// Garbage Collection methods:

void Solver::relocAll(ClauseAllocator& to)
{
    // All watchers:
    //
    // for (int i = 0; i < watches.size(); i++)
    watches.cleanAll();
    for (int v = 0; v < nVars(); v++)
        for (int s = 0; s < 2; s++){
            Lit p = mkLit(v, s);
            // printf(" >>> RELOCING: %s%d\n", sign(p)?"-":"", var(p)+1);
            vec<Watcher>& ws = watches[p];
            for (int j = 0; j < ws.size(); j++)
              ca.reloc(ws[j].cref,
                       to,
                       CVC4::options::unsatCores() ? ProofManager::getSatProof()
                                                   : nullptr);
        }

    // All reasons:
    //
    for (int i = 0; i < trail.size(); i++){
        Var v = var(trail[i]);

        if (hasReasonClause(v) && (ca[reason(v)].reloced() || locked(ca[reason(v)])))
          ca.reloc(vardata[v].d_reason,
                   to,
                   CVC4::options::unsatCores() ? ProofManager::getSatProof()
                                               : nullptr);
    }
    // All learnt:
    //
    for (int i = 0; i < clauses_removable.size(); i++)
      ca.reloc(
          clauses_removable[i],
          to,
          CVC4::options::unsatCores() ? ProofManager::getSatProof() : nullptr);

    // All original:
    //
    for (int i = 0; i < clauses_persistent.size(); i++)
      ca.reloc(
          clauses_persistent[i],
          to,
          CVC4::options::unsatCores() ? ProofManager::getSatProof() : nullptr);

    if (options::unsatCores())
    {
      ProofManager::getSatProof()->finishUpdateCRef();
    }
}


void Solver::garbageCollect()
{
    // Initialize the next region to a size corresponding to the estimated utilization degree. This
    // is not precise but should avoid some unnecessary reallocations for the new region:
    ClauseAllocator to(ca.size() - ca.wasted());

    relocAll(to);
    if (verbosity >= 2)
        printf("|  Garbage collection:   %12d bytes => %12d bytes             |\n",
               ca.size()*ClauseAllocator::Unit_Size, to.size()*ClauseAllocator::Unit_Size);
    to.moveTo(ca);
}

void Solver::push()
{
  assert(d_enable_incremental);
  assert(decisionLevel() == 0);

  ++assertionLevel;
  Debug("minisat") << "in user push, increasing assertion level to " << assertionLevel << std::endl;
  trail_ok.push(ok);
  assigns_lim.push(assigns.size());

  d_context->push();  // SAT context for CVC4

  Debug("minisat") << "MINISAT PUSH assertionLevel is " << assertionLevel << ", trail.size is " << trail.size() << std::endl;
}

void Solver::pop()
{
  assert(d_enable_incremental);

  assert(decisionLevel() == 0);

  // Pop the trail below the user level
  --assertionLevel;
  Debug("minisat") << "in user pop, decreasing assertion level to "
                   << assertionLevel << "\n"
                   << CVC4::push;
  while (true) {
    Debug("minisat") << "== unassigning " << trail.last() << std::endl;
    Var      x  = var(trail.last());
    if (user_level(x) > assertionLevel) {
      assigns[x] = l_Undef;
      vardata[x] = VarData(CRef_Undef, -1, -1, intro_level(x), -1);
      if(phase_saving >= 1 && (polarity[x] & 0x2) == 0)
        polarity[x] = sign(trail.last());
      insertVarOrder(x);
      trail.pop();
    } else {
      break;
    }
  }

  // The head should be at the trail top
  qhead = trail.size();

  // Remove the clauses
  removeClausesAboveLevel(clauses_persistent, assertionLevel);
  removeClausesAboveLevel(clauses_removable, assertionLevel);
  Debug("minisat") << CVC4::pop;
  // Pop the SAT context to notify everyone
  d_context->pop();  // SAT context for CVC4

  Debug("minisat") << "MINISAT POP assertionLevel is " << assertionLevel
                   << ", trail.size is " << trail.size() << "\n";
  // Pop the created variables
  resizeVars(assigns_lim.last());
  assigns_lim.pop();
  variables_to_register.clear();

  // Pop the OK
  ok = trail_ok.last();
  trail_ok.pop();
}

CRef Solver::updateLemmas() {

  Debug("minisat::lemmas") << "Solver::updateLemmas() begin" << std::endl;

  // Avoid adding lemmas indefinitely without resource-out
  d_proxy->spendResource(ResourceManager::Resource::LemmaStep);

  CRef conflict = CRef_Undef;

  // Decision level to backtrack to
  int backtrackLevel = decisionLevel();

  // We use this comparison operator
  lemma_lt lt(*this);

  // Check for propagation and level to backtrack to
  int i = 0;
  while (i < lemmas.size()) {
    // We need this loop as when we backtrack, due to registration more lemmas could be added
    for (; i < lemmas.size(); ++ i)
    {
      // The current lemma
      vec<Lit>& lemma = lemmas[i];

      Trace("pf::sat") << "Solver::updateLemmas: working on lemma: ";
      for (int k = 0; k < lemma.size(); ++k) {
        Trace("pf::sat") << lemma[k] << " ";
      }
      Trace("pf::sat") << std::endl;

      // If it's an empty lemma, we have a conflict at zero level
      if (lemma.size() == 0) {
<<<<<<< HEAD
        Assert(!options::unsatCores() && !d_pfManager);
=======
        Assert(!options::unsatCores() && !isProofEnabled());
>>>>>>> 5b90fdad
        conflict = CRef_Lazy;
        backtrackLevel = 0;
        Debug("minisat::lemmas") << "Solver::updateLemmas(): found empty clause" << std::endl;
        continue;
      }
      // Sort the lemma to be able to attach
      sort(lemma, lt);
      // See if the lemma propagates something
      if (lemma.size() == 1 || value(lemma[1]) == l_False) {
        Debug("minisat::lemmas") << "found unit " << lemma.size() << std::endl;
        // This lemma propagates, see which level we need to backtrack to
        int currentBacktrackLevel = lemma.size() == 1 ? 0 : level(var(lemma[1]));
        // Even if the first literal is true, we should propagate it at this level (unless it's set at a lower level)
        if (value(lemma[0]) != l_True || level(var(lemma[0])) > currentBacktrackLevel) {
          if (currentBacktrackLevel < backtrackLevel) {
            backtrackLevel = currentBacktrackLevel;
          }
        }
      }
    }

    // Pop so that propagation would be current
    Debug("minisat::lemmas") << "Solver::updateLemmas(): backtracking to " << backtrackLevel << " from " << decisionLevel() << std::endl;
    cancelUntil(backtrackLevel);
  }

  // Last index in the trail
  int backtrack_index = trail.size();

  Assert(!options::unsatCores()
         || lemmas.size() == (int)lemmas_cnf_assertion.size());

  // Attach all the clauses and enqueue all the propagations
  for (int j = 0; j < lemmas.size(); ++j)
  {
    // The current lemma
    vec<Lit>& lemma = lemmas[j];
    bool removable = lemmas_removable[j];

    // Attach it if non-unit
    CRef lemma_ref = CRef_Undef;
    if (lemma.size() > 1) {
      // If the lemmas is removable, we can compute its level by the level
      int clauseLevel = assertionLevel;
      if (removable && !assertionLevelOnly())
      {
        clauseLevel = 0;
        for (int k = 0; k < lemma.size(); ++k)
        {
          clauseLevel = std::max(clauseLevel, intro_level(var(lemma[k])));
        }
      }

      lemma_ref = ca.alloc(clauseLevel, lemma, removable);
      if (options::unsatCores())
      {
        TNode cnf_assertion = lemmas_cnf_assertion[j];

        Debug("pf::sat") << "Minisat::Solver registering a THEORY_LEMMA (2)"
                         << std::endl;
        ClauseId id = ProofManager::getSatProof()->registerClause(lemma_ref,
                                                                  THEORY_LEMMA);
        ProofManager::getCnfProof()->setClauseAssertion(id, cnf_assertion);
      }
      if (removable) {
        clauses_removable.push(lemma_ref);
      } else {
        clauses_persistent.push(lemma_ref);
      }
      attachClause(lemma_ref);
    }

    // If the lemma is propagating enqueue its literal (or set the conflict)
    if (conflict == CRef_Undef && value(lemma[0]) != l_True) {
      if (lemma.size() == 1 || (value(lemma[1]) == l_False && trail_index(var(lemma[1])) < backtrack_index)) {
        if (options::unsatCores() && lemma.size() == 1)
        {
          Node cnf_assertion = lemmas_cnf_assertion[j];

          Trace("pf::sat") << "Minisat::Solver registering a THEORY_LEMMA (3) "
                           << cnf_assertion << value(lemma[0]) << std::endl;
          ClauseId id = ProofManager::getSatProof()->registerUnitClause(
              lemma[0], THEORY_LEMMA);
          ProofManager::getCnfProof()->setClauseAssertion(id, cnf_assertion);
        }
        if (CVC4::options::proofNew())
        {
          Trace("pf::sat") << "Solver::updateLemmas: unit theory lemma: "
                           << lemma[0] << std::endl;
        }
        if (value(lemma[0]) == l_False) {
          // We have a conflict
          if (lemma.size() > 1) {
            Debug("minisat::lemmas") << "Solver::updateLemmas(): conflict" << std::endl;
            conflict = lemma_ref;
          } else {
            Debug("minisat::lemmas") << "Solver::updateLemmas(): unit conflict or empty clause" << std::endl;
            conflict = CRef_Lazy;
            if (options::unsatCores())
            {
              ProofManager::getSatProof()->storeUnitConflict(lemma[0], LEARNT);
            }
<<<<<<< HEAD
            if (d_pfManager)
=======
            if (isProofEnabled())
>>>>>>> 5b90fdad
            {
              d_pfManager->storeUnitConflict(lemma[0]);
            }
          }
        } else {
          Debug("minisat::lemmas") << "lemma size is " << lemma.size() << std::endl;
          uncheckedEnqueue(lemma[0], lemma_ref);
        }
      }
    }
  }

  Assert(!options::unsatCores()
         || lemmas.size() == (int)lemmas_cnf_assertion.size());
  // Clear the lemmas
  lemmas.clear();
  lemmas_cnf_assertion.clear();
  lemmas_removable.clear();

  if (conflict != CRef_Undef) {
    theoryConflict = true;
  }

  Debug("minisat::lemmas") << "Solver::updateLemmas() end" << std::endl;

  return conflict;
}

void ClauseAllocator::reloc(CRef& cr,
                            ClauseAllocator& to,
                            CVC4::TSatProof<Solver>* proof)
{
  Debug("minisat") << "ClauseAllocator::reloc: cr " << cr << std::endl;
  // FIXME what is this CRef_lazy
  if (cr == CRef_Lazy) return;

  CRef old = cr;  // save the old reference
  Clause& c = operator[](cr);
  if (c.reloced()) { cr = c.relocation(); return; }

  cr = to.alloc(c.level(), c, c.removable());
  c.relocate(cr);
  if (proof)
  {
    proof->updateCRef(old, cr);
  }
  // Copy extra data-fields:
  // (This could be cleaned-up. Generalize Clause-constructor to be applicable here instead?)
  to[cr].mark(c.mark());
  if (to[cr].removable())         to[cr].activity() = c.activity();
  else if (to[cr].has_extra()) to[cr].calcAbstraction();
}

inline bool Solver::withinBudget(ResourceManager::Resource r) const
{
  Assert(d_proxy);
  // spendResource sets async_interrupt or throws UnsafeInterruptException
  // depending on whether hard-limit is enabled
  d_proxy->spendResource(r);

  bool within_budget =
      !asynch_interrupt
      && (conflict_budget < 0 || conflicts < (uint64_t)conflict_budget)
      && (propagation_budget < 0
          || propagations < (uint64_t)propagation_budget);
  return within_budget;
}

SatProofManager* Solver::getProofManager()
{
  return isProofEnabled() ? d_pfManager.get() : nullptr;
}

std::shared_ptr<ProofNode> Solver::getProof()
{
  return isProofEnabled() ? d_pfManager->getProof() : nullptr;
}

bool Solver::isProofEnabled() const { return d_pfManager != nullptr; }

} /* CVC4::Minisat namespace */
} /* CVC4 namespace */<|MERGE_RESOLUTION|>--- conflicted
+++ resolved
@@ -481,13 +481,8 @@
       }
       // If a literal is false at 0 level (both sat and user level) we also ignore it
       if (value(ps[i]) == l_False) {
-<<<<<<< HEAD
-        if (!options::unsatCores() && !d_pfManager && level(var(ps[i])) == 0
-            && user_level(var(ps[i])) == 0)
-=======
         if (!options::unsatCores() && !isProofEnabled()
             && level(var(ps[i])) == 0 && user_level(var(ps[i])) == 0)
->>>>>>> 5b90fdad
         {
           continue;
         }
@@ -529,11 +524,7 @@
 
       // If all false, we're in conflict
       if (ps.size() == falseLiteralsCount) {
-<<<<<<< HEAD
-        if (options::unsatCores() || d_pfManager)
-=======
         if (options::unsatCores() || isProofEnabled())
->>>>>>> 5b90fdad
         {
           // Take care of false units here; otherwise, we need to
           // construct the clause below to give to the proof manager
@@ -555,11 +546,7 @@
               ProofManager::getSatProof()->finalizeProof(
                   CVC4::Minisat::CRef_Lazy);
             }
-<<<<<<< HEAD
-            if (d_pfManager)
-=======
             if (isProofEnabled())
->>>>>>> 5b90fdad
             {
               d_pfManager->finalizeProof(ps[0], true);
             }
@@ -584,11 +571,7 @@
         clauses_persistent.push(cr);
         attachClause(cr);
 
-<<<<<<< HEAD
-        if (options::unsatCores() || d_pfManager)
-=======
         if (options::unsatCores() || isProofEnabled())
->>>>>>> 5b90fdad
         {
           if (options::unsatCores())
           {
@@ -610,11 +593,7 @@
             {
               ProofManager::getSatProof()->finalizeProof(cr);
             }
-<<<<<<< HEAD
-            if (d_pfManager)
-=======
             if (isProofEnabled())
->>>>>>> 5b90fdad
             {
               d_pfManager->finalizeProof(ca[cr], true);
             }
@@ -649,11 +628,7 @@
           // already been registered, as the ProofCnfStream will not register
           // them and as they are not the result of propagation will be left
           // hanging in assumptions accumulator
-<<<<<<< HEAD
-          if (d_pfManager && ps.size() == 1)
-=======
           if (isProofEnabled() && ps.size() == 1)
->>>>>>> 5b90fdad
           {
             d_pfManager->registerSatLitAssumption(ps[0]);
           }
@@ -673,11 +648,7 @@
                 ProofManager::getSatProof()->finalizeProof(confl);
               }
             }
-<<<<<<< HEAD
-            if (d_pfManager)
-=======
             if (isProofEnabled())
->>>>>>> 5b90fdad
             {
               if (ca[confl].size() == 1)
               {
@@ -778,11 +749,7 @@
       // Solver::reason, if it appears in a resolution chain built lazily we
       // will be unable to do so after the step below. Thus we eagerly justify
       // this propagation here.
-<<<<<<< HEAD
-      if (d_pfManager)
-=======
       if (isProofEnabled())
->>>>>>> 5b90fdad
       {
         Trace("pf::sat")
             << "Solver::removeClause: eagerly compute propagation of " << c[0]
@@ -1025,11 +992,7 @@
     {
       ProofManager::getSatProof()->startResChain(confl);
     }
-<<<<<<< HEAD
-    if (d_pfManager)
-=======
     if (isProofEnabled())
->>>>>>> 5b90fdad
     {
       d_pfManager->startResChain(ca[confl]);
     }
@@ -1073,28 +1036,14 @@
             }
 
             // FIXME: can we do it lazily if we actually need the proof?
-<<<<<<< HEAD
-            if ((options::unsatCores() || d_pfManager) && level(var(q)) == 0)
-=======
             if (level(var(q)) == 0)
->>>>>>> 5b90fdad
             {
               if (options::unsatCores())
               {
                 ProofManager::getSatProof()->resolveOutUnit(q);
               }
-<<<<<<< HEAD
-              if (d_pfManager)
-              {
-                // TODO HB the usage above in the old proof code indicates that
-                // this may be the only case in which it is necessary, as the
-                // resolution step is added, that this literal be *recursively*
-                // justified, i.e., reason is called for its negation and their
-                // dependencies.
-=======
               if (isProofEnabled())
               {
->>>>>>> 5b90fdad
                 d_pfManager->addResolutionStep(q);
               }
             }
@@ -1114,11 +1063,7 @@
           {
             ProofManager::getSatProof()->addResolutionStep(p, confl, sign(p));
           }
-<<<<<<< HEAD
-          if (d_pfManager)
-=======
           if (isProofEnabled())
->>>>>>> 5b90fdad
           {
             d_pfManager->addResolutionStep(ca[confl], p);
           }
@@ -1126,11 +1071,7 @@
 
     }while (pathC > 0);
     out_learnt[0] = ~p;
-<<<<<<< HEAD
-    if (CVC4::options::proofNew())
-=======
     if (Debug.isOn("newproof::sat"))
->>>>>>> 5b90fdad
     {
       Debug("newproof::sat") << "finished with learnt clause ";
       for (unsigned i = 0, size = out_learnt.size(); i < size; ++i)
@@ -1162,11 +1103,7 @@
                 {
                   ProofManager::getSatProof()->storeLitRedundant(out_learnt[i]);
                 }
-<<<<<<< HEAD
-                if (d_pfManager)
-=======
                 if (isProofEnabled())
->>>>>>> 5b90fdad
                 {
                   Debug("newproof::sat")
                       << "Solver::analyze: redundant lit "
@@ -1317,7 +1254,6 @@
     if (from == CRef_Lazy)
     {
       Debug("minisat") << "CRef_Lazy";
-<<<<<<< HEAD
     }
     else if (from == CRef_Undef)
     {
@@ -1330,20 +1266,6 @@
         Debug("minisat") << ca[from][i] << " ";
       }
     }
-=======
-    }
-    else if (from == CRef_Undef)
-    {
-      Debug("minisat") << "CRef_Undef";
-    }
-    else
-    {
-      for (unsigned i = 0, size = ca[from].size(); i < size; ++i)
-      {
-        Debug("minisat") << ca[from][i] << " ";
-      }
-    }
->>>>>>> 5b90fdad
     Debug("minisat") << "\n";
   }
   assert(value(p) == l_Undef);
@@ -1725,11 +1647,7 @@
               {
                 ProofManager::getSatProof()->finalizeProof(confl);
               }
-<<<<<<< HEAD
-              if (d_pfManager)
-=======
               if (isProofEnabled())
->>>>>>> 5b90fdad
               {
                 if (confl == CRef_Lazy)
                 {
@@ -1755,11 +1673,7 @@
                 {
                   ProofManager::getSatProof()->endResChain(learnt_clause[0]);
                 }
-<<<<<<< HEAD
-                if (d_pfManager)
-=======
                 if (isProofEnabled())
->>>>>>> 5b90fdad
                 {
                   d_pfManager->endResChain(learnt_clause[0]);
                 }
@@ -1778,11 +1692,7 @@
                     ProofManager::getSatProof()->registerClause(cr, LEARNT);
                 ProofManager::getSatProof()->endResChain(id);
               }
-<<<<<<< HEAD
-              if (d_pfManager)
-=======
               if (isProofEnabled())
->>>>>>> 5b90fdad
               {
                 d_pfManager->endResChain(ca[cr]);
               }
@@ -1848,11 +1758,7 @@
             // theory processing
             d_proxy->notifyRestart();
             return l_Undef;
-<<<<<<< HEAD
-            }
-=======
           }
->>>>>>> 5b90fdad
 
             // Simplify the set of problem clauses:
             if (decisionLevel() == 0 && !simplify()) {
@@ -2245,11 +2151,7 @@
 
       // If it's an empty lemma, we have a conflict at zero level
       if (lemma.size() == 0) {
-<<<<<<< HEAD
-        Assert(!options::unsatCores() && !d_pfManager);
-=======
         Assert(!options::unsatCores() && !isProofEnabled());
->>>>>>> 5b90fdad
         conflict = CRef_Lazy;
         backtrackLevel = 0;
         Debug("minisat::lemmas") << "Solver::updateLemmas(): found empty clause" << std::endl;
@@ -2352,11 +2254,7 @@
             {
               ProofManager::getSatProof()->storeUnitConflict(lemma[0], LEARNT);
             }
-<<<<<<< HEAD
-            if (d_pfManager)
-=======
             if (isProofEnabled())
->>>>>>> 5b90fdad
             {
               d_pfManager->storeUnitConflict(lemma[0]);
             }
