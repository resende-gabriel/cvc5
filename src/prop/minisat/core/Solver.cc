--- conflicted
+++ resolved
@@ -984,15 +984,8 @@
 |________________________________________________________________________________________________@*/
 int Solver::analyze(CRef confl, vec<Lit>& out_learnt, int& out_btlevel)
 {
-<<<<<<< HEAD
-    Trace("pf::sat") << "Solver::analyze: starting with " << confl << " with decision level " << decisionLevel() << "\n";
-
-    int pathC = 0;
-    Lit p     = lit_Undef;
-=======
   Trace("pf::sat") << "Solver::analyze: starting with " << confl
                    << " with decision level " << decisionLevel() << "\n";
->>>>>>> 36f2a15a
 
   int pathC = 0;
   Lit p = lit_Undef;
@@ -1044,13 +1037,8 @@
           Lit q = ca[confl][j];
 
           Trace("pf::sat") << "Lit " << q
-<<<<<<< HEAD
-                           << " seen/level: " << (seen[var(q)] ? 1 : 0)
-                           << " / " << level(var(q)) << "\n";
-=======
                            << " seen/level: " << (seen[var(q)] ? 1 : 0) << " / "
                            << level(var(q)) << "\n";
->>>>>>> 36f2a15a
           if (!seen[var(q)] && level(var(q)) > 0)
           {
             varBumpActivity(var(q));
