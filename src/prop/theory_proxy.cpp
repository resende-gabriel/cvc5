/******************************************************************************
 * Top contributors (to current version):
 *   Andrew Reynolds, Haniel Barbosa, Dejan Jovanovic
 *
 * This file is part of the cvc5 project.
 *
 * Copyright (c) 2009-2021 by the authors listed in the file AUTHORS
 * in the top-level source directory and their institutional affiliations.
 * All rights reserved.  See the file COPYING in the top-level source
 * directory for licensing information.
 * ****************************************************************************
 *
 * [[ Add one-line brief description here ]]
 *
 * [[ Add lengthier description here ]]
 * \todo document this file
 */
#include "prop/theory_proxy.h"

#include "context/context.h"
#include "decision/decision_engine.h"
#include "expr/node_algorithm.h"
#include "options/base_options.h"
#include "options/decision_options.h"
#include "options/smt_options.h"
#include "prop/cnf_stream.h"
#include "prop/prop_engine.h"
#include "prop/skolem_def_manager.h"
#include "prop/zero_level_learner.h"
#include "smt/env.h"
#include "smt/smt_statistics_registry.h"
#include "theory/rewriter.h"
#include "theory/theory_engine.h"
#include "util/statistics_stats.h"

namespace cvc5 {
namespace prop {

TheoryProxy::TheoryProxy(Env& env,
                         PropEngine* propEngine,
                         TheoryEngine* theoryEngine,
                         decision::DecisionEngine* decisionEngine,
                         SkolemDefManager* skdm)
    : EnvObj(env),
      d_propEngine(propEngine),
      d_cnfStream(nullptr),
      d_decisionEngine(decisionEngine),
      d_dmNeedsActiveDefs(d_decisionEngine->needsActiveSkolemDefs()),
      d_theoryEngine(theoryEngine),
      d_queue(context()),
      d_tpp(env, *theoryEngine),
      d_skdm(skdm),
      d_zll(nullptr)
{
  bool trackTopLevelLearned = isOutputOn(OutputTag::LEARNED_LITS)
                              || options().smt.produceLearnedLiterals;
  if (trackTopLevelLearned)
  {
    d_zll = std::make_unique<ZeroLevelLearner>(env, propEngine);
  }
}

TheoryProxy::~TheoryProxy() {
  /* nothing to do for now */
}

void TheoryProxy::finishInit(CnfStream* cnfStream) { d_cnfStream = cnfStream; }

void TheoryProxy::presolve()
{
  d_decisionEngine->presolve();
  d_theoryEngine->presolve();
}

void TheoryProxy::notifyInputFormulas(
    const std::vector<Node>& assertions,
    std::unordered_map<size_t, Node>& skolemMap)
{
  // notify the theory engine of preprocessed assertions
  d_theoryEngine->notifyPreprocessedAssertions(assertions);
  // Now, notify the theory proxy of the assertions and skolem definitions.
  // Notice we do this before asserting the formulas to the CNF stream below,
  // since (preregistration) lemmas may occur during calls to assertInternal.
  // These lemmas we want to be notified about after the theory proxy has
  // been notified about all input assertions.
  std::unordered_map<size_t, Node>::iterator it;
  for (size_t i = 0, asize = assertions.size(); i < asize; i++)
  {
    // is the assertion a skolem definition?
    it = skolemMap.find(i);
    Node skolem;
    if (it != skolemMap.end())
    {
      skolem = it->second;
    }
    notifyAssertion(assertions[i], skolem, false);
  }

  // the zero-level learner needs to be notified of the input assertions, to
  // determine what is learnable
  if (d_zll != nullptr)
  {
    d_zll->notifyInputFormulas(assertions, skolemMap);
  }
}

void TheoryProxy::notifyAssertion(Node a, TNode skolem, bool isLemma)
{
  if (skolem.isNull())
  {
    d_decisionEngine->addAssertion(a, isLemma);
  }
  else
  {
    d_skdm->notifySkolemDefinition(skolem, a);
    d_decisionEngine->addSkolemDefinition(a, skolem, isLemma);
  }
}

void TheoryProxy::variableNotify(SatVariable var) {
  d_theoryEngine->preRegister(getNode(SatLiteral(var)));
}

void TheoryProxy::theoryCheck(theory::Theory::Effort effort) {
  while (!d_queue.empty()) {
    TNode assertion = d_queue.front();
    d_queue.pop();
    if (d_zll != nullptr)
    {
      // check if this corresponds to a zero-level asserted literal
      d_zll->notifyAsserted(assertion);
    }
    // now, assert to theory engine
    d_theoryEngine->assertFact(assertion);
    if (d_dmNeedsActiveDefs)
    {
      Assert(d_skdm != nullptr);
      Trace("sat-rlv-assert")
          << "Assert to theory engine: " << assertion << std::endl;
      // Assertion makes all skolems in assertion active,
      // which triggers their definitions to becoming active.
      std::vector<TNode> activeSkolemDefs;
      d_skdm->notifyAsserted(assertion, activeSkolemDefs, true);
      // notify the decision engine of the skolem definitions that have become
      // active due to the assertion.
      d_decisionEngine->notifyActiveSkolemDefs(activeSkolemDefs);
    }
  }
  d_theoryEngine->check(effort);
}

void TheoryProxy::theoryPropagate(std::vector<SatLiteral>& output) {
  // Get the propagated literals
  std::vector<TNode> outputNodes;
  d_theoryEngine->getPropagatedLiterals(outputNodes);
  for (unsigned i = 0, i_end = outputNodes.size(); i < i_end; ++ i) {
    Trace("prop-explain") << "theoryPropagate() => " << outputNodes[i] << std::endl;
    output.push_back(d_cnfStream->getLiteral(outputNodes[i]));
  }
}

void TheoryProxy::explainPropagation(SatLiteral l, SatClause& explanation) {
  TNode lNode = d_cnfStream->getNode(l);
  Trace("prop-explain") << "explainPropagation(" << lNode << ")" << std::endl;

  TrustNode tte = d_theoryEngine->getExplanation(lNode);
  Node theoryExplanation = tte.getNode();
  if (d_env.isSatProofProducing())
  {
    Assert(options().smt.proofMode != options::ProofMode::FULL
           || tte.getGenerator());
    d_propEngine->getProofCnfStream()->convertPropagation(tte);
  }
  Trace("prop-explain") << "explainPropagation() => " << theoryExplanation
                        << std::endl;
  explanation.push_back(l);
  if (theoryExplanation.getKind() == kind::AND)
  {
    for (const Node& n : theoryExplanation)
    {
      explanation.push_back(~d_cnfStream->getLiteral(n));
    }
  }
  else
  {
    explanation.push_back(~d_cnfStream->getLiteral(theoryExplanation));
  }
  if (TraceIsOn("sat-proof"))
  {
    std::stringstream ss;
    ss << "TheoryProxy::explainPropagation: clause for lit is ";
    for (unsigned i = 0, size = explanation.size(); i < size; ++i)
    {
      ss << explanation[i] << " [" << d_cnfStream->getNode(explanation[i])
         << "] ";
    }
    Trace("sat-proof") << ss.str() << "\n";
  }
}

<<<<<<< HEAD
void TheoryProxy::notifyOptPropagation(int explLevel)
{
  d_propEngine->getProofCnfStream()->notifyOptPropagation(explLevel);
}

void TheoryProxy::notifyOptClause(const SatClause& clause, int clLevel)
{
  d_propEngine->getProofCnfStream()->notifyOptClause(clause, clLevel);
=======
void TheoryProxy::notifyCurrPropagationInsertedAtLevel(int explLevel)
{
  d_propEngine->getProofCnfStream()->notifyCurrPropagationInsertedAtLevel(
      explLevel);
}

void TheoryProxy::notifyClauseInsertedAtLevel(const SatClause& clause,
                                              int clLevel)
{
  d_propEngine->getProofCnfStream()->notifyClauseInsertedAtLevel(clause,
                                                                 clLevel);
>>>>>>> bc7d8b49
}

void TheoryProxy::enqueueTheoryLiteral(const SatLiteral& l) {
  Node literalNode = d_cnfStream->getNode(l);
  Trace("prop") << "enqueueing theory literal " << l << " " << literalNode << std::endl;
  Assert(!literalNode.isNull());
  d_queue.push(literalNode);
}

SatLiteral TheoryProxy::getNextTheoryDecisionRequest() {
  TNode n = d_theoryEngine->getNextDecisionRequest();
  return n.isNull() ? undefSatLiteral : d_cnfStream->getLiteral(n);
}

SatLiteral TheoryProxy::getNextDecisionEngineRequest(bool &stopSearch) {
  Assert(d_decisionEngine != NULL);
  Assert(stopSearch != true);
  SatLiteral ret = d_decisionEngine->getNext(stopSearch);
  if(stopSearch) {
    Trace("decision") << "  ***  Decision Engine stopped search *** " << std::endl;
  }
  return ret;
}

bool TheoryProxy::theoryNeedCheck() const {
  return d_theoryEngine->needCheck();
}

bool TheoryProxy::isIncomplete() const
{
  return d_theoryEngine->isIncomplete();
}

TNode TheoryProxy::getNode(SatLiteral lit) {
  return d_cnfStream->getNode(lit);
}

void TheoryProxy::notifyRestart() {
  d_propEngine->spendResource(Resource::RestartStep);
  d_theoryEngine->notifyRestart();
}

void TheoryProxy::spendResource(Resource r)
{
  d_theoryEngine->spendResource(r);
}

bool TheoryProxy::isDecisionRelevant(SatVariable var) { return true; }

bool TheoryProxy::isDecisionEngineDone() {
  return d_decisionEngine->isDone();
}

SatValue TheoryProxy::getDecisionPolarity(SatVariable var) {
  return SAT_VALUE_UNKNOWN;
}

CnfStream* TheoryProxy::getCnfStream() { return d_cnfStream; }

TrustNode TheoryProxy::preprocessLemma(
    TrustNode trn, std::vector<theory::SkolemLemma>& newLemmas)
{
  return d_tpp.preprocessLemma(trn, newLemmas);
}

TrustNode TheoryProxy::preprocess(TNode node,
                                  std::vector<theory::SkolemLemma>& newLemmas)
{
  return d_tpp.preprocess(node, newLemmas);
}

TrustNode TheoryProxy::removeItes(TNode node,
                                  std::vector<theory::SkolemLemma>& newLemmas)
{
  RemoveTermFormulas& rtf = d_tpp.getRemoveTermFormulas();
  return rtf.run(node, newLemmas, true);
}

void TheoryProxy::getSkolems(TNode node,
                             std::vector<Node>& skAsserts,
                             std::vector<Node>& sks)
{
  std::unordered_set<Node> skolems;
  d_skdm->getSkolems(node, skolems);
  for (const Node& k : skolems)
  {
    sks.push_back(k);
    skAsserts.push_back(d_skdm->getDefinitionForSkolem(k));
  }
}

void TheoryProxy::preRegister(Node n) { d_theoryEngine->preRegister(n); }

std::vector<Node> TheoryProxy::getLearnedZeroLevelLiterals() const
{
  if (d_zll != nullptr)
  {
    return d_zll->getLearnedZeroLevelLiterals();
  }
  return {};
}

}  // namespace prop
}  // namespace cvc5<|MERGE_RESOLUTION|>--- conflicted
+++ resolved
@@ -198,16 +198,6 @@
   }
 }
 
-<<<<<<< HEAD
-void TheoryProxy::notifyOptPropagation(int explLevel)
-{
-  d_propEngine->getProofCnfStream()->notifyOptPropagation(explLevel);
-}
-
-void TheoryProxy::notifyOptClause(const SatClause& clause, int clLevel)
-{
-  d_propEngine->getProofCnfStream()->notifyOptClause(clause, clLevel);
-=======
 void TheoryProxy::notifyCurrPropagationInsertedAtLevel(int explLevel)
 {
   d_propEngine->getProofCnfStream()->notifyCurrPropagationInsertedAtLevel(
@@ -219,7 +209,6 @@
 {
   d_propEngine->getProofCnfStream()->notifyClauseInsertedAtLevel(clause,
                                                                  clLevel);
->>>>>>> bc7d8b49
 }
 
 void TheoryProxy::enqueueTheoryLiteral(const SatLiteral& l) {
