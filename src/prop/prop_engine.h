/*********************                                                        */
/*! \file prop_engine.h
 ** \verbatim
 ** Top contributors (to current version):
 **   Morgan Deters, Dejan Jovanovic, Tim King
 ** This file is part of the CVC4 project.
 ** Copyright (c) 2009-2020 by the authors listed in the file AUTHORS
 ** in the top-level source directory and their institutional affiliations.
 ** All rights reserved.  See the file COPYING in the top-level source
 ** directory for licensing information.\endverbatim
 **
 ** \brief The PropEngine (propositional engine); main interface point
 ** between CVC4's SMT infrastructure and the SAT solver
 **
 ** The PropEngine (propositional engine); main interface point
 ** between CVC4's SMT infrastructure and the SAT solver.
 **/

#include "cvc4_private.h"

#ifndef CVC4__PROP_ENGINE_H
#define CVC4__PROP_ENGINE_H

#include <sys/time.h>

#include "base/modal_exception.h"
#include "expr/node.h"
#include "options/options.h"
#include "preprocessing/assertion_pipeline.h"
#include "proof/proof_manager.h"
<<<<<<< HEAD
#include "prop/minisat/core/Solver.h"
#include "prop/minisat/minisat.h"
#include "prop/proof_cnf_stream.h"
#include "prop/prop_proof_manager.h"
#include "prop/sat_solver_types.h"
#include "theory/trust_node.h"
=======
#include "prop/proof_cnf_stream.h"
>>>>>>> 8d0de294
#include "util/resource_manager.h"
#include "util/result.h"
#include "util/unsafe_interrupt_exception.h"

namespace CVC4 {

class ResourceManager;
class DecisionEngine;
class OutputManager;
class TheoryEngine;

namespace theory {
  class TheoryRegistrar;
}/* CVC4::theory namespace */

namespace prop {

class CnfStream;
class DPLLSatSolverInterface;

class PropEngine;

/**
 * PropEngine is the abstraction of a Sat Solver, providing methods for
 * solving the SAT problem and conversion to CNF (via the CnfStream).
 */
class PropEngine
{
 public:
  /**
   * Create a PropEngine with a particular decision and theory engine.
   */
  PropEngine(TheoryEngine*,
             context::Context* satContext,
             context::UserContext* userContext,
             ResourceManager* rm,
             OutputManager& outMgr,
             ProofNodeManager* pnm);

  /**
   * Destructor.
   */
  CVC4_PUBLIC ~PropEngine();

  /**
   * Finish initialize. Call this after construction just before we are
   * ready to use this class. Should be called after TheoryEngine::finishInit.
   * This method converts and asserts true and false into the CNF stream.
   */
  void finishInit();

  /**
   * This is called by SmtEngine, at shutdown time, just before
   * destruction.  It is important because there are destruction
   * ordering issues between some parts of the system (notably between
   * PropEngine and Theory).  For now, there's nothing to do here in
   * the PropEngine.
   */
  void shutdown() {}

  /**
   * Notify preprocessed assertions. This method is called just before the
   * assertions are asserted to this prop engine. This method notifies the
   * decision engine and the theory engine of the assertions in ap.
   */
  void notifyPreprocessedAssertions(const preprocessing::AssertionPipeline& ap);

  /**
   * Converts the given formula to CNF and assert the CNF to the SAT solver.
   * The formula is asserted permanently for the current context.
   * @param node the formula to assert
   */
  void assertFormula(TNode node);

  /**
   * Converts the given formula to CNF and assert the CNF to the SAT solver.
   * The formula can be removed by the SAT solver after backtracking lower
   * than the (SAT and SMT) level at which it was asserted.
   *
   * @param trn the trust node storing the formula to assert
   * @param removable whether this lemma can be quietly removed based
   * on an activity heuristic
   */
  void assertLemma(theory::TrustNode trn, bool removable);

  /**
   * Assert lemma trn with preprocessing lemmas ppLemmas which correspond
   * to lemmas for skolems in ppSkolems.
   *
   * @param trn the trust node storing the formula to assert
   * @param ppLemmas the lemmas from preprocessing and term formula removal on
   * the proven node of trn
   * @param ppSkolem the skolem that each lemma in ppLemma constrains. It should
   * be the case that ppLemmas.size()==ppSkolems.size().
   * @param removable whether this lemma can be quietly removed based
   * on an activity heuristic
   */
  void assertLemmas(theory::TrustNode trn,
                    std::vector<theory::TrustNode>& ppLemmas,
                    std::vector<Node>& ppSkolems,
                    bool removable);

  /**
   * If ever n is decided upon, it must be in the given phase.  This
   * occurs *globally*, i.e., even if the literal is untranslated by
   * user pop and retranslated, it keeps this phase.  The associated
   * variable will _always_ be phase-locked.
   *
   * @param n the node in question; must have an associated SAT literal
   * @param phase the phase to use
   */
  void requirePhase(TNode n, bool phase);

  /**
   * Return whether the given literal is a SAT decision.  Either phase
   * is permitted; that is, if "lit" is a SAT decision, this function
   * returns true for both lit and the negation of lit.
   */
  bool isDecision(Node lit) const;

  /**
   * Checks the current context for satisfiability.
   *
   */
  Result checkSat();

  /**
   * Get the value of a boolean variable.
   *
   * @return mkConst<true>, mkConst<false>, or Node::null() if
   * unassigned.
   */
  Node getValue(TNode node) const;

  /**
   * Return true if node has an associated SAT literal.
   */
  bool isSatLiteral(TNode node) const;

  /**
   * Check if the node has a value and return it if yes.
   */
  bool hasValue(TNode node, bool& value) const;

  /**
   * Returns the Boolean variables known to the SAT solver.
   */
  void getBooleanVariables(std::vector<TNode>& outputVariables) const;

  /**
   * Ensure that the given node will have a designated SAT literal
   * that is definitionally equal to it.  The result of this function
   * is that the Node can be queried via getSatValue().
   */
  void ensureLiteral(TNode n);

  /**
   * Push the context level.
   */
  void push();

  /**
   * Pop the context level.
   */
  void pop();

  /*
   * Reset the decisions in the DPLL(T) SAT solver at the current assertion
   * level.
   */
  void resetTrail();

  /**
   * Get the assertion level of the SAT solver.
   */
  unsigned getAssertionLevel() const;

  /**
   * Return true if we are currently searching (either in this or
   * another thread).
   */
  bool isRunning() const;

  /**
   * Interrupt a running solver (cause a timeout).
   *
   * Can potentially throw a ModalException.
   */
  void interrupt();

  /**
   * Informs the ResourceManager that a resource has been spent.  If out of
   * resources, can throw an UnsafeInterruptException exception.
   */
  void spendResource(ResourceManager::Resource r);

  /**
   * For debugging.  Return true if "expl" is a well-formed
   * explanation for "node," meaning:
   *
   * 1. expl is either a SAT literal or an AND of SAT literals
   *    currently assigned true;
   * 2. node is assigned true;
   * 3. node does not appear in expl; and
   * 4. node was assigned after all of the literals in expl
   */
  bool properExplanation(TNode node, TNode expl) const;

<<<<<<< HEAD
  ProofCnfStream* getProofCnfStream() { return d_pfCnfStream.get(); }

  /** Checks that the proof is closed w.r.t. asserted formulas to this engine as
   * well as to the given assertions. */
  void checkProof(context::CDList<Node>* assertions);
=======
  /** Retrieve this modules proof CNF stream. */
  ProofCnfStream* getProofCnfStream();
>>>>>>> 8d0de294

  /**
   * Return the prop engine proof. This should be called only when proofs are
   * enabled. Returns a proof of false whose free assumptions are the
   * preprocessed assertions.
   */
  std::shared_ptr<ProofNode> getProof();

 private:
  /** Dump out the satisfying assignment (after SAT result) */
  void printSatisfyingAssignment();
  /**
   * Indicates that the SAT solver is currently solving something and we should
   * not mess with it's internal state.
   */
  bool d_inCheckSat;

  /** The theory engine we will be using */
  TheoryEngine* d_theoryEngine;

  /** The decision engine we will be using */
  std::unique_ptr<DecisionEngine> d_decisionEngine;

  /** The context */
  context::Context* d_context;

  /** SAT solver's proxy back to theories; kept around for dtor cleanup */
  TheoryProxy* d_theoryProxy;

  /** The SAT solver proxy */
  MinisatSatSolver* d_satSolver;

  /** List of all of the assertions that need to be made */
  std::vector<Node> d_assertionList;

  /** Theory registrar; kept around for destructor cleanup */
  theory::TheoryRegistrar* d_registrar;

  ProofNodeManager* d_pnm;

  /** The CNF converter in use */
  CnfStream* d_cnfStream;
  /** Proof-producing CNF converter */
  std::unique_ptr<ProofCnfStream> d_pfCnfStream;
<<<<<<< HEAD

  /** The proof manager for prop engine */
  std::unique_ptr<PropPfManager> d_ppm;

  CDProof d_proof;
=======
>>>>>>> 8d0de294

  /** Whether we were just interrupted (or not) */
  bool d_interrupted;
  /** Pointer to resource manager for associated SmtEngine */
  ResourceManager* d_resourceManager;

  /** Reference to the output manager of the smt engine */
  OutputManager& d_outMgr;
};

}  // namespace prop
}  // namespace CVC4

#endif /* CVC4__PROP_ENGINE_H */<|MERGE_RESOLUTION|>--- conflicted
+++ resolved
@@ -28,16 +28,12 @@
 #include "options/options.h"
 #include "preprocessing/assertion_pipeline.h"
 #include "proof/proof_manager.h"
-<<<<<<< HEAD
 #include "prop/minisat/core/Solver.h"
 #include "prop/minisat/minisat.h"
 #include "prop/proof_cnf_stream.h"
 #include "prop/prop_proof_manager.h"
 #include "prop/sat_solver_types.h"
 #include "theory/trust_node.h"
-=======
-#include "prop/proof_cnf_stream.h"
->>>>>>> 8d0de294
 #include "util/resource_manager.h"
 #include "util/result.h"
 #include "util/unsafe_interrupt_exception.h"
@@ -246,16 +242,12 @@
    */
   bool properExplanation(TNode node, TNode expl) const;
 
-<<<<<<< HEAD
-  ProofCnfStream* getProofCnfStream() { return d_pfCnfStream.get(); }
+  /** Retrieve this modules proof CNF stream. */
+  ProofCnfStream* getProofCnfStream();
 
   /** Checks that the proof is closed w.r.t. asserted formulas to this engine as
    * well as to the given assertions. */
   void checkProof(context::CDList<Node>* assertions);
-=======
-  /** Retrieve this modules proof CNF stream. */
-  ProofCnfStream* getProofCnfStream();
->>>>>>> 8d0de294
 
   /**
    * Return the prop engine proof. This should be called only when proofs are
@@ -300,14 +292,11 @@
   CnfStream* d_cnfStream;
   /** Proof-producing CNF converter */
   std::unique_ptr<ProofCnfStream> d_pfCnfStream;
-<<<<<<< HEAD
 
   /** The proof manager for prop engine */
   std::unique_ptr<PropPfManager> d_ppm;
 
   CDProof d_proof;
-=======
->>>>>>> 8d0de294
 
   /** Whether we were just interrupted (or not) */
   bool d_interrupted;
