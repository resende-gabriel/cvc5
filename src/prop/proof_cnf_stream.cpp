/******************************************************************************
 * Top contributors (to current version):
 *   Haniel Barbosa, Andrew Reynolds, Tim King
 *
 * This file is part of the cvc5 project.
 *
 * Copyright (c) 2009-2021 by the authors listed in the file AUTHORS
 * in the top-level source directory and their institutional affiliations.
 * All rights reserved.  See the file COPYING in the top-level source
 * directory for licensing information.
 * ****************************************************************************
 *
 * Implementation of the proof-producing CNF stream.
 */

#include "prop/proof_cnf_stream.h"

#include "options/smt_options.h"
#include "prop/minisat/minisat.h"
#include "theory/builtin/proof_checker.h"
#include "util/rational.h"

namespace cvc5 {
namespace prop {

ProofCnfStream::ProofCnfStream(Env& env,
                               CnfStream& cnfStream,
                               SatProofManager* satPM)
    : EnvObj(env),
      d_cnfStream(cnfStream),
      d_satPM(satPM),
      d_proof(env.getProofNodeManager(),
              nullptr,
              userContext(),
              "ProofCnfStream::LazyCDProof"),
      d_blocked(userContext()),
      d_optClausesManager(userContext(), &d_proof, d_optClausesPfs)
{
}

void ProofCnfStream::addBlocked(std::shared_ptr<ProofNode> pfn)
{
  d_blocked.insert(pfn);
}

bool ProofCnfStream::isBlocked(std::shared_ptr<ProofNode> pfn)
{
  return d_blocked.contains(pfn);
}

std::shared_ptr<ProofNode> ProofCnfStream::getProofFor(Node f)
{
  return d_proof.getProofFor(f);
}

bool ProofCnfStream::hasProofFor(Node f)
{
  return d_proof.hasStep(f) || d_proof.hasGenerator(f);
}

std::string ProofCnfStream::identify() const { return "ProofCnfStream"; }

Node ProofCnfStream::normalizeAndRegister(TNode clauseNode)
{
  Node normClauseNode = d_psb.factorReorderElimDoubleNeg(clauseNode);
  if (TraceIsOn("cnf") && normClauseNode != clauseNode)
  {
    Trace("cnf") << push
                 << "ProofCnfStream::normalizeAndRegister: steps to normalized "
                 << normClauseNode << "\n"
                 << pop;
  }
  d_satPM->registerSatAssumptions({normClauseNode});
  return normClauseNode;
}

void ProofCnfStream::convertAndAssert(TNode node,
                                      bool negated,
                                      bool removable,
                                      ProofGenerator* pg)
{
  Trace("cnf") << "ProofCnfStream::convertAndAssert(" << node
               << ", negated = " << (negated ? "true" : "false")
               << ", removable = " << (removable ? "true" : "false")
               << "), level " << userContext()->getLevel() << "\n";
  d_cnfStream.d_removable = removable;
  if (pg)
  {
    Trace("cnf") << "ProofCnfStream::convertAndAssert: pg: " << pg->identify()
                 << "\n";
    Node toJustify = negated ? node.notNode() : static_cast<Node>(node);
    d_proof.addLazyStep(toJustify,
                        pg,
                        PfRule::ASSUME,
                        true,
                        "ProofCnfStream::convertAndAssert:cnf");
  }
  convertAndAssert(node, negated);
  // process saved steps in buffer
  const std::vector<std::pair<Node, ProofStep>>& steps = d_psb.getSteps();
  for (const std::pair<Node, ProofStep>& step : steps)
  {
    d_proof.addStep(step.first, step.second);
  }
  d_psb.clear();
}

void ProofCnfStream::convertAndAssert(TNode node, bool negated)
{
  Trace("cnf") << "ProofCnfStream::convertAndAssert(" << node
               << ", negated = " << (negated ? "true" : "false") << ")\n"
               << push;
  switch (node.getKind())
  {
    case kind::AND: convertAndAssertAnd(node, negated); break;
    case kind::OR: convertAndAssertOr(node, negated); break;
    case kind::XOR: convertAndAssertXor(node, negated); break;
    case kind::IMPLIES: convertAndAssertImplies(node, negated); break;
    case kind::ITE: convertAndAssertIte(node, negated); break;
    case kind::NOT:
    {
      // track double negation elimination
      if (negated)
      {
        d_proof.addStep(node[0], PfRule::NOT_NOT_ELIM, {node.notNode()}, {});
        Trace("cnf")
            << "ProofCnfStream::convertAndAssert: NOT_NOT_ELIM added norm "
            << node[0] << "\n";
      }
      convertAndAssert(node[0], !negated);
      break;
    }
    case kind::EQUAL:
      if (node[0].getType().isBoolean())
      {
        convertAndAssertIff(node, negated);
        break;
      }
      CVC5_FALLTHROUGH;
    default:
    {
      // negate
      Node nnode = negated ? node.negate() : static_cast<Node>(node);
      // Atoms
      SatLiteral lit = toCNF(node, negated);
      bool added = d_cnfStream.assertClause(nnode, lit);
      if (negated && added && nnode != node.notNode())
      {
        // track double negation elimination
        //    (not (not n))
        //   -------------- NOT_NOT_ELIM
        //        n
        d_proof.addStep(nnode, PfRule::NOT_NOT_ELIM, {node.notNode()}, {});
        Trace("cnf")
            << "ProofCnfStream::convertAndAssert: NOT_NOT_ELIM added norm "
            << nnode << "\n";
      }
      if (added)
      {
        // note that we do not need to do the normalization here since this is
        // not a clause and double negation is tracked in a dedicated manner
        // above
        d_satPM->registerSatAssumptions({nnode});
      }
    }
  }
  Trace("cnf") << pop;
}

void ProofCnfStream::convertAndAssertAnd(TNode node, bool negated)
{
  Trace("cnf") << "ProofCnfStream::convertAndAssertAnd(" << node
               << ", negated = " << (negated ? "true" : "false") << ")\n"
               << push;
  Assert(node.getKind() == kind::AND);
  if (!negated)
  {
    // If the node is a conjunction, we handle each conjunct separately
    NodeManager* nm = NodeManager::currentNM();
    for (unsigned i = 0, size = node.getNumChildren(); i < size; ++i)
    {
      // Create a proof step for each n_i
      Node iNode = nm->mkConstInt(i);
      d_proof.addStep(node[i], PfRule::AND_ELIM, {node}, {iNode});
      Trace("cnf") << "ProofCnfStream::convertAndAssertAnd: AND_ELIM " << i
                   << " added norm " << node[i] << "\n";
      convertAndAssert(node[i], false);
    }
  }
  else
  {
    // If the node is a disjunction, we construct a clause and assert it
    unsigned i, size = node.getNumChildren();
    SatClause clause(size);
    for (i = 0; i < size; ++i)
    {
      clause[i] = toCNF(node[i], true);
    }
    bool added = d_cnfStream.assertClause(node.negate(), clause);
    // register proof step
    if (added)
    {
      std::vector<Node> disjuncts;
      for (i = 0; i < size; ++i)
      {
        disjuncts.push_back(node[i].notNode());
      }
      Node clauseNode = NodeManager::currentNM()->mkNode(kind::OR, disjuncts);
      d_proof.addStep(clauseNode, PfRule::NOT_AND, {node.notNode()}, {});
      Trace("cnf") << "ProofCnfStream::convertAndAssertAnd: NOT_AND added "
                   << clauseNode << "\n";
      normalizeAndRegister(clauseNode);
    }
  }
  Trace("cnf") << pop;
}

void ProofCnfStream::convertAndAssertOr(TNode node, bool negated)
{
  Trace("cnf") << "ProofCnfStream::convertAndAssertOr(" << node
               << ", negated = " << (negated ? "true" : "false") << ")\n"
               << push;
  Assert(node.getKind() == kind::OR);
  if (!negated)
  {
    // If the node is a disjunction, we construct a clause and assert it
    unsigned size = node.getNumChildren();
    SatClause clause(size);
    for (unsigned i = 0; i < size; ++i)
    {
      clause[i] = toCNF(node[i], false);
    }
    normalizeAndRegister(node);
    d_cnfStream.assertClause(node, clause);
  }
  else
  {
    // If the node is a negated disjunction, we handle it as a conjunction of
    // the negated arguments
    NodeManager* nm = NodeManager::currentNM();
    for (unsigned i = 0, size = node.getNumChildren(); i < size; ++i)
    {
      // Create a proof step for each (not n_i)
      Node iNode = nm->mkConstInt(i);
      d_proof.addStep(
          node[i].notNode(), PfRule::NOT_OR_ELIM, {node.notNode()}, {iNode});
      Trace("cnf") << "ProofCnfStream::convertAndAssertOr: NOT_OR_ELIM " << i
                   << " added norm  " << node[i].notNode() << "\n";
      convertAndAssert(node[i], true);
    }
  }
  Trace("cnf") << pop;
}

void ProofCnfStream::convertAndAssertXor(TNode node, bool negated)
{
  Trace("cnf") << "ProofCnfStream::convertAndAssertXor(" << node
               << ", negated = " << (negated ? "true" : "false") << ")\n"
               << push;
  if (!negated)
  {
    // p XOR q
    SatLiteral p = toCNF(node[0], false);
    SatLiteral q = toCNF(node[1], false);
    bool added;
    NodeManager* nm = NodeManager::currentNM();
    // Construct the clause (~p v ~q)
    SatClause clause1(2);
    clause1[0] = ~p;
    clause1[1] = ~q;
    added = d_cnfStream.assertClause(node, clause1);
    if (added)
    {
      Node clauseNode =
          nm->mkNode(kind::OR, node[0].notNode(), node[1].notNode());
      d_proof.addStep(clauseNode, PfRule::XOR_ELIM2, {node}, {});
      Trace("cnf") << "ProofCnfStream::convertAndAssertXor: XOR_ELIM2 added "
                   << clauseNode << "\n";
      normalizeAndRegister(clauseNode);
    }
    // Construct the clause (p v q)
    SatClause clause2(2);
    clause2[0] = p;
    clause2[1] = q;
    added = d_cnfStream.assertClause(node, clause2);
    if (added)
    {
      Node clauseNode = nm->mkNode(kind::OR, node[0], node[1]);
      d_proof.addStep(clauseNode, PfRule::XOR_ELIM1, {node}, {});
      Trace("cnf") << "ProofCnfStream::convertAndAssertXor: XOR_ELIM1 added "
                   << clauseNode << "\n";
      normalizeAndRegister(clauseNode);
    }
  }
  else
  {
    // ~(p XOR q) is the same as p <=> q
    SatLiteral p = toCNF(node[0], false);
    SatLiteral q = toCNF(node[1], false);
    bool added;
    NodeManager* nm = NodeManager::currentNM();
    // Construct the clause ~p v q
    SatClause clause1(2);
    clause1[0] = ~p;
    clause1[1] = q;
    added = d_cnfStream.assertClause(node.negate(), clause1);
    if (added)
    {
      Node clauseNode = nm->mkNode(kind::OR, node[0].notNode(), node[1]);
      d_proof.addStep(clauseNode, PfRule::NOT_XOR_ELIM2, {node.notNode()}, {});
      Trace("cnf")
          << "ProofCnfStream::convertAndAssertXor: NOT_XOR_ELIM2 added "
          << clauseNode << "\n";
      normalizeAndRegister(clauseNode);
    }
    // Construct the clause ~q v p
    SatClause clause2(2);
    clause2[0] = p;
    clause2[1] = ~q;
    added = d_cnfStream.assertClause(node.negate(), clause2);
    if (added)
    {
      Node clauseNode = nm->mkNode(kind::OR, node[0], node[1].notNode());
      d_proof.addStep(clauseNode, PfRule::NOT_XOR_ELIM1, {node.notNode()}, {});
      Trace("cnf")
          << "ProofCnfStream::convertAndAssertXor: NOT_XOR_ELIM1 added "
          << clauseNode << "\n";
      normalizeAndRegister(clauseNode);
    }
  }
  Trace("cnf") << pop;
}

void ProofCnfStream::convertAndAssertIff(TNode node, bool negated)
{
  Trace("cnf") << "ProofCnfStream::convertAndAssertIff(" << node
               << ", negated = " << (negated ? "true" : "false") << ")\n"
               << push;
  if (!negated)
  {
    // p <=> q
    Trace("cnf") << push;
    SatLiteral p = toCNF(node[0], false);
    SatLiteral q = toCNF(node[1], false);
    Trace("cnf") << pop;
    bool added;
    NodeManager* nm = NodeManager::currentNM();
    // Construct the clauses ~p v q
    SatClause clause1(2);
    clause1[0] = ~p;
    clause1[1] = q;
    added = d_cnfStream.assertClause(node, clause1);
    if (added)
    {
      Node clauseNode = nm->mkNode(kind::OR, node[0].notNode(), node[1]);
      d_proof.addStep(clauseNode, PfRule::EQUIV_ELIM1, {node}, {});
      Trace("cnf") << "ProofCnfStream::convertAndAssertIff: EQUIV_ELIM1 added "
                   << clauseNode << "\n";
      normalizeAndRegister(clauseNode);
    }
    // Construct the clauses ~q v p
    SatClause clause2(2);
    clause2[0] = p;
    clause2[1] = ~q;
    added = d_cnfStream.assertClause(node, clause2);
    if (added)
    {
      Node clauseNode = nm->mkNode(kind::OR, node[0], node[1].notNode());
      d_proof.addStep(clauseNode, PfRule::EQUIV_ELIM2, {node}, {});
      Trace("cnf") << "ProofCnfStream::convertAndAssertIff: EQUIV_ELIM2 added "
                   << clauseNode << "\n";
      normalizeAndRegister(clauseNode);
    }
  }
  else
  {
    // ~(p <=> q) is the same as p XOR q
    Trace("cnf") << push;
    SatLiteral p = toCNF(node[0], false);
    SatLiteral q = toCNF(node[1], false);
    Trace("cnf") << pop;
    bool added;
    NodeManager* nm = NodeManager::currentNM();
    // Construct the clauses ~p v ~q
    SatClause clause1(2);
    clause1[0] = ~p;
    clause1[1] = ~q;
    added = d_cnfStream.assertClause(node.negate(), clause1);
    if (added)
    {
      Node clauseNode =
          nm->mkNode(kind::OR, node[0].notNode(), node[1].notNode());
      d_proof.addStep(
          clauseNode, PfRule::NOT_EQUIV_ELIM2, {node.notNode()}, {});
      Trace("cnf")
          << "ProofCnfStream::convertAndAssertIff: NOT_EQUIV_ELIM2 added "
          << clauseNode << "\n";
      normalizeAndRegister(clauseNode);
    }
    // Construct the clauses q v p
    SatClause clause2(2);
    clause2[0] = p;
    clause2[1] = q;
    added = d_cnfStream.assertClause(node.negate(), clause2);
    if (added)
    {
      Node clauseNode = nm->mkNode(kind::OR, node[0], node[1]);
      d_proof.addStep(
          clauseNode, PfRule::NOT_EQUIV_ELIM1, {node.notNode()}, {});
      Trace("cnf")
          << "ProofCnfStream::convertAndAssertIff: NOT_EQUIV_ELIM1 added "
          << clauseNode << "\n";
      normalizeAndRegister(clauseNode);
    }
  }
  Trace("cnf") << pop;
}

void ProofCnfStream::convertAndAssertImplies(TNode node, bool negated)
{
  Trace("cnf") << "ProofCnfStream::convertAndAssertImplies(" << node
               << ", negated = " << (negated ? "true" : "false") << ")\n"
               << push;
  if (!negated)
  {
    // ~p v q
    SatLiteral p = toCNF(node[0], false);
    SatLiteral q = toCNF(node[1], false);
    // Construct the clause ~p || q
    SatClause clause(2);
    clause[0] = ~p;
    clause[1] = q;
    bool added = d_cnfStream.assertClause(node, clause);
    if (added)
    {
      Node clauseNode = NodeManager::currentNM()->mkNode(
          kind::OR, node[0].notNode(), node[1]);
      d_proof.addStep(clauseNode, PfRule::IMPLIES_ELIM, {node}, {});
      Trace("cnf")
          << "ProofCnfStream::convertAndAssertImplies: IMPLIES_ELIM added "
          << clauseNode << "\n";
      normalizeAndRegister(clauseNode);
    }
  }
  else
  {
    // ~(p => q) is the same as p ^ ~q
    // process p
    convertAndAssert(node[0], false);
    d_proof.addStep(node[0], PfRule::NOT_IMPLIES_ELIM1, {node.notNode()}, {});
    Trace("cnf")
        << "ProofCnfStream::convertAndAssertImplies: NOT_IMPLIES_ELIM1 added "
        << node[0] << "\n";
    // process ~q
    convertAndAssert(node[1], true);
    d_proof.addStep(
        node[1].notNode(), PfRule::NOT_IMPLIES_ELIM2, {node.notNode()}, {});
    Trace("cnf")
        << "ProofCnfStream::convertAndAssertImplies: NOT_IMPLIES_ELIM2 added "
        << node[1].notNode() << "\n";
  }
  Trace("cnf") << pop;
}

void ProofCnfStream::convertAndAssertIte(TNode node, bool negated)
{
  Trace("cnf") << "ProofCnfStream::convertAndAssertIte(" << node
               << ", negated = " << (negated ? "true" : "false") << ")\n"
               << push;
  // ITE(p, q, r)
  SatLiteral p = toCNF(node[0], false);
  SatLiteral q = toCNF(node[1], negated);
  SatLiteral r = toCNF(node[2], negated);
  bool added;
  NodeManager* nm = NodeManager::currentNM();
  // Construct the clauses:
  // (~p v q) and (p v r)
  //
  // Note that below q and r can be used directly because whether they are
  // negated has been push to the literal definitions above
  Node nnode = negated ? node.negate() : static_cast<Node>(node);
  // (~p v q)
  SatClause clause1(2);
  clause1[0] = ~p;
  clause1[1] = q;
  added = d_cnfStream.assertClause(nnode, clause1);
  if (added)
  {
    // redo the negation here to avoid silent double negation elimination
    if (!negated)
    {
      Node clauseNode = nm->mkNode(kind::OR, node[0].notNode(), node[1]);
      d_proof.addStep(clauseNode, PfRule::ITE_ELIM1, {node}, {});
      Trace("cnf") << "ProofCnfStream::convertAndAssertIte: ITE_ELIM1 added "
                   << clauseNode << "\n";
      normalizeAndRegister(clauseNode);
    }
    else
    {
      Node clauseNode =
          nm->mkNode(kind::OR, node[0].notNode(), node[1].notNode());
      d_proof.addStep(clauseNode, PfRule::NOT_ITE_ELIM1, {node.notNode()}, {});
      Trace("cnf")
          << "ProofCnfStream::convertAndAssertIte: NOT_ITE_ELIM1 added "
          << clauseNode << "\n";
      normalizeAndRegister(clauseNode);
    }
  }
  // (p v r)
  SatClause clause2(2);
  clause2[0] = p;
  clause2[1] = r;
  added = d_cnfStream.assertClause(nnode, clause2);
  if (added)
  {
    // redo the negation here to avoid silent double negation elimination
    if (!negated)
    {
      Node clauseNode = nm->mkNode(kind::OR, node[0], node[2]);
      d_proof.addStep(clauseNode, PfRule::ITE_ELIM2, {node}, {});
      Trace("cnf") << "ProofCnfStream::convertAndAssertIte: ITE_ELIM2 added "
                   << clauseNode << "\n";
      normalizeAndRegister(clauseNode);
    }
    else
    {
      Node clauseNode = nm->mkNode(kind::OR, node[0], node[2].notNode());
      d_proof.addStep(clauseNode, PfRule::NOT_ITE_ELIM2, {node.notNode()}, {});
      Trace("cnf")
          << "ProofCnfStream::convertAndAssertIte: NOT_ITE_ELIM2 added "
          << clauseNode << "\n";
      normalizeAndRegister(clauseNode);
    }
  }
  Trace("cnf") << pop;
}

void ProofCnfStream::convertPropagation(TrustNode trn)
{
  Node proven = trn.getProven();
  Trace("cnf") << "ProofCnfStream::convertPropagation: proven explanation"
               << proven << "\n";
  // If we are not producing proofs in the theory engine there is no need to
  // keep track in d_proof of the clausification. We still need however to let
  // the SAT proof manager know that this clause is an assumption.
  bool proofLogging = trn.getGenerator() != nullptr;
  if (proofLogging)
  {
    Assert(trn.getGenerator()->getProofFor(proven)->isClosed());
    Trace("cnf-steps") << proven << " by explainPropagation "
                       << trn.identifyGenerator() << std::endl;
    d_proof.addLazyStep(proven,
                        trn.getGenerator(),
                        PfRule::ASSUME,
                        true,
                        "ProofCnfStream::convertPropagation");
  }
  // since the propagation is added directly to the SAT solver via theoryProxy,
  // do the transformation of the lemma E1 ^ ... ^ En => P into CNF here
  NodeManager* nm = NodeManager::currentNM();
  Node clauseImpliesElim;
  if (proofLogging)
  {
    clauseImpliesElim = nm->mkNode(kind::OR, proven[0].notNode(), proven[1]);
    Trace("cnf") << "ProofCnfStream::convertPropagation: adding "
                 << PfRule::IMPLIES_ELIM << " rule to conclude "
                 << clauseImpliesElim << "\n";
    d_proof.addStep(clauseImpliesElim, PfRule::IMPLIES_ELIM, {proven}, {});
  }
  Node clauseExp;
  // need to eliminate AND
  if (proven[0].getKind() == kind::AND)
  {
    std::vector<Node> disjunctsAndNeg{proven[0]};
    std::vector<Node> disjunctsRes;
    for (unsigned i = 0, size = proven[0].getNumChildren(); i < size; ++i)
    {
      disjunctsAndNeg.push_back(proven[0][i].notNode());
      disjunctsRes.push_back(proven[0][i].notNode());
    }
    disjunctsRes.push_back(proven[1]);
    clauseExp = nm->mkNode(kind::OR, disjunctsRes);
    if (proofLogging)
    {
      // add proof steps to convert into clause
      Node clauseAndNeg = nm->mkNode(kind::OR, disjunctsAndNeg);
      d_proof.addStep(clauseAndNeg, PfRule::CNF_AND_NEG, {}, {proven[0]});
      d_proof.addStep(clauseExp,
                      PfRule::RESOLUTION,
                      {clauseAndNeg, clauseImpliesElim},
                      {nm->mkConst(true), proven[0]});
    }
  }
  else
  {
    clauseExp = nm->mkNode(kind::OR, proven[0].notNode(), proven[1]);
  }
  d_currPropagationProccessed = normalizeAndRegister(clauseExp);
  // consume steps if clausification being recorded. If we are not logging it,
  // we need to add the clause as a closed step to the proof so that the SAT
  // proof does not have non-input formulas as assumptions.
  if (proofLogging)
  {
    const std::vector<std::pair<Node, ProofStep>>& steps = d_psb.getSteps();
    for (const std::pair<Node, ProofStep>& step : steps)
    {
      d_proof.addStep(step.first, step.second);
    }
    d_psb.clear();
  }
  else
  {
    d_proof.addStep(clauseExp, PfRule::THEORY_LEMMA, {}, {clauseExp});
  }
}

<<<<<<< HEAD
void ProofCnfStream::notifyOptPropagation(int explLevel)
{
  AlwaysAssert(explLevel < (userContext()->getLevel() - 1));
  AlwaysAssert(!d_currPropagationProccessed.isNull());
=======
void ProofCnfStream::notifyCurrPropagationInsertedAtLevel(int explLevel)
{
  Assert(explLevel < (userContext()->getLevel() - 1));
  Assert(!d_currPropagationProccessed.isNull());
>>>>>>> bc7d8b49
  Trace("cnf") << "Need to save curr propagation "
               << d_currPropagationProccessed << "'s proof in level "
               << explLevel + 1 << " despite being currently in level "
               << userContext()->getLevel() << "\n";
  // Save into map the proof of the processed propagation. Note that
  // propagations must be explained eagerly, since their justification depends
  // on the theory engine and may be different if we only get its proof when the
  // SAT solver pops the user context. Not doing this may lead to open proofs.
  //
  // It's also necessary to copy the proof node, so we prevent unintended
  // updates to the saved proof. Not doing this may also lead to open proofs.
<<<<<<< HEAD
  ProofNodeManager* pnm = d_env.getProofNodeManager();
  std::shared_ptr<ProofNode> currPropagationProcPf =
      pnm->clone(d_proof.getProofFor(d_currPropagationProccessed));
  AlwaysAssert(currPropagationProcPf->getRule() != PfRule::ASSUME);
=======
  std::shared_ptr<ProofNode> currPropagationProcPf =
      d_env.getProofNodeManager()->clone(
          d_proof.getProofFor(d_currPropagationProccessed));
  Assert(currPropagationProcPf->getRule() != PfRule::ASSUME);
>>>>>>> bc7d8b49
  Trace("cnf-debug") << "\t..saved pf {" << currPropagationProcPf << "} "
                     << *currPropagationProcPf.get() << "\n";
  d_optClausesPfs[explLevel + 1].push_back(currPropagationProcPf);

  d_currPropagationProccessed = Node::null();
}

<<<<<<< HEAD
void ProofCnfStream::notifyOptClause(const SatClause& clause, int clLevel)
=======
void ProofCnfStream::notifyClauseInsertedAtLevel(const SatClause& clause,
                                                 int clLevel)
>>>>>>> bc7d8b49
{
  Trace("cnf") << "Need to save clause " << clause << " in level "
               << clLevel + 1 << " despite being currently in level "
               << userContext()->getLevel() << "\n";
  Node clauseNode = getClauseNode(clause);
  Trace("cnf") << "Node equivalent: " << clauseNode << "\n";
<<<<<<< HEAD
  AlwaysAssert(clLevel < (userContext()->getLevel() - 1));
  // As above, also justify eagerly.
  ProofNodeManager* pnm = d_env.getProofNodeManager();
  std::shared_ptr<ProofNode> clauseCnfPf =
      pnm->clone(d_proof.getProofFor(clauseNode));
  AlwaysAssert(clauseCnfPf->getRule() != PfRule::ASSUME);
=======
  Assert(clLevel < (userContext()->getLevel() - 1));
  // As above, also justify eagerly.
  std::shared_ptr<ProofNode> clauseCnfPf =
      d_env.getProofNodeManager()->clone(d_proof.getProofFor(clauseNode));
  Assert(clauseCnfPf->getRule() != PfRule::ASSUME);
>>>>>>> bc7d8b49
  d_optClausesPfs[clLevel + 1].push_back(clauseCnfPf);
}

Node ProofCnfStream::getClauseNode(const SatClause& clause)
{
  std::vector<Node> clauseNodes;
  for (size_t i = 0, size = clause.size(); i < size; ++i)
  {
    SatLiteral satLit = clause[i];
    clauseNodes.push_back(d_cnfStream.getNode(satLit));
  }
  // order children by node id
  std::sort(clauseNodes.begin(), clauseNodes.end());
  return NodeManager::currentNM()->mkNode(kind::OR, clauseNodes);
}

void ProofCnfStream::ensureLiteral(TNode n)
{
  Trace("cnf") << "ProofCnfStream::ensureLiteral(" << n << ")\n";
  if (d_cnfStream.hasLiteral(n))
  {
    d_cnfStream.ensureMappingForLiteral(n);
    return;
  }
  // remove top level negation. We don't need to track this because it's a
  // literal.
  n = n.getKind() == kind::NOT ? n[0] : n;
  if (d_env.theoryOf(n) == theory::THEORY_BOOL && !n.isVar())
  {
    // These are not removable
    d_cnfStream.d_removable = false;
    SatLiteral lit = toCNF(n, false);
    // Store backward-mappings
    // These may already exist
    d_cnfStream.d_literalToNodeMap.insert_safe(lit, n);
    d_cnfStream.d_literalToNodeMap.insert_safe(~lit, n.notNode());
  }
  else
  {
    d_cnfStream.convertAtom(n);
  }
}

SatLiteral ProofCnfStream::toCNF(TNode node, bool negated)
{
  Trace("cnf") << "toCNF(" << node
               << ", negated = " << (negated ? "true" : "false") << ")\n";
  SatLiteral lit;
  // If the node has already has a literal, return it (maybe negated)
  if (d_cnfStream.hasLiteral(node))
  {
    Trace("cnf") << "toCNF(): already translated\n";
    lit = d_cnfStream.getLiteral(node);
    // Return the (maybe negated) literal
    return !negated ? lit : ~lit;
  }

  // Handle each Boolean operator case
  switch (node.getKind())
  {
    case kind::AND: lit = handleAnd(node); break;
    case kind::OR: lit = handleOr(node); break;
    case kind::XOR: lit = handleXor(node); break;
    case kind::IMPLIES: lit = handleImplies(node); break;
    case kind::ITE: lit = handleIte(node); break;
    case kind::NOT: lit = ~toCNF(node[0]); break;
    case kind::EQUAL:
      lit = node[0].getType().isBoolean() ? handleIff(node)
                                          : d_cnfStream.convertAtom(node);
      break;
    default:
    {
      lit = d_cnfStream.convertAtom(node);
    }
    break;
  }
  // Return the (maybe negated) literal
  return !negated ? lit : ~lit;
}

SatLiteral ProofCnfStream::handleAnd(TNode node)
{
  Assert(!d_cnfStream.hasLiteral(node)) << "Atom already mapped!";
  Assert(node.getKind() == kind::AND) << "Expecting an AND expression!";
  Assert(node.getNumChildren() > 1) << "Expecting more than 1 child!";
  Assert(!d_cnfStream.d_removable)
      << "Removable clauses cannot contain Boolean structure";
  Trace("cnf") << "ProofCnfStream::handleAnd(" << node << ")\n";
  // Number of children
  unsigned size = node.getNumChildren();
  // Transform all the children first (remembering the negation)
  SatClause clause(size + 1);
  for (unsigned i = 0; i < size; ++i)
  {
    Trace("cnf") << push;
    clause[i] = ~toCNF(node[i]);
    Trace("cnf") << pop;
  }
  // Create literal for the node
  SatLiteral lit = d_cnfStream.newLiteral(node);
  bool added;
  NodeManager* nm = NodeManager::currentNM();
  // lit -> (a_1 & a_2 & a_3 & ... & a_n)
  // ~lit | (a_1 & a_2 & a_3 & ... & a_n)
  // (~lit | a_1) & (~lit | a_2) & ... & (~lit | a_n)
  for (unsigned i = 0; i < size; ++i)
  {
    Trace("cnf") << push;
    added = d_cnfStream.assertClause(node.negate(), ~lit, ~clause[i]);
    Trace("cnf") << pop;
    if (added)
    {
      Node clauseNode = nm->mkNode(kind::OR, node.notNode(), node[i]);
      Node iNode = nm->mkConstInt(i);
      d_proof.addStep(clauseNode, PfRule::CNF_AND_POS, {}, {node, iNode});
      Trace("cnf") << "ProofCnfStream::handleAnd: CNF_AND_POS " << i
                   << " added " << clauseNode << "\n";
      normalizeAndRegister(clauseNode);
    }
  }
  // lit <- (a_1 & a_2 & a_3 & ... a_n)
  // lit | ~(a_1 & a_2 & a_3 & ... & a_n)
  // lit | ~a_1 | ~a_2 | ~a_3 | ... | ~a_n
  clause[size] = lit;
  // This needs to go last, as the clause might get modified by the SAT solver
  Trace("cnf") << push;
  added = d_cnfStream.assertClause(node, clause);
  Trace("cnf") << pop;
  if (added)
  {
    std::vector<Node> disjuncts{node};
    for (unsigned i = 0; i < size; ++i)
    {
      disjuncts.push_back(node[i].notNode());
    }
    Node clauseNode = nm->mkNode(kind::OR, disjuncts);
    d_proof.addStep(clauseNode, PfRule::CNF_AND_NEG, {}, {node});
    Trace("cnf") << "ProofCnfStream::handleAnd: CNF_AND_NEG added "
                 << clauseNode << "\n";
    normalizeAndRegister(clauseNode);
  }
  return lit;
}

SatLiteral ProofCnfStream::handleOr(TNode node)
{
  Assert(!d_cnfStream.hasLiteral(node)) << "Atom already mapped!";
  Assert(node.getKind() == kind::OR) << "Expecting an OR expression!";
  Assert(node.getNumChildren() > 1) << "Expecting more then 1 child!";
  Assert(!d_cnfStream.d_removable)
      << "Removable clauses can not contain Boolean structure";
  Trace("cnf") << "ProofCnfStream::handleOr(" << node << ")\n";
  // Number of children
  unsigned size = node.getNumChildren();
  // Transform all the children first
  SatClause clause(size + 1);
  for (unsigned i = 0; i < size; ++i)
  {
    clause[i] = toCNF(node[i]);
  }
  // Create literal for the node
  SatLiteral lit = d_cnfStream.newLiteral(node);
  bool added;
  NodeManager* nm = NodeManager::currentNM();
  // lit <- (a_1 | a_2 | a_3 | ... | a_n)
  // lit | ~(a_1 | a_2 | a_3 | ... | a_n)
  // (lit | ~a_1) & (lit | ~a_2) & (lit & ~a_3) & ... & (lit & ~a_n)
  for (unsigned i = 0; i < size; ++i)
  {
    added = d_cnfStream.assertClause(node, lit, ~clause[i]);
    if (added)
    {
      Node clauseNode = nm->mkNode(kind::OR, node, node[i].notNode());
      Node iNode = nm->mkConstInt(i);
      d_proof.addStep(clauseNode, PfRule::CNF_OR_NEG, {}, {node, iNode});
      Trace("cnf") << "ProofCnfStream::handleOr: CNF_OR_NEG " << i << " added "
                   << clauseNode << "\n";
      normalizeAndRegister(clauseNode);
    }
  }
  // lit -> (a_1 | a_2 | a_3 | ... | a_n)
  // ~lit | a_1 | a_2 | a_3 | ... | a_n
  clause[size] = ~lit;
  // This needs to go last, as the clause might get modified by the SAT solver
  added = d_cnfStream.assertClause(node.negate(), clause);
  if (added)
  {
    std::vector<Node> disjuncts{node.notNode()};
    for (unsigned i = 0; i < size; ++i)
    {
      disjuncts.push_back(node[i]);
    }
    Node clauseNode = nm->mkNode(kind::OR, disjuncts);
    d_proof.addStep(clauseNode, PfRule::CNF_OR_POS, {}, {node});
    Trace("cnf") << "ProofCnfStream::handleOr: CNF_OR_POS added " << clauseNode
                 << "\n";
    normalizeAndRegister(clauseNode);
  }
  return lit;
}

SatLiteral ProofCnfStream::handleXor(TNode node)
{
  Assert(!d_cnfStream.hasLiteral(node)) << "Atom already mapped!";
  Assert(node.getKind() == kind::XOR) << "Expecting an XOR expression!";
  Assert(node.getNumChildren() == 2) << "Expecting exactly 2 children!";
  Assert(!d_cnfStream.d_removable)
      << "Removable clauses can not contain Boolean structure";
  Trace("cnf") << "ProofCnfStream::handleXor(" << node << ")\n";
  SatLiteral a = toCNF(node[0]);
  SatLiteral b = toCNF(node[1]);
  SatLiteral lit = d_cnfStream.newLiteral(node);
  bool added;
  added = d_cnfStream.assertClause(node.negate(), a, b, ~lit);
  if (added)
  {
    Node clauseNode = NodeManager::currentNM()->mkNode(
        kind::OR, node.notNode(), node[0], node[1]);
    d_proof.addStep(clauseNode, PfRule::CNF_XOR_POS1, {}, {node});
    Trace("cnf") << "ProofCnfStream::handleXor: CNF_XOR_POS1 added "
                 << clauseNode << "\n";
    normalizeAndRegister(clauseNode);
  }
  added = d_cnfStream.assertClause(node.negate(), ~a, ~b, ~lit);
  if (added)
  {
    Node clauseNode = NodeManager::currentNM()->mkNode(
        kind::OR, node.notNode(), node[0].notNode(), node[1].notNode());
    d_proof.addStep(clauseNode, PfRule::CNF_XOR_POS2, {}, {node});
    Trace("cnf") << "ProofCnfStream::handleXor: CNF_XOR_POS2 added "
                 << clauseNode << "\n";
    normalizeAndRegister(clauseNode);
  }
  added = d_cnfStream.assertClause(node, a, ~b, lit);
  if (added)
  {
    Node clauseNode = NodeManager::currentNM()->mkNode(
        kind::OR, node, node[0], node[1].notNode());
    d_proof.addStep(clauseNode, PfRule::CNF_XOR_NEG2, {}, {node});
    Trace("cnf") << "ProofCnfStream::handleXor: CNF_XOR_NEG2 added "
                 << clauseNode << "\n";
    normalizeAndRegister(clauseNode);
  }
  added = d_cnfStream.assertClause(node, ~a, b, lit);
  if (added)
  {
    Node clauseNode = NodeManager::currentNM()->mkNode(
        kind::OR, node, node[0].notNode(), node[1]);
    d_proof.addStep(clauseNode, PfRule::CNF_XOR_NEG1, {}, {node});
    Trace("cnf") << "ProofCnfStream::handleXor: CNF_XOR_NEG1 added "
                 << clauseNode << "\n";
    normalizeAndRegister(clauseNode);
  }
  return lit;
}

SatLiteral ProofCnfStream::handleIff(TNode node)
{
  Assert(!d_cnfStream.hasLiteral(node)) << "Atom already mapped!";
  Assert(node.getKind() == kind::EQUAL) << "Expecting an EQUAL expression!";
  Assert(node.getNumChildren() == 2) << "Expecting exactly 2 children!";
  Trace("cnf") << "handleIff(" << node << ")\n";
  // Convert the children to CNF
  SatLiteral a = toCNF(node[0]);
  SatLiteral b = toCNF(node[1]);
  // Create literal for the node
  SatLiteral lit = d_cnfStream.newLiteral(node);
  bool added;
  NodeManager* nm = NodeManager::currentNM();
  // lit -> ((a-> b) & (b->a))
  // ~lit | ((~a | b) & (~b | a))
  // (~a | b | ~lit) & (~b | a | ~lit)
  added = d_cnfStream.assertClause(node.negate(), ~a, b, ~lit);
  if (added)
  {
    Node clauseNode =
        nm->mkNode(kind::OR, node.notNode(), node[0].notNode(), node[1]);
    d_proof.addStep(clauseNode, PfRule::CNF_EQUIV_POS1, {}, {node});
    Trace("cnf") << "ProofCnfStream::handleIff: CNF_EQUIV_POS1 added "
                 << clauseNode << "\n";
    normalizeAndRegister(clauseNode);
  }
  added = d_cnfStream.assertClause(node.negate(), a, ~b, ~lit);
  if (added)
  {
    Node clauseNode =
        nm->mkNode(kind::OR, node.notNode(), node[0], node[1].notNode());
    d_proof.addStep(clauseNode, PfRule::CNF_EQUIV_POS2, {}, {node});
    Trace("cnf") << "ProofCnfStream::handleIff: CNF_EQUIV_POS2 added "
                 << clauseNode << "\n";
    normalizeAndRegister(clauseNode);
  }
  // (a<->b) -> lit
  // ~((a & b) | (~a & ~b)) | lit
  // (~(a & b)) & (~(~a & ~b)) | lit
  // ((~a | ~b) & (a | b)) | lit
  // (~a | ~b | lit) & (a | b | lit)
  added = d_cnfStream.assertClause(node, ~a, ~b, lit);
  if (added)
  {
    Node clauseNode =
        nm->mkNode(kind::OR, node, node[0].notNode(), node[1].notNode());
    d_proof.addStep(clauseNode, PfRule::CNF_EQUIV_NEG2, {}, {node});
    Trace("cnf") << "ProofCnfStream::handleIff: CNF_EQUIV_NEG2 added "
                 << clauseNode << "\n";
    normalizeAndRegister(clauseNode);
  }
  added = d_cnfStream.assertClause(node, a, b, lit);
  if (added)
  {
    Node clauseNode = nm->mkNode(kind::OR, node, node[0], node[1]);
    d_proof.addStep(clauseNode, PfRule::CNF_EQUIV_NEG1, {}, {node});
    Trace("cnf") << "ProofCnfStream::handleIff: CNF_EQUIV_NEG1 added "
                 << clauseNode << "\n";
    normalizeAndRegister(clauseNode);
  }
  return lit;
}

SatLiteral ProofCnfStream::handleImplies(TNode node)
{
  Assert(!d_cnfStream.hasLiteral(node)) << "Atom already mapped!";
  Assert(node.getKind() == kind::IMPLIES) << "Expecting an IMPLIES expression!";
  Assert(node.getNumChildren() == 2) << "Expecting exactly 2 children!";
  Assert(!d_cnfStream.d_removable)
      << "Removable clauses can not contain Boolean structure";
  Trace("cnf") << "ProofCnfStream::handleImplies(" << node << ")\n";
  // Convert the children to cnf
  SatLiteral a = toCNF(node[0]);
  SatLiteral b = toCNF(node[1]);
  SatLiteral lit = d_cnfStream.newLiteral(node);
  bool added;
  NodeManager* nm = NodeManager::currentNM();
  // lit -> (a->b)
  // ~lit | ~ a | b
  added = d_cnfStream.assertClause(node.negate(), ~lit, ~a, b);
  if (added)
  {
    Node clauseNode =
        nm->mkNode(kind::OR, node.notNode(), node[0].notNode(), node[1]);
    d_proof.addStep(clauseNode, PfRule::CNF_IMPLIES_POS, {}, {node});
    Trace("cnf") << "ProofCnfStream::handleImplies: CNF_IMPLIES_POS added "
                 << clauseNode << "\n";
    normalizeAndRegister(clauseNode);
  }
  // (a->b) -> lit
  // ~(~a | b) | lit
  // (a | l) & (~b | l)
  added = d_cnfStream.assertClause(node, a, lit);
  if (added)
  {
    Node clauseNode = nm->mkNode(kind::OR, node, node[0]);
    d_proof.addStep(clauseNode, PfRule::CNF_IMPLIES_NEG1, {}, {node});
    Trace("cnf") << "ProofCnfStream::handleImplies: CNF_IMPLIES_NEG1 added "
                 << clauseNode << "\n";
    normalizeAndRegister(clauseNode);
  }
  added = d_cnfStream.assertClause(node, ~b, lit);
  if (added)
  {
    Node clauseNode = nm->mkNode(kind::OR, node, node[1].notNode());
    d_proof.addStep(clauseNode, PfRule::CNF_IMPLIES_NEG2, {}, {node});
    Trace("cnf") << "ProofCnfStream::handleImplies: CNF_IMPLIES_NEG2 added "
                 << clauseNode << "\n";
    normalizeAndRegister(clauseNode);
  }
  return lit;
}

SatLiteral ProofCnfStream::handleIte(TNode node)
{
  Assert(!d_cnfStream.hasLiteral(node)) << "Atom already mapped!";
  Assert(node.getKind() == kind::ITE);
  Assert(node.getNumChildren() == 3);
  Assert(!d_cnfStream.d_removable)
      << "Removable clauses can not contain Boolean structure";
  Trace("cnf") << "handleIte(" << node[0] << " " << node[1] << " " << node[2]
               << ")\n";
  SatLiteral condLit = toCNF(node[0]);
  SatLiteral thenLit = toCNF(node[1]);
  SatLiteral elseLit = toCNF(node[2]);
  // create literal to the node
  SatLiteral lit = d_cnfStream.newLiteral(node);
  bool added;
  NodeManager* nm = NodeManager::currentNM();
  // If ITE is true then one of the branches is true and the condition
  // implies which one
  // lit -> (ite b t e)
  // lit -> (t | e) & (b -> t) & (!b -> e)
  // lit -> (t | e) & (!b | t) & (b | e)
  // (!lit | t | e) & (!lit | !b | t) & (!lit | b | e)
  added = d_cnfStream.assertClause(node.negate(), ~lit, thenLit, elseLit);
  if (added)
  {
    Node clauseNode = nm->mkNode(kind::OR, node.notNode(), node[1], node[2]);
    d_proof.addStep(clauseNode, PfRule::CNF_ITE_POS3, {}, {node});
    Trace("cnf") << "ProofCnfStream::handleIte: CNF_ITE_POS3 added "
                 << clauseNode << "\n";
    normalizeAndRegister(clauseNode);
  }
  added = d_cnfStream.assertClause(node.negate(), ~lit, ~condLit, thenLit);
  if (added)
  {
    Node clauseNode =
        nm->mkNode(kind::OR, node.notNode(), node[0].notNode(), node[1]);
    d_proof.addStep(clauseNode, PfRule::CNF_ITE_POS1, {}, {node});
    Trace("cnf") << "ProofCnfStream::handleIte: CNF_ITE_POS1 added "
                 << clauseNode << "\n";
    normalizeAndRegister(clauseNode);
  }
  added = d_cnfStream.assertClause(node.negate(), ~lit, condLit, elseLit);
  if (added)
  {
    Node clauseNode = nm->mkNode(kind::OR, node.notNode(), node[0], node[2]);
    d_proof.addStep(clauseNode, PfRule::CNF_ITE_POS2, {}, {node});
    Trace("cnf") << "ProofCnfStream::handleIte: CNF_ITE_POS2 added "
                 << clauseNode << "\n";
    normalizeAndRegister(clauseNode);
  }
  // If ITE is false then one of the branches is false and the condition
  // implies which one
  // !lit -> !(ite b t e)
  // !lit -> (!t | !e) & (b -> !t) & (!b -> !e)
  // !lit -> (!t | !e) & (!b | !t) & (b | !e)
  // (lit | !t | !e) & (lit | !b | !t) & (lit | b | !e)
  added = d_cnfStream.assertClause(node, lit, ~thenLit, ~elseLit);
  if (added)
  {
    Node clauseNode =
        nm->mkNode(kind::OR, node, node[1].notNode(), node[2].notNode());
    d_proof.addStep(clauseNode, PfRule::CNF_ITE_NEG3, {}, {node});
    Trace("cnf") << "ProofCnfStream::handleIte: CNF_ITE_NEG3 added "
                 << clauseNode << "\n";
    normalizeAndRegister(clauseNode);
  }
  added = d_cnfStream.assertClause(node, lit, ~condLit, ~thenLit);
  if (added)
  {
    Node clauseNode =
        nm->mkNode(kind::OR, node, node[0].notNode(), node[1].notNode());
    d_proof.addStep(clauseNode, PfRule::CNF_ITE_NEG1, {}, {node});
    Trace("cnf") << "ProofCnfStream::handleIte: CNF_ITE_NEG1 added "
                 << clauseNode << "\n";
    normalizeAndRegister(clauseNode);
  }
  added = d_cnfStream.assertClause(node, lit, condLit, ~elseLit);
  if (added)
  {
    Node clauseNode = nm->mkNode(kind::OR, node, node[0], node[2].notNode());
    d_proof.addStep(clauseNode, PfRule::CNF_ITE_NEG2, {}, {node});
    Trace("cnf") << "ProofCnfStream::handleIte: CNF_ITE_NEG2 added "
                 << clauseNode << "\n";
    normalizeAndRegister(clauseNode);
  }
  return lit;
}

}  // namespace prop
}  // namespace cvc5<|MERGE_RESOLUTION|>--- conflicted
+++ resolved
@@ -614,17 +614,10 @@
   }
 }
 
-<<<<<<< HEAD
-void ProofCnfStream::notifyOptPropagation(int explLevel)
-{
-  AlwaysAssert(explLevel < (userContext()->getLevel() - 1));
-  AlwaysAssert(!d_currPropagationProccessed.isNull());
-=======
 void ProofCnfStream::notifyCurrPropagationInsertedAtLevel(int explLevel)
 {
   Assert(explLevel < (userContext()->getLevel() - 1));
   Assert(!d_currPropagationProccessed.isNull());
->>>>>>> bc7d8b49
   Trace("cnf") << "Need to save curr propagation "
                << d_currPropagationProccessed << "'s proof in level "
                << explLevel + 1 << " despite being currently in level "
@@ -636,17 +629,10 @@
   //
   // It's also necessary to copy the proof node, so we prevent unintended
   // updates to the saved proof. Not doing this may also lead to open proofs.
-<<<<<<< HEAD
-  ProofNodeManager* pnm = d_env.getProofNodeManager();
-  std::shared_ptr<ProofNode> currPropagationProcPf =
-      pnm->clone(d_proof.getProofFor(d_currPropagationProccessed));
-  AlwaysAssert(currPropagationProcPf->getRule() != PfRule::ASSUME);
-=======
   std::shared_ptr<ProofNode> currPropagationProcPf =
       d_env.getProofNodeManager()->clone(
           d_proof.getProofFor(d_currPropagationProccessed));
   Assert(currPropagationProcPf->getRule() != PfRule::ASSUME);
->>>>>>> bc7d8b49
   Trace("cnf-debug") << "\t..saved pf {" << currPropagationProcPf << "} "
                      << *currPropagationProcPf.get() << "\n";
   d_optClausesPfs[explLevel + 1].push_back(currPropagationProcPf);
@@ -654,32 +640,19 @@
   d_currPropagationProccessed = Node::null();
 }
 
-<<<<<<< HEAD
-void ProofCnfStream::notifyOptClause(const SatClause& clause, int clLevel)
-=======
 void ProofCnfStream::notifyClauseInsertedAtLevel(const SatClause& clause,
                                                  int clLevel)
->>>>>>> bc7d8b49
 {
   Trace("cnf") << "Need to save clause " << clause << " in level "
                << clLevel + 1 << " despite being currently in level "
                << userContext()->getLevel() << "\n";
   Node clauseNode = getClauseNode(clause);
   Trace("cnf") << "Node equivalent: " << clauseNode << "\n";
-<<<<<<< HEAD
-  AlwaysAssert(clLevel < (userContext()->getLevel() - 1));
-  // As above, also justify eagerly.
-  ProofNodeManager* pnm = d_env.getProofNodeManager();
-  std::shared_ptr<ProofNode> clauseCnfPf =
-      pnm->clone(d_proof.getProofFor(clauseNode));
-  AlwaysAssert(clauseCnfPf->getRule() != PfRule::ASSUME);
-=======
   Assert(clLevel < (userContext()->getLevel() - 1));
   // As above, also justify eagerly.
   std::shared_ptr<ProofNode> clauseCnfPf =
       d_env.getProofNodeManager()->clone(d_proof.getProofFor(clauseNode));
   Assert(clauseCnfPf->getRule() != PfRule::ASSUME);
->>>>>>> bc7d8b49
   d_optClausesPfs[clLevel + 1].push_back(clauseCnfPf);
 }
 
