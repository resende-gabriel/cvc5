--- conflicted
+++ resolved
@@ -66,11 +66,7 @@
   /** Write an instantiation list out to a stream with this Printer. */
   virtual void toStream(std::ostream& out, const InstantiationList& is) const;
 
-<<<<<<< HEAD
-  /** Write an skolem list out to a stream with this Printer. */
-=======
   /** Write a skolem list out to a stream with this Printer. */
->>>>>>> 7f851ea2
   virtual void toStream(std::ostream& out, const SkolemList& sks) const;
 
   /** Print empty command */
