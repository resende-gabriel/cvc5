/*********************                                                        */
/*! \file smt2_printer.cpp
 ** \verbatim
 ** Top contributors (to current version):
 **   Andrew Reynolds, Morgan Deters, Abdalrhman Mohamed
 ** This file is part of the CVC4 project.
 ** Copyright (c) 2009-2020 by the authors listed in the file AUTHORS
 ** in the top-level source directory and their institutional affiliations.
 ** All rights reserved.  See the file COPYING in the top-level source
 ** directory for licensing information.\endverbatim
 **
 ** \brief The pretty-printer interface for the SMT2 output language
 **
 ** The pretty-printer interface for the SMT2 output language.
 **/

#include "printer/smt2/smt2_printer.h"

#include <iostream>
#include <string>
#include <typeinfo>
#include <vector>

#include "api/cvc4cpp.h"
#include "expr/dtype.h"
#include "expr/node_manager_attributes.h"
#include "expr/node_visitor.h"
#include "expr/sequence.h"
#include "options/bv_options.h"
#include "options/language.h"
#include "options/printer_options.h"
#include "options/smt_options.h"
#include "printer/dagification_visitor.h"
#include "printer/let_binding.h"
#include "proof/unsat_core.h"
#include "smt/command.h"
#include "smt/node_command.h"
#include "smt/smt_engine.h"
#include "smt_util/boolean_simplification.h"
#include "theory/arrays/theory_arrays_rewriter.h"
#include "theory/datatypes/sygus_datatype_utils.h"
#include "theory/quantifiers/quantifiers_attributes.h"
#include "theory/substitutions.h"
#include "theory/theory_model.h"
#include "util/smt2_quote_string.h"

using namespace std;

namespace CVC4 {
namespace printer {
namespace smt2 {

static OutputLanguage variantToLanguage(Variant v);

static string smtKindString(Kind k, Variant v);

/** returns whether the variant is smt-lib 2.6 or greater */
bool isVariant_2_6(Variant v) { return v == smt2_6_variant; }

static void toStreamRational(std::ostream& out,
                             const Rational& r,
                             bool decimal,
                             Variant v)
{
  bool neg = r.sgn() < 0;
  // Print the rational, possibly as decimal.
  // Notice that we print (/ (- 5) 3) instead of (- (/ 5 3)),
  // the former is compliant with real values in the smt lib standard.
  if (r.isIntegral())
  {
    if (neg)
    {
      out << "(- " << -r;
    }
    else
    {
      out << r;
    }
    if (decimal)
    {
      out << ".0";
    }
    if (neg)
    {
      out << ")";
    }
  }
  else
  {
    out << "(/ ";
    if (neg)
    {
      Rational abs_r = (-r);
      out << "(- " << abs_r.getNumerator();
      out << ") " << abs_r.getDenominator();
    }
    else
    {
      out << r.getNumerator();
      out << ' ' << r.getDenominator();
    }
    out << ')';
  }
}

void Smt2Printer::toStream(std::ostream& out,
                           TNode n,
                           int toDepth,
                           size_t dag) const
{
  if(dag != 0) {
<<<<<<< HEAD
#if 1
    LetBinding lbind(dag + 1);
    toStreamWithLetify(out, n, toDepth, &lbind);
#else
    DagificationVisitor dv(dag);
    NodeVisitor<DagificationVisitor> visitor;
    visitor.run(dv, n);
    const theory::SubstitutionMap& lets = dv.getLets();
    if(!lets.empty()) {
      theory::SubstitutionMap::const_iterator i = lets.begin();
      theory::SubstitutionMap::const_iterator i_end = lets.end();
      for(; i != i_end; ++ i) {
        out << "(let ((";
        toStream(out, (*i).second, toDepth);
        out << ' ';
        toStream(out, (*i).first, toDepth);
        out << ")) ";
      }
    }
    Node body = dv.getDagifiedBody();
    toStream(out, body, toDepth);
    if(!lets.empty()) {
      theory::SubstitutionMap::const_iterator i = lets.begin();
      theory::SubstitutionMap::const_iterator i_end = lets.end();
      for(; i != i_end; ++ i) {
        out << ")";
      }
    }
#endif
=======
    LetBinding lbind(dag + 1);
    toStreamWithLetify(out, n, toDepth, &lbind);
>>>>>>> f2ed7b1a
  } else {
    toStream(out, n, toDepth);
  }
}

void Smt2Printer::toStreamWithLetify(std::ostream& out,
                                     Node n,
                                     int toDepth,
                                     LetBinding* lbind) const
{
  if (lbind == nullptr)
  {
    toStream(out, n, toDepth);
    return;
  }
  std::stringstream cparen;
  std::vector<Node> letList;
  lbind->letify(n, letList);
  if (!letList.empty())
  {
    std::map<Node, uint32_t>::const_iterator it;
    for (size_t i = 0, nlets = letList.size(); i < nlets; i++)
    {
      Node nl = letList[i];
      out << "(let ((";
      uint32_t id = lbind->getId(nl);
      out << "_let_" << id << " ";
      Node nlc = lbind->convert(nl, "_let_", false);
      toStream(out, nlc, toDepth, lbind);
      out << ")) ";
      cparen << ")";
    }
  }
  Node nc = lbind->convert(n, "_let_");
  // print the body, passing the lbind object
  toStream(out, nc, toDepth, lbind);
  out << cparen.str();
  lbind->popScope();
}

void Smt2Printer::toStream(std::ostream& out,
                           TNode n,
                           int toDepth,
                           LetBinding* lbind) const
{
  // null
  if(n.getKind() == kind::NULL_EXPR) {
    out << "null";
    return;
  }

  NodeManager* nm = NodeManager::currentNM();
  // constant
  if(n.getMetaKind() == kind::metakind::CONSTANT) {
    switch(n.getKind()) {
    case kind::TYPE_CONSTANT:
      switch(n.getConst<TypeConstant>()) {
      case BOOLEAN_TYPE: out << "Bool"; break;
      case REAL_TYPE: out << "Real"; break;
      case INTEGER_TYPE: out << "Int"; break;
      case STRING_TYPE: out << "String"; break;
      case REGEXP_TYPE: out << "RegLan"; break;
      case ROUNDINGMODE_TYPE: out << "RoundingMode"; break;
      default:
        // fall back on whatever operator<< does on underlying type; we
        // might luck out and be SMT-LIB v2 compliant
        kind::metakind::NodeValueConstPrinter::toStream(out, n);
      }
      break;
    case kind::BITVECTOR_TYPE:
      out << "(_ BitVec " << n.getConst<BitVectorSize>().d_size << ")";
      break;
    case kind::FLOATINGPOINT_TYPE:
      out << "(_ FloatingPoint "
          << n.getConst<FloatingPointSize>().exponentWidth() << " "
          << n.getConst<FloatingPointSize>().significandWidth() << ")";
      break;
    case kind::CONST_BITVECTOR:
    {
      const BitVector& bv = n.getConst<BitVector>();
      if (options::bvPrintConstsAsIndexedSymbols())
      {
        out << "(_ bv" << bv.getValue() << " " << bv.getSize() << ")";
      }
      else
      {
        out << "#b" << bv.toString();
      }
      break;
    }
    case kind::CONST_FLOATINGPOINT:
    {
      out << n.getConst<FloatingPoint>().toString(
          options::bvPrintConstsAsIndexedSymbols());
      break;
    }
    case kind::CONST_ROUNDINGMODE:
      switch (n.getConst<RoundingMode>()) {
      case roundNearestTiesToEven : out << "roundNearestTiesToEven"; break;
      case roundNearestTiesToAway : out << "roundNearestTiesToAway"; break;
      case roundTowardPositive : out << "roundTowardPositive"; break;
      case roundTowardNegative : out << "roundTowardNegative"; break;
      case roundTowardZero : out << "roundTowardZero"; break;
      default :
        Unreachable() << "Invalid value of rounding mode constant ("
                      << n.getConst<RoundingMode>() << ")";
      }
      break;
    case kind::CONST_BOOLEAN:
      // the default would print "1" or "0" for bool, that's not correct
      // for our purposes
      out << (n.getConst<bool>() ? "true" : "false");
      break;
    case kind::BUILTIN:
      out << smtKindString(n.getConst<Kind>(), d_variant);
      break;
    case kind::CONST_RATIONAL: {
      const Rational& r = n.getConst<Rational>();
      toStreamRational(out, r, false, d_variant);
      break;
    }

    case kind::CONST_STRING: {
      std::string s = n.getConst<String>().toString();
      out << '"';
      for(size_t i = 0; i < s.size(); ++i) {
        char c = s[i];
        if(c == '"') {
          if(d_variant == smt2_0_variant) {
            out << "\\\"";
          } else {
            out << "\"\"";
          }
        } else {
          out << c;
        }
      }
      out << '"';
      break;
    }
    case kind::CONST_SEQUENCE:
    {
      const Sequence& sn = n.getConst<Sequence>();
      const std::vector<Node>& snvec = sn.getVec();
      if (snvec.empty())
      {
        out << "(as seq.empty " << n.getType() << ")";
      }
      if (snvec.size() > 1)
      {
        out << "(seq.++ ";
      }
      for (const Node& snvc : snvec)
      {
        out << "(seq.unit " << snvc << ")";
      }
      if (snvec.size() > 1)
      {
        out << ")";
      }
      break;
    }

    case kind::STORE_ALL: {
      ArrayStoreAll asa = n.getConst<ArrayStoreAll>();
      out << "((as const " << asa.getType() << ") " << asa.getValue() << ")";
      break;
    }

    case kind::DATATYPE_TYPE:
    {
      const DType& dt = (NodeManager::currentNM()->getDTypeForIndex(
          n.getConst<DatatypeIndexConstant>().getIndex()));
      if (dt.isTuple())
      {
        unsigned int nargs = dt[0].getNumArgs();
        if (nargs == 0)
        {
          out << "Tuple";
        }
        else
        {
          out << "(Tuple";
          for (unsigned int i = 0; i < nargs; i++)
          {
            out << " " << dt[0][i].getRangeType();
          }
          out << ")";
        }
      }
      else
      {
        out << CVC4::quoteSymbol(dt.getName());
      }
      break;
    }
    
    case kind::UNINTERPRETED_CONSTANT: {
      const UninterpretedConstant& uc = n.getConst<UninterpretedConstant>();
      std::stringstream ss;
      ss << '@' << uc;
      out << CVC4::quoteSymbol(ss.str());
      break;
    }

    case kind::EMPTYSET:
      out << "(as emptyset " << n.getConst<EmptySet>().getType() << ")";
      break;

    case kind::EMPTYBAG:
      out << "(as emptybag " << n.getConst<EmptyBag>().getType() << ")";
      break;
    case kind::BITVECTOR_EXTRACT_OP:
    {
      BitVectorExtract p = n.getConst<BitVectorExtract>();
      out << "(_ extract " << p.d_high << ' ' << p.d_low << ")";
      break;
    }
    case kind::BITVECTOR_REPEAT_OP:
      out << "(_ repeat " << n.getConst<BitVectorRepeat>().d_repeatAmount
          << ")";
      break;
    case kind::BITVECTOR_ZERO_EXTEND_OP:
      out << "(_ zero_extend "
          << n.getConst<BitVectorZeroExtend>().d_zeroExtendAmount << ")";
      break;
    case kind::BITVECTOR_SIGN_EXTEND_OP:
      out << "(_ sign_extend "
          << n.getConst<BitVectorSignExtend>().d_signExtendAmount << ")";
      break;
    case kind::BITVECTOR_ROTATE_LEFT_OP:
      out << "(_ rotate_left "
          << n.getConst<BitVectorRotateLeft>().d_rotateLeftAmount << ")";
      break;
    case kind::BITVECTOR_ROTATE_RIGHT_OP:
      out << "(_ rotate_right "
          << n.getConst<BitVectorRotateRight>().d_rotateRightAmount << ")";
      break;
    case kind::INT_TO_BITVECTOR_OP:
      out << "(_ int2bv " << n.getConst<IntToBitVector>().d_size << ")";
      break;
    case kind::FLOATINGPOINT_TO_FP_IEEE_BITVECTOR_OP:
      out << "(_ to_fp "
          << n.getConst<FloatingPointToFPIEEEBitVector>()
                 .d_fp_size.exponentWidth()
          << ' '
          << n.getConst<FloatingPointToFPIEEEBitVector>()
                 .d_fp_size.significandWidth()
          << ")";
      break;
    case kind::FLOATINGPOINT_TO_FP_FLOATINGPOINT_OP:
      out << "(_ to_fp "
          << n.getConst<FloatingPointToFPFloatingPoint>()
                 .d_fp_size.exponentWidth()
          << ' '
          << n.getConst<FloatingPointToFPFloatingPoint>()
                 .d_fp_size.significandWidth()
          << ")";
      break;
    case kind::FLOATINGPOINT_TO_FP_REAL_OP:
      out << "(_ to_fp "
          << n.getConst<FloatingPointToFPReal>().d_fp_size.exponentWidth()
          << ' '
          << n.getConst<FloatingPointToFPReal>().d_fp_size.significandWidth()
          << ")";
      break;
    case kind::FLOATINGPOINT_TO_FP_SIGNED_BITVECTOR_OP:
      out << "(_ to_fp "
          << n.getConst<FloatingPointToFPSignedBitVector>()
                 .d_fp_size.exponentWidth()
          << ' '
          << n.getConst<FloatingPointToFPSignedBitVector>()
                 .d_fp_size.significandWidth()
          << ")";
      break;
    case kind::FLOATINGPOINT_TO_FP_UNSIGNED_BITVECTOR_OP:
      out << "(_ to_fp_unsigned "
          << n.getConst<FloatingPointToFPUnsignedBitVector>()
                 .d_fp_size.exponentWidth()
          << ' '
          << n.getConst<FloatingPointToFPUnsignedBitVector>()
                 .d_fp_size.significandWidth()
          << ")";
      break;
    case kind::FLOATINGPOINT_TO_FP_GENERIC_OP:
      out << "(_ to_fp "
          << n.getConst<FloatingPointToFPGeneric>().d_fp_size.exponentWidth()
          << ' '
          << n.getConst<FloatingPointToFPGeneric>().d_fp_size.significandWidth()
          << ")";
      break;
    case kind::FLOATINGPOINT_TO_UBV_OP:
      out << "(_ fp.to_ubv "
          << n.getConst<FloatingPointToUBV>().d_bv_size.d_size << ")";
      break;
    case kind::FLOATINGPOINT_TO_SBV_OP:
      out << "(_ fp.to_sbv "
          << n.getConst<FloatingPointToSBV>().d_bv_size.d_size << ")";
      break;
    case kind::FLOATINGPOINT_TO_UBV_TOTAL_OP:
      out << "(_ fp.to_ubv_total "
          << n.getConst<FloatingPointToUBVTotal>().d_bv_size.d_size << ")";
      break;
    case kind::FLOATINGPOINT_TO_SBV_TOTAL_OP:
      out << "(_ fp.to_sbv_total "
          << n.getConst<FloatingPointToSBVTotal>().d_bv_size.d_size << ")";
      break;
    case kind::REGEXP_REPEAT_OP:
      out << "(_ re.^ " << n.getConst<RegExpRepeat>().d_repeatAmount << ")";
      break;
    case kind::REGEXP_LOOP_OP:
      out << "(_ re.loop " << n.getConst<RegExpLoop>().d_loopMinOcc << " "
          << n.getConst<RegExpLoop>().d_loopMaxOcc << ")";
      break;
    default:
      // fall back on whatever operator<< does on underlying type; we
      // might luck out and be SMT-LIB v2 compliant
      kind::metakind::NodeValueConstPrinter::toStream(out, n);
    }

    return;
  }

  if(n.getKind() == kind::SORT_TYPE) {
    string name;
    if(n.getNumChildren() != 0) {
      out << '(';
    }
    if(n.getAttribute(expr::VarNameAttr(), name)) {
      out << CVC4::quoteSymbol(name);
    }
    if(n.getNumChildren() != 0) {
      for(unsigned i = 0; i < n.getNumChildren(); ++i) {
	      out << ' ';
              toStream(out, n[i], toDepth);
      }
      out << ')';
    }
    return;
  }

  // determine if we are printing out a type ascription, store the argument of
  // the type ascription into type_asc_arg.
  Kind k = n.getKind();
  Node type_asc_arg;
  TypeNode force_nt;
  if (k == kind::APPLY_TYPE_ASCRIPTION)
  {
    force_nt = n.getOperator().getConst<AscriptionType>().getType();
    type_asc_arg = n[0];
  }
  else if (k == kind::CAST_TO_REAL)
  {
    force_nt = nm->realType();
    type_asc_arg = n[0];
  }
  if (!type_asc_arg.isNull())
  {
    if (force_nt.isReal())
    {
      // we prefer using (/ x 1) instead of (to_real x) here.
      // the reason is that (/ x 1) is SMT-LIB compliant when x is a constant
      // or the logic is non-linear, whereas (to_real x) is compliant when
      // the logic is mixed int/real. The former occurs more frequently.
      bool is_int = force_nt.isInteger();
      // If constant rational, print as special case
      if (type_asc_arg.getKind() == kind::CONST_RATIONAL)
      {
        const Rational& r = type_asc_arg.getConst<Rational>();
        toStreamRational(out, r, !is_int, d_variant);
      }
      else
      {
        out << "("
            << smtKindString(is_int ? kind::TO_INTEGER : kind::DIVISION,
                             d_variant)
            << " ";
        toStream(out, type_asc_arg, toDepth, lbind);
        if (!is_int)
        {
          out << " 1";
        }
        out << ")";
      }
    }
    else
    {
      // use type ascription
      out << "(as ";
      toStream(out, type_asc_arg, toDepth < 0 ? toDepth : toDepth - 1, lbind);
      out << " " << force_nt << ")";
    }
    return;
  }

  // variable
  if (n.isVar())
  {
    string s;
    if (n.getAttribute(expr::VarNameAttr(), s))
    {
      out << CVC4::quoteSymbol(s);
    }
    else
    {
      if (n.getKind() == kind::VARIABLE)
      {
        out << "var_";
      }
      else
      {
        out << n.getKind() << '_';
      }
      out << n.getId();
    }
    return;
  }

  bool stillNeedToPrintParams = true;
  bool forceBinary = false; // force N-ary to binary when outputing children
  // operator
  if (n.getNumChildren() != 0 && k != kind::INST_PATTERN_LIST
      && k != kind::CONSTRUCTOR_TYPE)
  {
    out << '(';
  }
  switch(k) {
    // builtin theory
  case kind::EQUAL:
  case kind::DISTINCT:
    out << smtKindString(k, d_variant) << " ";
    break;
  case kind::FUNCTION_TYPE:
    out << "->";
    for (Node nc : n)
    {
      out << " ";
      toStream(out, nc, toDepth);
    }
    out << ")";
    return;
  case kind::SEXPR: break;

    // bool theory
  case kind::NOT:
  case kind::AND:
  case kind::IMPLIES:
  case kind::OR:
  case kind::XOR:
  case kind::ITE:
    out << smtKindString(k, d_variant) << " ";
    break;

  // uf theory
  case kind::APPLY_UF: break;
  // higher-order
  case kind::HO_APPLY:
    if (!options::flattenHOChains())
    {
      break;
    }
    // collapse "@" chains, i.e.
    //
    // ((a b) c) --> (a b c)
    //
    // (((a b) ((c d) e)) f) --> (a b (c d e) f)
    {
      Node head = n;
      std::vector<Node> args;
      while (head.getKind() == kind::HO_APPLY)
      {
        args.insert(args.begin(), head[1]);
        head = head[0];
      }
      toStream(out, head, toDepth, lbind);
      for (unsigned i = 0, size = args.size(); i < size; ++i)
      {
        out << " ";
        toStream(out, args[i], toDepth, lbind);
      }
      out << ")";
    }
    return;

  case kind::MATCH:
    out << smtKindString(k, d_variant) << " ";
    toStream(out, n[0], toDepth, lbind);
    out << " (";
    for (size_t i = 1, nchild = n.getNumChildren(); i < nchild; i++)
    {
      if (i > 1)
      {
        out << " ";
      }
      toStream(out, n[i], toDepth, lbind);
    }
    out << "))";
    return;
  case kind::MATCH_BIND_CASE:
    // ignore the binder
    toStream(out, n[1], toDepth, lbind);
    out << " ";
    toStream(out, n[2], toDepth, lbind);
    out << ")";
    return;
  case kind::MATCH_CASE:
    // do nothing
    break;

  // arith theory
  case kind::PLUS:
  case kind::MULT:
  case kind::NONLINEAR_MULT:
  case kind::EXPONENTIAL:
  case kind::SINE:
  case kind::COSINE:
  case kind::TANGENT:
  case kind::COSECANT:
  case kind::SECANT:
  case kind::COTANGENT:
  case kind::ARCSINE:
  case kind::ARCCOSINE:
  case kind::ARCTANGENT:
  case kind::ARCCOSECANT:
  case kind::ARCSECANT:
  case kind::ARCCOTANGENT:
  case kind::PI:
  case kind::SQRT:
  case kind::MINUS:
  case kind::UMINUS:
  case kind::LT:
  case kind::LEQ:
  case kind::GT:
  case kind::GEQ:
  case kind::DIVISION:
  case kind::DIVISION_TOTAL:
  case kind::INTS_DIVISION:
  case kind::INTS_DIVISION_TOTAL:
  case kind::INTS_MODULUS:
  case kind::INTS_MODULUS_TOTAL:
  case kind::ABS:
  case kind::IS_INTEGER:
  case kind::TO_INTEGER:
  case kind::TO_REAL:
  case kind::POW: 
    out << smtKindString(k, d_variant) << " ";
    break;
  case kind::IAND:
    out << "(_ iand " << n.getOperator().getConst<IntAnd>().d_size << ") ";
    stillNeedToPrintParams = false;
    break;

  case kind::DIVISIBLE:
    out << "(_ divisible " << n.getOperator().getConst<Divisible>().k << ")";
    stillNeedToPrintParams = false;
    break;
  case kind::INDEXED_ROOT_PREDICATE_OP:
  {
    const IndexedRootPredicate& irp = n.getConst<IndexedRootPredicate>();
    out << "(_ root_predicate " << irp.d_index << ")";
    break;
  }

    // arrays theory
  case kind::SELECT:
  case kind::STORE:
  case kind::PARTIAL_SELECT_0:
  case kind::PARTIAL_SELECT_1:
  case kind::ARRAY_TYPE:
  case kind::EQ_RANGE: out << smtKindString(k, d_variant) << " "; break;

  // string theory
  case kind::STRING_CONCAT:
    out << "str.++ ";
    break;
  case kind::STRING_IN_REGEXP: {
    stringstream ss;
    out << smtKindString(k, d_variant) << " ";
    break;
  }
  case kind::STRING_LENGTH:
  case kind::STRING_SUBSTR:
  case kind::STRING_UPDATE:
  case kind::STRING_CHARAT:
  case kind::STRING_STRCTN:
  case kind::STRING_STRIDOF:
  case kind::STRING_STRREPL:
  case kind::STRING_STRREPLALL:
  case kind::STRING_REPLACE_RE:
  case kind::STRING_REPLACE_RE_ALL:
  case kind::STRING_TOLOWER:
  case kind::STRING_TOUPPER:
  case kind::STRING_REV:
  case kind::STRING_PREFIX:
  case kind::STRING_SUFFIX:
  case kind::STRING_LEQ:
  case kind::STRING_LT:
  case kind::STRING_ITOS:
  case kind::STRING_STOI:
  case kind::STRING_FROM_CODE:
  case kind::STRING_TO_CODE:
  case kind::STRING_TO_REGEXP:
  case kind::REGEXP_CONCAT:
  case kind::REGEXP_UNION:
  case kind::REGEXP_INTER:
  case kind::REGEXP_STAR:
  case kind::REGEXP_PLUS:
  case kind::REGEXP_OPT:
  case kind::REGEXP_RANGE:
  case kind::REGEXP_COMPLEMENT:
  case kind::REGEXP_DIFF:
  case kind::REGEXP_EMPTY:
  case kind::REGEXP_SIGMA:
  case kind::SEQ_UNIT:
  case kind::SEQ_NTH:
  case kind::SEQUENCE_TYPE: out << smtKindString(k, d_variant) << " "; break;
  case kind::REGEXP_REPEAT:
  case kind::REGEXP_LOOP:
  {
    out << n.getOperator() << ' ';
    stillNeedToPrintParams = false;
    break;
  }

  case kind::CARDINALITY_CONSTRAINT: out << "fmf.card "; break;
  case kind::CARDINALITY_VALUE: out << "fmf.card.val "; break;

    // bv theory
  case kind::BITVECTOR_CONCAT: out << "concat "; forceBinary = true; break;
  case kind::BITVECTOR_AND: out << "bvand "; forceBinary = true; break;
  case kind::BITVECTOR_OR: out << "bvor "; forceBinary = true; break;
  case kind::BITVECTOR_XOR: out << "bvxor "; forceBinary = true; break;
  case kind::BITVECTOR_NOT: out << "bvnot "; break;
  case kind::BITVECTOR_NAND: out << "bvnand "; break;
  case kind::BITVECTOR_NOR: out << "bvnor "; break;
  case kind::BITVECTOR_XNOR: out << "bvxnor "; break;
  case kind::BITVECTOR_COMP: out << "bvcomp "; break;
  case kind::BITVECTOR_MULT: out << "bvmul "; forceBinary = true; break;
  case kind::BITVECTOR_PLUS: out << "bvadd "; forceBinary = true; break;
  case kind::BITVECTOR_SUB: out << "bvsub "; break;
  case kind::BITVECTOR_NEG: out << "bvneg "; break;
  case kind::BITVECTOR_UDIV: out << "bvudiv "; break;
  case kind::BITVECTOR_UDIV_TOTAL:
    out << (isVariant_2_6(d_variant) ? "bvudiv " : "bvudiv_total ");
    break;
  case kind::BITVECTOR_UREM: out << "bvurem "; break;
  case kind::BITVECTOR_UREM_TOTAL:
    out << (isVariant_2_6(d_variant) ? "bvurem " : "bvurem_total ");
    break;
  case kind::BITVECTOR_SDIV: out << "bvsdiv "; break;
  case kind::BITVECTOR_SREM: out << "bvsrem "; break;
  case kind::BITVECTOR_SMOD: out << "bvsmod "; break;
  case kind::BITVECTOR_SHL: out << "bvshl "; break;
  case kind::BITVECTOR_LSHR: out << "bvlshr "; break;
  case kind::BITVECTOR_ASHR: out << "bvashr "; break;
  case kind::BITVECTOR_ULT: out << "bvult "; break;
  case kind::BITVECTOR_ULE: out << "bvule "; break;
  case kind::BITVECTOR_UGT: out << "bvugt "; break;
  case kind::BITVECTOR_UGE: out << "bvuge "; break;
  case kind::BITVECTOR_SLT: out << "bvslt "; break;
  case kind::BITVECTOR_SLE: out << "bvsle "; break;
  case kind::BITVECTOR_SGT: out << "bvsgt "; break;
  case kind::BITVECTOR_SGE: out << "bvsge "; break;
  case kind::BITVECTOR_TO_NAT: out << "bv2nat "; break;
  case kind::BITVECTOR_REDOR: out << "bvredor "; break;
  case kind::BITVECTOR_REDAND: out << "bvredand "; break;

  case kind::BITVECTOR_EXTRACT:
  case kind::BITVECTOR_REPEAT:
  case kind::BITVECTOR_ZERO_EXTEND:
  case kind::BITVECTOR_SIGN_EXTEND:
  case kind::BITVECTOR_ROTATE_LEFT:
  case kind::BITVECTOR_ROTATE_RIGHT:
  case kind::INT_TO_BITVECTOR:
    out << n.getOperator() << ' ';
    stillNeedToPrintParams = false;
    break;

    // sets
  case kind::UNION:
  case kind::INTERSECTION:
  case kind::SETMINUS:
  case kind::SUBSET:
  case kind::CARD:
  case kind::JOIN:
  case kind::PRODUCT:
  case kind::TRANSPOSE:
  case kind::TCLOSURE:
    out << smtKindString(k, d_variant) << " ";
    break;
  case kind::COMPREHENSION: out << smtKindString(k, d_variant) << " "; break;
  case kind::SINGLETON:
  {
    out << smtKindString(k, d_variant) << " ";
    TypeNode elemType = n.getType().getSetElementType();
    toStreamCastToType(
        out, n[0], toDepth < 0 ? toDepth : toDepth - 1, elemType);
    out << ")";
    return;
  }
  break;
  case kind::MEMBER:
  case kind::INSERT:
  case kind::SET_TYPE:
  case kind::COMPLEMENT:
  case kind::CHOOSE:
  case kind::IS_SINGLETON: out << smtKindString(k, d_variant) << " "; break;
  case kind::UNIVERSE_SET:out << "(as univset " << n.getType() << ")";break;

  // bags
  case kind::BAG_TYPE:  out << smtKindString(k, d_variant) << " "; break;

    // fp theory
  case kind::FLOATINGPOINT_FP:
  case kind::FLOATINGPOINT_EQ:
  case kind::FLOATINGPOINT_ABS:
  case kind::FLOATINGPOINT_NEG:
  case kind::FLOATINGPOINT_PLUS:
  case kind::FLOATINGPOINT_SUB:
  case kind::FLOATINGPOINT_MULT:
  case kind::FLOATINGPOINT_DIV:
  case kind::FLOATINGPOINT_FMA:
  case kind::FLOATINGPOINT_SQRT:
  case kind::FLOATINGPOINT_REM:
  case kind::FLOATINGPOINT_RTI:
  case kind::FLOATINGPOINT_MIN:
  case kind::FLOATINGPOINT_MAX:
  case kind::FLOATINGPOINT_LEQ:
  case kind::FLOATINGPOINT_LT:
  case kind::FLOATINGPOINT_GEQ:
  case kind::FLOATINGPOINT_GT:
  case kind::FLOATINGPOINT_ISN:
  case kind::FLOATINGPOINT_ISSN:
  case kind::FLOATINGPOINT_ISZ:
  case kind::FLOATINGPOINT_ISINF:
  case kind::FLOATINGPOINT_ISNAN:
  case kind::FLOATINGPOINT_ISNEG:
  case kind::FLOATINGPOINT_ISPOS:
  case kind::FLOATINGPOINT_TO_REAL:
  case kind::FLOATINGPOINT_COMPONENT_NAN:
  case kind::FLOATINGPOINT_COMPONENT_INF:
  case kind::FLOATINGPOINT_COMPONENT_ZERO:
  case kind::FLOATINGPOINT_COMPONENT_SIGN:
  case kind::FLOATINGPOINT_COMPONENT_EXPONENT:
  case kind::FLOATINGPOINT_COMPONENT_SIGNIFICAND:
  case kind::ROUNDINGMODE_BITBLAST:
    out << smtKindString(k, d_variant) << ' ';
    break;

  case kind::FLOATINGPOINT_TO_FP_IEEE_BITVECTOR:
  case kind::FLOATINGPOINT_TO_FP_FLOATINGPOINT:
  case kind::FLOATINGPOINT_TO_FP_REAL:
  case kind::FLOATINGPOINT_TO_FP_SIGNED_BITVECTOR:
  case kind::FLOATINGPOINT_TO_FP_UNSIGNED_BITVECTOR:
  case kind::FLOATINGPOINT_TO_FP_GENERIC:
  case kind::FLOATINGPOINT_TO_UBV:
  case kind::FLOATINGPOINT_TO_SBV:
    out << n.getOperator() << ' ';
    stillNeedToPrintParams = false;
    break;

  case kind::APPLY_CONSTRUCTOR:
  {
    const DType& dt = DType::datatypeOf(n.getOperator());
    if (dt.isTuple())
    {
      stillNeedToPrintParams = false;
      out << "mkTuple" << ( dt[0].getNumArgs()==0 ? "" : " ");
    }
    break;
  }
  case kind::CONSTRUCTOR_TYPE:
  {
    out << n[n.getNumChildren()-1];
    return;
    break;
  }
  case kind::APPLY_TESTER:
  case kind::APPLY_SELECTOR:
  case kind::APPLY_SELECTOR_TOTAL:
  case kind::PARAMETRIC_DATATYPE: break;

  // separation logic
  case kind::SEP_EMP:
  case kind::SEP_PTO:
  case kind::SEP_STAR:
  case kind::SEP_WAND: out << smtKindString(k, d_variant) << " "; break;

  case kind::SEP_NIL:
    out << "(as sep.nil " << n.getType() << ")";
    break;

    // quantifiers
  case kind::FORALL:
  case kind::EXISTS:
  case kind::LAMBDA:
  case kind::WITNESS:
  {
    out << smtKindString(k, d_variant) << " ";
    if (n.getNumChildren() == 3)
    {
      out << "(! ";
    }
    out << n[0] << " ";
    toStreamWithLetify(out, n[1], toDepth - 1, lbind);
    if (n.getNumChildren() == 3)
    {
      out << n[2];
      out << ")";
    }
    out << ")";
    return;
    break;
  }
  case kind::BOUND_VAR_LIST:
  {
    // the left parenthesis is already printed (before the switch)
    for (TNode::iterator i = n.begin(), iend = n.end(); i != iend;)
    {
      out << '(';
      toStream(out, *i, toDepth < 0 ? toDepth : toDepth - 1);
      out << ' ';
      out << (*i).getType();
      out << ')';
      if (++i != iend)
      {
        out << ' ';
      }
    }
    out << ')';
    return;
  }
  case kind::INST_PATTERN:
  case kind::INST_NO_PATTERN: break;
  case kind::INST_PATTERN_LIST:
  {
    for (const Node& nc : n)
    {
      if (nc.getKind() == kind::INST_PATTERN)
      {
        out << ":pattern " << nc;
      }
      else if (nc.getKind() == kind::INST_NO_PATTERN)
      {
        out << ":no-pattern " << nc[0];
      }
    }
    return;
    break;
  }
  default:
    // fall back on however the kind prints itself; this probably
    // won't be SMT-LIB v2 compliant, but it will be clear from the
    // output that support for the kind needs to be added here.
    out << n.getKind() << ' ';
  }
  if( n.getMetaKind() == kind::metakind::PARAMETERIZED &&
      stillNeedToPrintParams ) {
    if(toDepth != 0) {
      if (n.getKind() == kind::APPLY_TESTER)
      {
        unsigned cindex = DType::indexOf(n.getOperator().toExpr());
        const DType& dt = DType::datatypeOf(n.getOperator().toExpr());
        if (isVariant_2_6(d_variant))
        {
          out << "(_ is ";
          toStream(out,
                   dt[cindex].getConstructor(),
                   toDepth < 0 ? toDepth : toDepth - 1);
          out << ")";
        }else{
          out << "is-";
          toStream(out,
                   dt[cindex].getConstructor(),
                   toDepth < 0 ? toDepth : toDepth - 1);
        }
      }else{
        toStream(
            out, n.getOperator(), toDepth < 0 ? toDepth : toDepth - 1, lbind);
      }
    } else {
      out << "(...)";
    }
    if(n.getNumChildren() > 0) {
      out << ' ';
    }
  }
  stringstream parens;
  
  for(size_t i = 0, c = 1; i < n.getNumChildren(); ) {
    if(toDepth != 0) {
      toStream(out, n[i], toDepth < 0 ? toDepth : toDepth - c, lbind);
    } else {
      out << "(...)";
    }
    if(++i < n.getNumChildren()) {
      if(forceBinary && i < n.getNumChildren() - 1) {
        // not going to work properly for parameterized kinds!
        Assert(n.getMetaKind() != kind::metakind::PARAMETERIZED);
        out << " (" << smtKindString(n.getKind(), d_variant) << ' ';
        parens << ')';
        ++c;
      } else {
        out << ' ';
      }
    }
  }
  if (n.getNumChildren() != 0)
  {
    out << parens.str() << ')';
  }
}

void Smt2Printer::toStreamCastToType(std::ostream& out,
                                     TNode n,
                                     int toDepth,
                                     TypeNode tn) const
{
  Node nasc;
  if (n.getType().isInteger() && !tn.isInteger())
  {
    Assert(tn.isReal());
    // probably due to subtyping integers and reals, cast it
    nasc = NodeManager::currentNM()->mkNode(kind::CAST_TO_REAL, n);
  }
  else
  {
    nasc = n;
  }
  toStream(out, nasc, toDepth);
}

static string smtKindString(Kind k, Variant v)
{
  switch(k) {
    // builtin theory
  case kind::EQUAL: return "=";
  case kind::DISTINCT: return "distinct";
  case kind::SEXPR: break;

    // bool theory
  case kind::NOT: return "not";
  case kind::AND: return "and";
  case kind::IMPLIES: return "=>";
  case kind::OR: return "or";
  case kind::XOR: return "xor";
  case kind::ITE: return "ite";

    // uf theory
  case kind::APPLY_UF: break;

  case kind::LAMBDA: return "lambda";
  case kind::MATCH: return "match";
  case kind::WITNESS: return "witness";

  // arith theory
  case kind::PLUS: return "+";
  case kind::MULT:
  case kind::NONLINEAR_MULT: return "*";
  case kind::IAND: return "iand";
  case kind::EXPONENTIAL: return "exp";
  case kind::SINE: return "sin";
  case kind::COSINE: return "cos";
  case kind::TANGENT: return "tan";
  case kind::COSECANT: return "csc";
  case kind::SECANT: return "sec";
  case kind::COTANGENT: return "cot";
  case kind::ARCSINE: return "arcsin";
  case kind::ARCCOSINE: return "arccos";
  case kind::ARCTANGENT: return "arctan";
  case kind::ARCCOSECANT: return "arccsc";
  case kind::ARCSECANT: return "arcsec";
  case kind::ARCCOTANGENT: return "arccot";
  case kind::PI: return "real.pi";
  case kind::SQRT: return "sqrt";
  case kind::MINUS: return "-";
  case kind::UMINUS: return "-";
  case kind::LT: return "<";
  case kind::LEQ: return "<=";
  case kind::GT: return ">";
  case kind::GEQ: return ">=";
  case kind::DIVISION:
  case kind::DIVISION_TOTAL: return "/";
  case kind::INTS_DIVISION_TOTAL: 
  case kind::INTS_DIVISION: return "div";
  case kind::INTS_MODULUS_TOTAL: 
  case kind::INTS_MODULUS: return "mod";
  case kind::ABS: return "abs";
  case kind::IS_INTEGER: return "is_int";
  case kind::TO_INTEGER: return "to_int";
  case kind::TO_REAL: return "to_real";
  case kind::POW: return "^";

    // arrays theory
  case kind::SELECT: return "select";
  case kind::STORE: return "store";
  case kind::ARRAY_TYPE: return "Array";
  case kind::PARTIAL_SELECT_0: return "partial_select_0";
  case kind::PARTIAL_SELECT_1: return "partial_select_1";
  case kind::EQ_RANGE:
    return "eqrange";

    // bv theory
  case kind::BITVECTOR_CONCAT: return "concat";
  case kind::BITVECTOR_AND: return "bvand";
  case kind::BITVECTOR_OR: return "bvor";
  case kind::BITVECTOR_XOR: return "bvxor";
  case kind::BITVECTOR_NOT: return "bvnot";
  case kind::BITVECTOR_NAND: return "bvnand";
  case kind::BITVECTOR_NOR: return "bvnor";
  case kind::BITVECTOR_XNOR: return "bvxnor";
  case kind::BITVECTOR_COMP: return "bvcomp";
  case kind::BITVECTOR_MULT: return "bvmul";
  case kind::BITVECTOR_PLUS: return "bvadd";
  case kind::BITVECTOR_SUB: return "bvsub";
  case kind::BITVECTOR_NEG: return "bvneg";
  case kind::BITVECTOR_UDIV_TOTAL:
  case kind::BITVECTOR_UDIV: return "bvudiv";
  case kind::BITVECTOR_UREM_TOTAL:
  case kind::BITVECTOR_UREM: return "bvurem";
  case kind::BITVECTOR_SDIV: return "bvsdiv";
  case kind::BITVECTOR_SREM: return "bvsrem";
  case kind::BITVECTOR_SMOD: return "bvsmod";
  case kind::BITVECTOR_SHL: return "bvshl";
  case kind::BITVECTOR_LSHR: return "bvlshr";
  case kind::BITVECTOR_ASHR: return "bvashr";
  case kind::BITVECTOR_ULT: return "bvult";
  case kind::BITVECTOR_ULE: return "bvule";
  case kind::BITVECTOR_UGT: return "bvugt";
  case kind::BITVECTOR_UGE: return "bvuge";
  case kind::BITVECTOR_SLT: return "bvslt";
  case kind::BITVECTOR_SLE: return "bvsle";
  case kind::BITVECTOR_SGT: return "bvsgt";
  case kind::BITVECTOR_SGE: return "bvsge";
  case kind::BITVECTOR_TO_NAT: return "bv2nat";
  case kind::BITVECTOR_REDOR: return "bvredor";
  case kind::BITVECTOR_REDAND: return "bvredand";

  case kind::BITVECTOR_EXTRACT: return "extract";
  case kind::BITVECTOR_REPEAT: return "repeat";
  case kind::BITVECTOR_ZERO_EXTEND: return "zero_extend";
  case kind::BITVECTOR_SIGN_EXTEND: return "sign_extend";
  case kind::BITVECTOR_ROTATE_LEFT: return "rotate_left";
  case kind::BITVECTOR_ROTATE_RIGHT: return "rotate_right";

  case kind::UNION: return "union";
  case kind::INTERSECTION: return "intersection";
  case kind::SETMINUS: return "setminus";
  case kind::SUBSET: return "subset";
  case kind::MEMBER: return "member";
  case kind::SET_TYPE: return "Set";
  case kind::SINGLETON: return "singleton";
  case kind::INSERT: return "insert";
  case kind::COMPLEMENT: return "complement";
  case kind::CARD: return "card";
  case kind::COMPREHENSION: return "comprehension";
  case kind::CHOOSE: return "choose";
  case kind::IS_SINGLETON: return "is_singleton";
  case kind::JOIN: return "join";
  case kind::PRODUCT: return "product";
  case kind::TRANSPOSE: return "transpose";
  case kind::TCLOSURE: return "tclosure";

  // bag theory
  case kind::BAG_TYPE: return "Bag";

    // fp theory
  case kind::FLOATINGPOINT_FP: return "fp";
  case kind::FLOATINGPOINT_EQ: return "fp.eq";
  case kind::FLOATINGPOINT_ABS: return "fp.abs";
  case kind::FLOATINGPOINT_NEG: return "fp.neg";
  case kind::FLOATINGPOINT_PLUS: return "fp.add";
  case kind::FLOATINGPOINT_SUB: return "fp.sub";
  case kind::FLOATINGPOINT_MULT: return "fp.mul";
  case kind::FLOATINGPOINT_DIV: return "fp.div";
  case kind::FLOATINGPOINT_FMA: return "fp.fma";
  case kind::FLOATINGPOINT_SQRT: return "fp.sqrt";
  case kind::FLOATINGPOINT_REM: return "fp.rem";
  case kind::FLOATINGPOINT_RTI: return "fp.roundToIntegral";
  case kind::FLOATINGPOINT_MIN: return "fp.min";
  case kind::FLOATINGPOINT_MAX: return "fp.max";
  case kind::FLOATINGPOINT_MIN_TOTAL: return "fp.min_total";
  case kind::FLOATINGPOINT_MAX_TOTAL: return "fp.max_total";

  case kind::FLOATINGPOINT_LEQ: return "fp.leq";
  case kind::FLOATINGPOINT_LT: return "fp.lt";
  case kind::FLOATINGPOINT_GEQ: return "fp.geq";
  case kind::FLOATINGPOINT_GT: return "fp.gt";

  case kind::FLOATINGPOINT_ISN: return "fp.isNormal";
  case kind::FLOATINGPOINT_ISSN: return "fp.isSubnormal";
  case kind::FLOATINGPOINT_ISZ: return "fp.isZero";
  case kind::FLOATINGPOINT_ISINF: return "fp.isInfinite";
  case kind::FLOATINGPOINT_ISNAN: return "fp.isNaN";
  case kind::FLOATINGPOINT_ISNEG: return "fp.isNegative";
  case kind::FLOATINGPOINT_ISPOS: return "fp.isPositive";

  case kind::FLOATINGPOINT_TO_FP_IEEE_BITVECTOR: return "to_fp";
  case kind::FLOATINGPOINT_TO_FP_FLOATINGPOINT: return "to_fp";
  case kind::FLOATINGPOINT_TO_FP_REAL: return "to_fp";
  case kind::FLOATINGPOINT_TO_FP_SIGNED_BITVECTOR: return "to_fp";
  case kind::FLOATINGPOINT_TO_FP_UNSIGNED_BITVECTOR: return "to_fp_unsigned";
  case kind::FLOATINGPOINT_TO_FP_GENERIC: return "to_fp_unsigned";
  case kind::FLOATINGPOINT_TO_UBV: return "fp.to_ubv";
  case kind::FLOATINGPOINT_TO_UBV_TOTAL: return "fp.to_ubv_total";
  case kind::FLOATINGPOINT_TO_SBV: return "fp.to_sbv";
  case kind::FLOATINGPOINT_TO_SBV_TOTAL: return "fp.to_sbv_total";
  case kind::FLOATINGPOINT_TO_REAL: return "fp.to_real";
  case kind::FLOATINGPOINT_TO_REAL_TOTAL: return "fp.to_real_total";

  case kind::FLOATINGPOINT_COMPONENT_NAN: return "NAN";
  case kind::FLOATINGPOINT_COMPONENT_INF: return "INF";
  case kind::FLOATINGPOINT_COMPONENT_ZERO: return "ZERO";
  case kind::FLOATINGPOINT_COMPONENT_SIGN: return "SIGN";
  case kind::FLOATINGPOINT_COMPONENT_EXPONENT: return "EXPONENT";
  case kind::FLOATINGPOINT_COMPONENT_SIGNIFICAND: return "SIGNIFICAND";
  case kind::ROUNDINGMODE_BITBLAST:
    return "RMBITBLAST";

  //string theory
  case kind::STRING_CONCAT: return "str.++";
  case kind::STRING_LENGTH: return "str.len";
  case kind::STRING_SUBSTR: return "str.substr" ;
  case kind::STRING_UPDATE: return "str.update";
  case kind::STRING_STRCTN: return "str.contains" ;
  case kind::STRING_CHARAT: return "str.at" ;
  case kind::STRING_STRIDOF: return "str.indexof" ;
  case kind::STRING_STRREPL: return "str.replace" ;
  case kind::STRING_STRREPLALL: return "str.replace_all";
  case kind::STRING_REPLACE_RE: return "str.replace_re";
  case kind::STRING_REPLACE_RE_ALL: return "str.replace_re_all";
  case kind::STRING_TOLOWER: return "str.tolower";
  case kind::STRING_TOUPPER: return "str.toupper";
  case kind::STRING_REV: return "str.rev";
  case kind::STRING_PREFIX: return "str.prefixof" ;
  case kind::STRING_SUFFIX: return "str.suffixof" ;
  case kind::STRING_LEQ: return "str.<=";
  case kind::STRING_LT: return "str.<";
  case kind::STRING_FROM_CODE: return "str.from_code";
  case kind::STRING_TO_CODE: return "str.to_code";
  case kind::STRING_ITOS: return "str.from_int";
  case kind::STRING_STOI: return "str.to_int";
  case kind::STRING_IN_REGEXP: return "str.in_re";
  case kind::STRING_TO_REGEXP: return "str.to_re";
  case kind::REGEXP_EMPTY: return "re.nostr";
  case kind::REGEXP_SIGMA: return "re.allchar";
  case kind::REGEXP_CONCAT: return "re.++";
  case kind::REGEXP_UNION: return "re.union";
  case kind::REGEXP_INTER: return "re.inter";
  case kind::REGEXP_STAR: return "re.*";
  case kind::REGEXP_PLUS: return "re.+";
  case kind::REGEXP_OPT: return "re.opt";
  case kind::REGEXP_RANGE: return "re.range";
  case kind::REGEXP_REPEAT: return "re.^";
  case kind::REGEXP_LOOP: return "re.loop";
  case kind::REGEXP_COMPLEMENT: return "re.comp";
  case kind::REGEXP_DIFF: return "re.diff";
  case kind::SEQUENCE_TYPE: return "Seq";
  case kind::SEQ_UNIT: return "seq.unit";
  case kind::SEQ_NTH: return "seq.nth";

  //sep theory
  case kind::SEP_STAR: return "sep";
  case kind::SEP_PTO: return "pto";
  case kind::SEP_WAND: return "wand";
  case kind::SEP_EMP: return "emp";

  // quantifiers
  case kind::FORALL: return "forall";
  case kind::EXISTS: return "exists";

  default:
    ; /* fall through */
  }

  // no SMT way to print these
  return kind::kindToString(k);
}

template <class T>
static bool tryToStream(std::ostream& out, const Command* c);
template <class T>
static bool tryToStream(std::ostream& out, const Command* c, Variant v);

static std::string quoteSymbol(TNode n) {
  std::stringstream ss;
  ss << n;
  return CVC4::quoteSymbol(ss.str());
}

template <class T>
static bool tryToStream(std::ostream& out, const CommandStatus* s, Variant v);

void Smt2Printer::toStream(std::ostream& out, const CommandStatus* s) const
{
  if (tryToStream<CommandSuccess>(out, s, d_variant) ||
      tryToStream<CommandFailure>(out, s, d_variant) ||
      tryToStream<CommandRecoverableFailure>(out, s, d_variant) ||
      tryToStream<CommandUnsupported>(out, s, d_variant) ||
      tryToStream<CommandInterrupted>(out, s, d_variant)) {
    return;
  }

  out << "ERROR: don't know how to print a CommandStatus of class: "
      << typeid(*s).name() << endl;

}/* Smt2Printer::toStream(CommandStatus*) */

void Smt2Printer::toStream(std::ostream& out, const UnsatCore& core) const
{
  out << "(" << std::endl;
  if (core.useNames())
  {
    // use the names
    const std::vector<std::string>& cnames = core.getCoreNames();
    for (const std::string& cn : cnames)
    {
      out << CVC4::quoteSymbol(cn) << std::endl;
    }
  }
  else
  {
    // otherwise, use the formulas
    for (UnsatCore::const_iterator i = core.begin(); i != core.end(); ++i)
    {
      out << *i << endl;
    }
  }
  out << ")" << endl;
}/* Smt2Printer::toStream(UnsatCore, map<Expr, string>) */

void Smt2Printer::toStream(std::ostream& out, const smt::Model& m) const
{
  const theory::TheoryModel* tm = m.getTheoryModel();
  //print the model comments
  std::stringstream c;
  tm->getComments(c);
  std::string ln;
  while( std::getline( c, ln ) ){
    out << "; " << ln << std::endl;
  }
  //print the model
  out << "(" << endl;
  // don't need to print approximations since they are built into choice
  // functions in the values of variables.
  this->Printer::toStream(out, m);
  out << ")" << endl;
  //print the heap model, if it exists
  Node h, neq;
  if (tm->getHeapModel(h, neq))
  {
    // description of the heap+what nil is equal to fully describes model
    out << "(heap" << endl;
    out << h << endl;
    out << neq << endl;
    out << ")" << std::endl;
  }
}

void Smt2Printer::toStream(std::ostream& out,
                           const smt::Model& model,
                           const NodeCommand* command) const
{
  const theory::TheoryModel* theory_model = model.getTheoryModel();
  AlwaysAssert(theory_model != nullptr);
  if (const DeclareTypeNodeCommand* dtc =
          dynamic_cast<const DeclareTypeNodeCommand*>(command))
  {
    // print out the DeclareTypeCommand
    TypeNode tn = dtc->getType();
    if (!tn.isSort())
    {
      out << (*dtc) << endl;
    }
    else
    {
      std::vector<Node> elements = theory_model->getDomainElements(tn);
      if (options::modelUninterpPrint()
          == options::ModelUninterpPrintMode::DtEnum)
      {
        if (isVariant_2_6(d_variant))
        {
          out << "(declare-datatypes ((" << (*dtc).getSymbol() << " 0)) (";
        }
        else
        {
          out << "(declare-datatypes () ((" << (*dtc).getSymbol() << " ";
        }
        for (const Node& type_ref : elements)
        {
          out << "(" << type_ref << ")";
        }
        out << ")))" << endl;
      }
      else
      {
        // print the cardinality
        out << "; cardinality of " << tn << " is " << elements.size() << endl;
        if (options::modelUninterpPrint()
            == options::ModelUninterpPrintMode::DeclSortAndFun)
        {
          out << (*dtc) << endl;
        }
        // print the representatives
        for (const Node& trn : elements)
        {
          if (trn.isVar())
          {
            out << "(declare-fun " << quoteSymbol(trn) << " () " << tn << ")"
                << endl;
          }
          else
          {
            out << "; rep: " << trn << endl;
          }
        }
      }
    }
  }
  else if (const DeclareFunctionNodeCommand* dfc =
               dynamic_cast<const DeclareFunctionNodeCommand*>(command))
  {
    // print out the DeclareFunctionCommand
    Node n = dfc->getFunction();
    if ((*dfc).getPrintInModelSetByUser())
    {
      if (!(*dfc).getPrintInModel())
      {
        return;
      }
    }
    else if (n.getKind() == kind::SKOLEM)
    {
      // don't print out internal stuff
      return;
    }
    // We get the value from the theory model directly, which notice
    // does not have to go through the standard SmtEngine::getValue interface.
    Node val = theory_model->getValue(n);
    if (val.getKind() == kind::LAMBDA)
    {
      TypeNode rangeType = n.getType().getRangeType();
      out << "(define-fun " << n << " " << val[0] << " " << rangeType << " ";
      // call toStream and force its type to be proper
      toStreamCastToType(out, val[1], -1, rangeType);
      out << ")" << endl;
    }
    else
    {
      if (options::modelUninterpPrint()
              == options::ModelUninterpPrintMode::DtEnum
          && val.getKind() == kind::STORE)
      {
        TypeNode tn = val[1].getType();
        const std::vector<Node>* type_refs =
            theory_model->getRepSet()->getTypeRepsOrNull(tn);
        if (tn.isSort() && type_refs != nullptr)
        {
          Cardinality indexCard(type_refs->size());
          val = theory::arrays::TheoryArraysRewriter::normalizeConstant(
              val, indexCard);
        }
      }
      out << "(define-fun " << n << " () " << n.getType() << " ";
      // call toStream and force its type to be proper
      toStreamCastToType(out, val, -1, n.getType());
      out << ")" << endl;
    }
  }
  else if (const DeclareDatatypeNodeCommand* declare_datatype_command =
               dynamic_cast<const DeclareDatatypeNodeCommand*>(command))
  {
    out << *declare_datatype_command;
  }
  else
  {
    Unreachable();
  }
}

void Smt2Printer::toStreamCmdAssert(std::ostream& out, Node n) const
{
  out << "(assert " << n << ')' << std::endl;
}

void Smt2Printer::toStreamCmdPush(std::ostream& out) const
{
  out << "(push 1)" << std::endl;
}

void Smt2Printer::toStreamCmdPop(std::ostream& out) const
{
  out << "(pop 1)" << std::endl;
}

void Smt2Printer::toStreamCmdCheckSat(std::ostream& out, Node n) const
{
  if (!n.isNull())
  {
    toStreamCmdPush(out);
    out << std::endl;
    toStreamCmdAssert(out, n);
    out << std::endl;
    toStreamCmdCheckSat(out);
    out << std::endl;
    toStreamCmdPop(out);
  }
  else
  {
    out << "(check-sat)";
  }
  out << std::endl;
}

void Smt2Printer::toStreamCmdCheckSatAssuming(
    std::ostream& out, const std::vector<Node>& nodes) const
{
  out << "(check-sat-assuming ( ";
  copy(nodes.begin(), nodes.end(), ostream_iterator<Node>(out, " "));
  out << "))" << std::endl;
}

void Smt2Printer::toStreamCmdQuery(std::ostream& out, Node n) const
{
  if (!n.isNull())
  {
    if (d_variant == smt2_0_variant)
    {
      toStreamCmdCheckSat(out, BooleanSimplification::negate(n));
    }
    else
    {
      toStreamCmdCheckSatAssuming(out, {n});
    }
  }
  else
  {
    toStreamCmdCheckSat(out);
  }
}

void Smt2Printer::toStreamCmdReset(std::ostream& out) const
{
  out << "(reset)" << std::endl;
}

void Smt2Printer::toStreamCmdResetAssertions(std::ostream& out) const
{
  out << "(reset-assertions)" << std::endl;
}

void Smt2Printer::toStreamCmdQuit(std::ostream& out) const
{
  out << "(exit)" << std::endl;
}

void Smt2Printer::toStreamCmdCommandSequence(
    std::ostream& out, const std::vector<Command*>& sequence) const
{
  for (Command* i : sequence)
  {
    out << *i;
  }
}

void Smt2Printer::toStreamCmdDeclarationSequence(
    std::ostream& out, const std::vector<Command*>& sequence) const
{
  toStreamCmdCommandSequence(out, sequence);
}

void Smt2Printer::toStreamCmdDeclareFunction(std::ostream& out,
                                             const std::string& id,
                                             TypeNode type) const
{
  out << "(declare-fun " << CVC4::quoteSymbol(id) << " (";
  if (type.isFunction())
  {
    const vector<TypeNode> argTypes = type.getArgTypes();
    if (argTypes.size() > 0)
    {
      copy(argTypes.begin(),
           argTypes.end() - 1,
           ostream_iterator<TypeNode>(out, " "));
      out << argTypes.back();
    }
    type = type.getRangeType();
  }

  out << ") " << type << ')' << std::endl;
}

void Smt2Printer::toStreamCmdDefineFunction(std::ostream& out,
                                            const std::string& id,
                                            const std::vector<Node>& formals,
                                            TypeNode range,
                                            Node formula) const
{
  out << "(define-fun " << id << " (";
  if (!formals.empty())
  {
    vector<Node>::const_iterator i = formals.cbegin();
    for (;;)
    {
      out << "(" << (*i) << " " << (*i).getType() << ")";
      ++i;
      if (i != formals.cend())
      {
        out << " ";
      }
      else
      {
        break;
      }
    }
  }
  out << ") " << range << ' ' << formula << ')' << std::endl;
}

void Smt2Printer::toStreamCmdDefineFunctionRec(
    std::ostream& out,
    const std::vector<Node>& funcs,
    const std::vector<std::vector<Node>>& formals,
    const std::vector<Node>& formulas) const
{
  out << "(define-fun";
  if (funcs.size() > 1)
  {
    out << "s";
  }
  out << "-rec ";
  if (funcs.size() > 1)
  {
    out << "(";
  }
  for (unsigned i = 0, size = funcs.size(); i < size; i++)
  {
    if (funcs.size() > 1)
    {
      if (i > 0)
      {
        out << " ";
      }
      out << "(";
    }
    out << funcs[i] << " (";
    // print its type signature
    vector<Node>::const_iterator itf = formals[i].cbegin();
    for (;;)
    {
      out << "(" << (*itf) << " " << (*itf).getType() << ")";
      ++itf;
      if (itf != formals[i].end())
      {
        out << " ";
      }
      else
      {
        break;
      }
    }
    TypeNode type = funcs[i].getType();
    type = type.getRangeType();
    out << ") " << type;
    if (funcs.size() > 1)
    {
      out << ")";
    }
  }
  if (funcs.size() > 1)
  {
    out << ") (";
  }
  for (unsigned i = 0, size = formulas.size(); i < size; i++)
  {
    if (i > 0)
    {
      out << " ";
    }
    out << formulas[i];
  }
  if (funcs.size() > 1)
  {
    out << ")";
  }
  out << ")" << std::endl;
}

void Smt2Printer::toStreamCmdDeclareType(std::ostream& out,
                                         const std::string& id,
                                         size_t arity,
                                         TypeNode type) const
{
  out << "(declare-sort " << CVC4::quoteSymbol(id) << " " << arity << ")"
      << std::endl;
}

void Smt2Printer::toStreamCmdDefineType(std::ostream& out,
                                        const std::string& id,
                                        const std::vector<TypeNode>& params,
                                        TypeNode t) const
{
  out << "(define-sort " << CVC4::quoteSymbol(id) << " (";
  if (params.size() > 0)
  {
    copy(
        params.begin(), params.end() - 1, ostream_iterator<TypeNode>(out, " "));
    out << params.back();
  }
  out << ") " << t << ")" << std::endl;
}

void Smt2Printer::toStreamCmdSimplify(std::ostream& out, Node n) const
{
  out << "(simplify " << n << ')' << std::endl;
}

void Smt2Printer::toStreamCmdGetValue(std::ostream& out,
                                      const std::vector<Node>& nodes) const
{
  out << "(get-value ( ";
  copy(nodes.begin(), nodes.end(), ostream_iterator<Node>(out, " "));
  out << "))" << std::endl;
}

void Smt2Printer::toStreamCmdGetModel(std::ostream& out) const
{
  out << "(get-model)" << std::endl;
}

void Smt2Printer::toStreamCmdGetAssignment(std::ostream& out) const
{
  out << "(get-assignment)" << std::endl;
}

void Smt2Printer::toStreamCmdGetAssertions(std::ostream& out) const
{
  out << "(get-assertions)" << std::endl;
}

void Smt2Printer::toStreamCmdGetProof(std::ostream& out) const
{
  out << "(get-proof)" << std::endl;
}

void Smt2Printer::toStreamCmdGetUnsatAssumptions(std::ostream& out) const
{
  out << "(get-unsat-assumptions)" << std::endl;
}

void Smt2Printer::toStreamCmdGetUnsatCore(std::ostream& out) const
{
  out << "(get-unsat-core)" << std::endl;
}

void Smt2Printer::toStreamCmdSetBenchmarkStatus(std::ostream& out,
                                                Result::Sat status) const
{
  out << "(set-info :status " << status << ')' << std::endl;
}

void Smt2Printer::toStreamCmdSetBenchmarkLogic(std::ostream& out,
                                               const std::string& logic) const
{
  out << "(set-logic " << logic << ')' << std::endl;
}

void Smt2Printer::toStreamCmdSetInfo(std::ostream& out,
                                     const std::string& flag,
                                     SExpr sexpr) const
{
  out << "(set-info :" << flag << ' ';
  SExpr::toStream(out, sexpr, variantToLanguage(d_variant));
  out << ')' << std::endl;
}

void Smt2Printer::toStreamCmdGetInfo(std::ostream& out,
                                     const std::string& flag) const
{
  out << "(get-info :" << flag << ')' << std::endl;
}

void Smt2Printer::toStreamCmdSetOption(std::ostream& out,
                                       const std::string& flag,
                                       SExpr sexpr) const
{
  out << "(set-option :" << flag << ' ';
  SExpr::toStream(out, sexpr, language::output::LANG_SMTLIB_V2_5);
  out << ')' << std::endl;
}

void Smt2Printer::toStreamCmdGetOption(std::ostream& out,
                                       const std::string& flag) const
{
  out << "(get-option :" << flag << ')' << std::endl;
}

void Smt2Printer::toStream(std::ostream& out, const DType& dt) const
{
  for (size_t i = 0, ncons = dt.getNumConstructors(); i < ncons; i++)
  {
    const DTypeConstructor& cons = dt[i];
    if (i != 0)
    {
      out << " ";
    }
    out << "(" << CVC4::quoteSymbol(cons.getName());
    for (size_t j = 0, nargs = cons.getNumArgs(); j < nargs; j++)
    {
      const DTypeSelector& arg = cons[j];
      out << " (" << arg.getSelector() << " " << arg.getRangeType() << ")";
    }
    out << ")";
  }
}

void Smt2Printer::toStreamCmdDatatypeDeclaration(
    std::ostream& out, const std::vector<TypeNode>& datatypes) const
{
  Assert(!datatypes.empty());
  Assert(datatypes[0].isDatatype());
  const DType& d0 = datatypes[0].getDType();
  if (d0.isTuple())
  {
    // not necessary to print tuples
    Assert(datatypes.size() == 1);
    return;
  }
  out << "(declare-";
  if (d0.isCodatatype())
  {
    out << "co";
  }
  out << "datatypes";
  if (isVariant_2_6(d_variant))
  {
    out << " (";
    for (const TypeNode& t : datatypes)
    {
      Assert(t.isDatatype());
      const DType& d = t.getDType();
      out << "(" << CVC4::quoteSymbol(d.getName());
      out << " " << d.getNumParameters() << ")";
    }
    out << ") (";
    for (const TypeNode& t : datatypes)
    {
      Assert(t.isDatatype());
      const DType& d = t.getDType();
      if (d.isParametric())
      {
        out << "(par (";
        for (unsigned p = 0, nparam = d.getNumParameters(); p < nparam; p++)
        {
          out << (p > 0 ? " " : "") << d.getParameter(p);
        }
        out << ")";
      }
      out << "(";
      toStream(out, d);
      out << ")";
      if (d.isParametric())
      {
        out << ")";
      }
    }
    out << ")";
  }
  else
  {
    out << " (";
    // Can only print if all datatypes in this block have the same parameters.
    // In theory, given input language 2.6 and output language 2.5, it could
    // be impossible to print a datatype block where datatypes were given
    // different parameter lists.
    bool success = true;
    unsigned nparam = d0.getNumParameters();
    for (unsigned j = 1, ndt = datatypes.size(); j < ndt; j++)
    {
      Assert(datatypes[j].isDatatype());
      const DType& dj = datatypes[j].getDType();
      if (dj.getNumParameters() != nparam)
      {
        success = false;
      }
      else
      {
        // must also have identical parameter lists
        for (unsigned k = 0; k < nparam; k++)
        {
          if (dj.getParameter(k) != d0.getParameter(k))
          {
            success = false;
            break;
          }
        }
      }
      if (!success)
      {
        break;
      }
    }
    if (success)
    {
      for (unsigned j = 0; j < nparam; j++)
      {
        out << (j > 0 ? " " : "") << d0.getParameter(j);
      }
    }
    else
    {
      out << std::endl;
      out << "ERROR: datatypes in each block must have identical parameter "
             "lists.";
      out << std::endl;
    }
    out << ") (";
    for (const TypeNode& t : datatypes)
    {
      Assert(t.isDatatype());
      const DType& dt = t.getDType();
      out << "(" << CVC4::quoteSymbol(dt.getName()) << " ";
      toStream(out, dt);
      out << ")";
    }
    out << ")";
  }
  out << ")" << std::endl;
}

void Smt2Printer::toStreamCmdComment(std::ostream& out,
                                     const std::string& comment) const
{
  std::string s = comment;
  size_t pos = 0;
  while ((pos = s.find_first_of('"', pos)) != string::npos)
  {
    s.replace(pos, 1, d_variant == smt2_0_variant ? "\\\"" : "\"\"");
    pos += 2;
  }
  out << "(set-info :notes \"" << s << "\")" << std::endl;
}

void Smt2Printer::toStreamCmdDeclareHeap(std::ostream& out,
                                         TypeNode locType,
                                         TypeNode dataType) const
{
  out << "(declare-heap (" << locType << " " << dataType << "))" << std::endl;
}

void Smt2Printer::toStreamCmdEmpty(std::ostream& out,
                                   const std::string& name) const
{
  out << std::endl;
}

void Smt2Printer::toStreamCmdEcho(std::ostream& out,
                                  const std::string& output) const
{
  std::string s = output;
  // escape all double-quotes
  size_t pos = 0;
  while ((pos = s.find('"', pos)) != string::npos)
  {
    s.replace(pos, 1, d_variant == smt2_0_variant ? "\\\"" : "\"\"");
    pos += 2;
  }
  out << "(echo \"" << s << "\")" << std::endl;
}

/*
   --------------------------------------------------------------------------
    Handling SyGuS commands
   --------------------------------------------------------------------------
*/

static void toStreamSygusGrammar(std::ostream& out, const TypeNode& t)
{
  if (!t.isNull() && t.isDatatype() && t.getDType().isSygus())
  {
    std::stringstream types_predecl, types_list;
    std::set<TypeNode> grammarTypes;
    std::list<TypeNode> typesToPrint;
    grammarTypes.insert(t);
    typesToPrint.push_back(t);
    NodeManager* nm = NodeManager::currentNM();
    // for each datatype in grammar
    //   name
    //   sygus type
    //   constructors in order
    do
    {
      TypeNode curr = typesToPrint.front();
      typesToPrint.pop_front();
      Assert(curr.isDatatype() && curr.getDType().isSygus());
      const DType& dt = curr.getDType();
      types_list << '(' << dt.getName() << ' ' << dt.getSygusType() << " (";
      types_predecl << '(' << dt.getName() << ' ' << dt.getSygusType() << ") ";
      if (dt.getSygusAllowConst())
      {
        types_list << "(Constant " << dt.getSygusType() << ") ";
      }
      for (size_t i = 0, ncons = dt.getNumConstructors(); i < ncons; i++)
      {
        const DTypeConstructor& cons = dt[i];
        // make a sygus term
        std::vector<Node> cchildren;
        cchildren.push_back(cons.getConstructor());
        for (size_t j = 0, nargs = cons.getNumArgs(); j < nargs; j++)
        {
          TypeNode argType = cons[j].getRangeType();
          std::stringstream ss;
          ss << argType;
          Node bv = nm->mkBoundVar(ss.str(), argType);
          cchildren.push_back(bv);
          // if fresh type, store it for later processing
          if (grammarTypes.insert(argType).second)
          {
            typesToPrint.push_back(argType);
          }
        }
        Node consToPrint = nm->mkNode(kind::APPLY_CONSTRUCTOR, cchildren);
        // now, print it using the conversion to builtin with external
        types_list << theory::datatypes::utils::sygusToBuiltin(consToPrint,
                                                               true);
        types_list << ' ';
      }
      types_list << "))\n";
    } while (!typesToPrint.empty());

    out << "\n(" << types_predecl.str() << ")\n(" << types_list.str() << ')';
  }
}

void Smt2Printer::toStreamCmdSynthFun(std::ostream& out,
                                      const std::string& sym,
                                      const std::vector<Node>& vars,
                                      TypeNode range,
                                      bool isInv,
                                      TypeNode sygusType) const
{
  out << '(' << (isInv ? "synth-inv " : "synth-fun ") << CVC4::quoteSymbol(sym)
      << ' ';
  out << '(';
  if (!vars.empty())
  {
    // print variable list
    std::vector<Node>::const_iterator i = vars.cbegin(), i_end = vars.cend();
    out << '(' << *i << ' ' << i->getType() << ')';
    ++i;
    while (i != i_end)
    {
      out << " (" << *i << ' ' << i->getType() << ')';
      ++i;
    }
  }
  out << ')';
  // if not invariant-to-synthesize, print return type
  if (!isInv)
  {
    out << ' ' << range;
  }
  out << '\n';
  // print grammar, if any
  if (sygusType != TypeNode::null())
  {
    toStreamSygusGrammar(out, sygusType);
  }
  out << ')' << std::endl;
}

void Smt2Printer::toStreamCmdDeclareVar(std::ostream& out,
                                        Node var,
                                        TypeNode type) const
{
  out << "(declare-var " << var << ' ' << type << ')' << std::endl;
}

void Smt2Printer::toStreamCmdConstraint(std::ostream& out, Node n) const
{
  out << "(constraint " << n << ')' << std::endl;
}

void Smt2Printer::toStreamCmdInvConstraint(
    std::ostream& out, Node inv, Node pre, Node trans, Node post) const
{
  out << "(inv-constraint " << inv << ' ' << pre << ' ' << trans << ' ' << post
      << ')' << std::endl;
}

void Smt2Printer::toStreamCmdCheckSynth(std::ostream& out) const
{
  out << "(check-synth)" << std::endl;
}

void Smt2Printer::toStreamCmdGetAbduct(std::ostream& out,
                                       const std::string& name,
                                       Node conj,
                                       TypeNode sygusType) const
{
  out << "(get-abduct ";
  out << name << ' ';
  out << conj << ' ';

  // print grammar, if any
  if (!sygusType.isNull())
  {
    toStreamSygusGrammar(out, sygusType);
  }
  out << ')' << std::endl;
}

/*
   --------------------------------------------------------------------------
    End of Handling SyGuS commands
   --------------------------------------------------------------------------
*/

template <class T>
static bool tryToStream(std::ostream& out, const Command* c)
{
  if(typeid(*c) == typeid(T)) {
    toStream(out, dynamic_cast<const T*>(c));
    return true;
  }
  return false;
}

template <class T>
static bool tryToStream(std::ostream& out, const Command* c, Variant v)
{
  if(typeid(*c) == typeid(T)) {
    toStream(out, dynamic_cast<const T*>(c), v);
    return true;
  }
  return false;
}

static void toStream(std::ostream& out, const CommandSuccess* s, Variant v)
{
  if(Command::printsuccess::getPrintSuccess(out)) {
    out << "success" << endl;
  }
}

static void toStream(std::ostream& out, const CommandInterrupted* s, Variant v)
{
  out << "interrupted" << endl;
}

static void toStream(std::ostream& out, const CommandUnsupported* s, Variant v)
{
#ifdef CVC4_COMPETITION_MODE
  // if in competition mode, lie and say we're ok
  // (we have nothing to lose by saying success, and everything to lose
  // if we say "unsupported")
  out << "success" << endl;
#else /* CVC4_COMPETITION_MODE */
  out << "unsupported" << endl;
#endif /* CVC4_COMPETITION_MODE */
}

static void errorToStream(std::ostream& out, std::string message, Variant v) {
  // escape all double-quotes
  size_t pos = 0;
  while((pos = message.find('"', pos)) != string::npos) {
    message.replace(pos, 1, v == smt2_0_variant ? "\\\"" : "\"\"");
    pos += 2;
  }
  out << "(error \"" << message << "\")" << endl;
}

static void toStream(std::ostream& out, const CommandFailure* s, Variant v) {
  errorToStream(out, s->getMessage(), v);
}

static void toStream(std::ostream& out, const CommandRecoverableFailure* s,
                     Variant v) {
  errorToStream(out, s->getMessage(), v);
}

template <class T>
static bool tryToStream(std::ostream& out, const CommandStatus* s, Variant v)
{
  if(typeid(*s) == typeid(T)) {
    toStream(out, dynamic_cast<const T*>(s), v);
    return true;
  }
  return false;
}

static OutputLanguage variantToLanguage(Variant variant)
{
  switch(variant) {
  case smt2_0_variant:
    return language::output::LANG_SMTLIB_V2_0;
  case no_variant:
  default: return language::output::LANG_SMTLIB_V2_6;
  }
}

}/* CVC4::printer::smt2 namespace */
}/* CVC4::printer namespace */
}/* CVC4 namespace */<|MERGE_RESOLUTION|>--- conflicted
+++ resolved
@@ -109,40 +109,8 @@
                            size_t dag) const
 {
   if(dag != 0) {
-<<<<<<< HEAD
-#if 1
     LetBinding lbind(dag + 1);
     toStreamWithLetify(out, n, toDepth, &lbind);
-#else
-    DagificationVisitor dv(dag);
-    NodeVisitor<DagificationVisitor> visitor;
-    visitor.run(dv, n);
-    const theory::SubstitutionMap& lets = dv.getLets();
-    if(!lets.empty()) {
-      theory::SubstitutionMap::const_iterator i = lets.begin();
-      theory::SubstitutionMap::const_iterator i_end = lets.end();
-      for(; i != i_end; ++ i) {
-        out << "(let ((";
-        toStream(out, (*i).second, toDepth);
-        out << ' ';
-        toStream(out, (*i).first, toDepth);
-        out << ")) ";
-      }
-    }
-    Node body = dv.getDagifiedBody();
-    toStream(out, body, toDepth);
-    if(!lets.empty()) {
-      theory::SubstitutionMap::const_iterator i = lets.begin();
-      theory::SubstitutionMap::const_iterator i_end = lets.end();
-      for(; i != i_end; ++ i) {
-        out << ")";
-      }
-    }
-#endif
-=======
-    LetBinding lbind(dag + 1);
-    toStreamWithLetify(out, n, toDepth, &lbind);
->>>>>>> f2ed7b1a
   } else {
     toStream(out, n, toDepth);
   }
