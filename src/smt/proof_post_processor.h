/*********************                                                        */
/*! \file proof_post_processor.h
 ** \verbatim
 ** Top contributors (to current version):
 **   Andrew Reynolds
 ** This file is part of the CVC4 project.
 ** Copyright (c) 2009-2020 by the authors listed in the file AUTHORS
 ** in the top-level source directory) and their institutional affiliations.
 ** All rights reserved.  See the file COPYING in the top-level source
 ** directory for licensing information.\endverbatim
 **
 ** \brief The module for processing proof nodes
 **/

#include "cvc4_private.h"

#ifndef CVC4__SMT__PROOF_POST_PROCESSOR_H
#define CVC4__SMT__PROOF_POST_PROCESSOR_H

#include <map>
#include <unordered_set>

#include "expr/proof_node_updater.h"
#include "smt/witness_form.h"

namespace CVC4 {

class SmtEngine;

namespace smt {

/**
 * A callback class used by SmtEngine for post-processing proof nodes by
 * connecting proofs of preprocessing, and expanding macro PfRule applications.
 */
class ProofPostprocessCallback : public ProofNodeUpdaterCallback
{
 public:
  ProofPostprocessCallback(ProofNodeManager* pnm,
                           SmtEngine* smte,
                           ProofGenerator* pppg);
  ~ProofPostprocessCallback() {}
  /**
   * Initialize, called once for each new ProofNode to process. This initializes
   * static information to be used by successive calls to update.
   */
  void initializeUpdate();
  /**
   * Set eliminate rule, which adds rule to the list of rules we will eliminate
   * during update. This adds rule to d_elimRules. Supported rules for
   * elimination include MACRO_*, SUBS and REWRITE. Otherwise, this method
   * has no effect.
   */
  void setEliminateRule(PfRule rule);
  /** Should proof pn be updated? */
  bool shouldUpdate(ProofNode* pn) override;
  /** Update the proof rule application. */
  bool update(Node res,
              PfRule id,
              const std::vector<Node>& children,
              const std::vector<Node>& args,
              CDProof* cdp) override;

  /** Set assertions (for debugging whether the final proof is closed) */
  void setAssertions(const std::vector<Node>& assertions);

 private:
  /** Common constants */
  Node d_true;
  /** The proof node manager */
  ProofNodeManager* d_pnm;
  /** Pointer to the SmtEngine, which should have proofs enabled */
  SmtEngine* d_smte;
  /** The preprocessing proof generator */
  ProofGenerator* d_pppg;
  /** The witness form proof generator */
  WitnessFormGenerator d_wfpm;
  /** The witness form assumptions used in the proof */
  std::vector<Node> d_wfAssumptions;
  /** Kinds of proof rules we are eliminating */
  std::unordered_set<PfRule, PfRuleHashFunction> d_elimRules;
  //---------------------------------reset at the begining of each update
  /** Mapping assumptions to their proof from preprocessing */
  std::map<Node, std::shared_ptr<ProofNode> > d_assumpToProof;
  //---------------------------------end reset at the begining of each update
  /** The set of assertions (for debugging) */
  std::vector<Node> d_freeAssertions;
  /**
   * Expand rules in the given application, add the expanded proof to cdp.
   * The set of rules we expand is configured by calls to setEliminateRule
   * above. This method calls update to perform possible post-processing in the
   * rules it introduces as a result of the expansion.
   *
   * @param id The rule of the application
   * @param children The children of the application
   * @param args The arguments of the application
   * @param cdp The proof to add to
   * @return The conclusion of the rule, or null if this rule is not eliminated.
   */
  Node expandMacros(PfRule id,
                    const std::vector<Node>& children,
                    const std::vector<Node>& args,
                    CDProof* cdp);
  /**
   * Add proof for witness form. This returns the equality t = toWitness(t)
   * and ensures that the proof of this equality has been added to cdp.
   * Notice the proof of this fact may have open assumptions of the form:
   *   k = toWitness(k)
   * where k is a skolem. Furthermore, note that all open assumptions of this
   * form are available via d_wfpm.getWitnessFormEqs() in the remainder of
   * the lifetime of this class.
   */
  Node addProofForWitnessForm(Node t, CDProof* cdp);
  /**
   * Apply transivity if necessary for the arguments. The nodes in
   * tchildren have been ordered such that they are legal arguments to TRANS.
   *
   * Returns the conclusion of the transitivity step, which is null if
   * tchildren is empty. Also note if tchildren contains a single element,
   * then no TRANS step is necessary to add to cdp.
   *
   * @param tchildren The children of a TRANS step
   * @param cdp The proof to add the TRANS step to
   * @return The conclusion of the TRANS step.
   */
  Node addProofForTrans(const std::vector<Node>& tchildren, CDProof* cdp);
  /**
   * Add proof for substitution step. Some substitutions are derived based
<<<<<<< HEAD
   * on viewing a formula as a Boolean assigned (see MethodId::SB_LITERAL for
=======
   * on viewing a formula as a Boolean assignment (see MethodId::SB_LITERAL for
>>>>>>> d1bb100d
   * example). This method ensures that the proof of var == subs exists
   * in cdp, where var, subs were derived from BuiltinProofRuleChecker's
   * getSubstitution method.
   *
   * @param var The variable of the substitution
   * @param subs The substituted term
   * @param assump The formula the substitution was derived from
   * @param cdp The proof to add to
   * @return var == subs, the conclusion of the substitution step.
   */
  Node addProofForSubsStep(Node var, Node subs, Node assump, CDProof* cdp);
  /** Add eq (or its symmetry) to transivity children, if not reflexive */
  bool addToTransChildren(Node eq,
                          std::vector<Node>& tchildren,
                          bool isSymm = false);
};

/** Final callback class, for stats and pedantic checking */
class ProofPostprocessFinalCallback : public ProofNodeUpdaterCallback
{
 public:
  ProofPostprocessFinalCallback(ProofNodeManager* pnm);
  ~ProofPostprocessFinalCallback();
  /**
   * Initialize, called once for each new ProofNode to process. This initializes
   * static information to be used by successive calls to update.
   */
  void initializeUpdate();
  /** Should proof pn be updated? Returns false, adds to stats. */
  bool shouldUpdate(ProofNode* pn) override;
  /** was pedantic failure */
  bool wasPedanticFailure(std::ostream& out) const;

 private:
  /** Counts number of postprocessed proof nodes for each kind of proof rule */
  HistogramStat<PfRule> d_ruleCount;
  /** Total number of postprocessed rule applications */
  IntStat d_totalRuleCount;
  /** Proof node manager (used for pedantic checking) */
  ProofNodeManager* d_pnm;
  /** Was there a pedantic failure? */
  bool d_pedanticFailure;
  /** The pedantic failure string for debugging */
  std::stringstream d_pedanticFailureOut;
};

/**
 * The proof postprocessor module. This postprocesses the final proof
 * produced by an SmtEngine. Its main two tasks are to:
 * (1) Connect proofs of preprocessing,
 * (2) Expand macro PfRule applications.
 */
class ProofPostproccess
{
 public:
  ProofPostproccess(ProofNodeManager* pnm,
                    SmtEngine* smte,
                    ProofGenerator* pppg);
  ~ProofPostproccess();
  /** post-process */
  void process(std::shared_ptr<ProofNode> pf);
  /** set eliminate rule */
  void setEliminateRule(PfRule rule);
<<<<<<< HEAD
  /** Set assertions (for debugging whether the final proof is closed) */
  void setAssertions(const std::vector<Node>& assertions);
=======
>>>>>>> d1bb100d

 private:
  /** The post process callback */
  ProofPostprocessCallback d_cb;
  /** The post process callback for finalization */
  ProofPostprocessFinalCallback d_finalCb;
  /** The proof node manager */
  ProofNodeManager* d_pnm;
};

}  // namespace smt
}  // namespace CVC4

#endif<|MERGE_RESOLUTION|>--- conflicted
+++ resolved
@@ -126,11 +126,7 @@
   Node addProofForTrans(const std::vector<Node>& tchildren, CDProof* cdp);
   /**
    * Add proof for substitution step. Some substitutions are derived based
-<<<<<<< HEAD
-   * on viewing a formula as a Boolean assigned (see MethodId::SB_LITERAL for
-=======
    * on viewing a formula as a Boolean assignment (see MethodId::SB_LITERAL for
->>>>>>> d1bb100d
    * example). This method ensures that the proof of var == subs exists
    * in cdp, where var, subs were derived from BuiltinProofRuleChecker's
    * getSubstitution method.
@@ -194,11 +190,8 @@
   void process(std::shared_ptr<ProofNode> pf);
   /** set eliminate rule */
   void setEliminateRule(PfRule rule);
-<<<<<<< HEAD
   /** Set assertions (for debugging whether the final proof is closed) */
   void setAssertions(const std::vector<Node>& assertions);
-=======
->>>>>>> d1bb100d
 
  private:
   /** The post process callback */
