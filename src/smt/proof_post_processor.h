/******************************************************************************
 * Top contributors (to current version):
 *   Andrew Reynolds, Haniel Barbosa, Gereon Kremer
 *
 * This file is part of the cvc5 project.
 *
 * Copyright (c) 2009-2021 by the authors listed in the file AUTHORS
 * in the top-level source directory and their institutional affiliations.
 * All rights reserved.  See the file COPYING in the top-level source
 * directory for licensing information.
 * ****************************************************************************
 *
 * The module for processing proof nodes.
 */

#include "cvc5_private.h"

#ifndef CVC5__SMT__PROOF_POST_PROCESSOR_H
#define CVC5__SMT__PROOF_POST_PROCESSOR_H

#include <map>
#include <sstream>
#include <unordered_set>

#include "proof/proof_node_updater.h"
<<<<<<< HEAD
#include "rewriter/rewrite_db_proof_cons.h"
#include "rewriter/rewrites.h"
=======
#include "smt/env_obj.h"
>>>>>>> 4669bb1a
#include "smt/proof_final_callback.h"
#include "smt/witness_form.h"
#include "theory/inference_id.h"
#include "util/statistics_stats.h"

namespace cvc5 {

<<<<<<< HEAD
class Env;
=======
namespace rewriter {
class RewriteDb;
}
>>>>>>> 4669bb1a

namespace smt {

/**
 * A callback class used by SolverEngine for post-processing proof nodes by
 * connecting proofs of preprocessing, and expanding macro PfRule applications.
 */
class ProofPostprocessCallback : public ProofNodeUpdaterCallback, protected EnvObj
{
 public:
  ProofPostprocessCallback(Env& env,
                           ProofGenerator* pppg,
                           rewriter::RewriteDb* rdb,
                           bool updateScopedAssumptions);
  ~ProofPostprocessCallback() {}
  /**
   * Initialize, called once for each new ProofNode to process. This initializes
   * static information to be used by successive calls to update.
   */
  void initializeUpdate();
  /**
   * Set eliminate rule, which adds rule to the list of rules we will eliminate
   * during update. This adds rule to d_elimRules. Supported rules for
   * elimination include MACRO_*, SUBS and REWRITE. Otherwise, this method
   * has no effect.
   */
  void setEliminateRule(PfRule rule);
  /** Should proof pn be updated? */
  bool shouldUpdate(std::shared_ptr<ProofNode> pn,
                    const std::vector<Node>& fa,
                    bool& continueUpdate) override;
  /** Update the proof rule application. */
  bool update(Node res,
              PfRule id,
              const std::vector<Node>& children,
              const std::vector<Node>& args,
              CDProof* cdp,
              bool& continueUpdate) override;

 private:
  /** Common constants */
  Node d_true;
  /** Pointer to the proof node manager */
  ProofNodeManager* d_pnm;
  /** The preprocessing proof generator */
  ProofGenerator* d_pppg;
  /** The rewrite database proof generator */
  rewriter::RewriteDbProofCons d_rdbPc;
  /** The witness form proof generator */
  WitnessFormGenerator d_wfpm;
  /** The witness form assumptions used in the proof */
  std::vector<Node> d_wfAssumptions;
  /** Kinds of proof rules we are eliminating */
  std::unordered_set<PfRule, PfRuleHashFunction> d_elimRules;
  /** Whether we post-process assumptions in scope. */
  bool d_updateScopedAssumptions;
  //---------------------------------reset at the begining of each update
  /** Mapping assumptions to their proof from preprocessing */
  std::map<Node, std::shared_ptr<ProofNode> > d_assumpToProof;
  //---------------------------------end reset at the begining of each update
  /**
   * Expand rules in the given application, add the expanded proof to cdp.
   * The set of rules we expand is configured by calls to setEliminateRule
   * above. This method calls update to perform possible post-processing in the
   * rules it introduces as a result of the expansion.
   *
   * @param id The rule of the application
   * @param children The children of the application
   * @param args The arguments of the application
   * @param cdp The proof to add to
   * @return The conclusion of the rule, or null if this rule is not eliminated.
   */
  Node expandMacros(PfRule id,
                    const std::vector<Node>& children,
                    const std::vector<Node>& args,
                    CDProof* cdp);
  /**
   * Update the proof rule application, called during expand macros when
   * we wish to apply the update method. This method has the same behavior
   * as update apart from ignoring the continueUpdate flag.
   */
  bool updateInternal(Node res,
                      PfRule id,
                      const std::vector<Node>& children,
                      const std::vector<Node>& args,
                      CDProof* cdp);
  /**
   * Add proof for witness form. This returns the equality t = toWitness(t)
   * and ensures that the proof of this equality has been added to cdp.
   * Notice the proof of this fact may have open assumptions of the form:
   *   k = toWitness(k)
   * where k is a skolem. Furthermore, note that all open assumptions of this
   * form are available via d_wfpm.getWitnessFormEqs() in the remainder of
   * the lifetime of this class.
   */
  Node addProofForWitnessForm(Node t, CDProof* cdp);
  /**
   * Apply transivity if necessary for the arguments. The nodes in
   * tchildren have been ordered such that they are legal arguments to TRANS.
   *
   * Returns the conclusion of the transitivity step, which is null if
   * tchildren is empty. Also note if tchildren contains a single element,
   * then no TRANS step is necessary to add to cdp.
   *
   * @param tchildren The children of a TRANS step
   * @param cdp The proof to add the TRANS step to
   * @return The conclusion of the TRANS step.
   */
  Node addProofForTrans(const std::vector<Node>& tchildren, CDProof* cdp);
  /**
   * Add proof for substitution step. Some substitutions are derived based
   * on viewing a formula as a Boolean assignment (see MethodId::SB_LITERAL for
   * example). This method ensures that the proof of var == subs exists
   * in cdp, where var, subs were derived from BuiltinProofRuleChecker's
   * getSubstitution method.
   *
   * @param var The variable of the substitution
   * @param subs The substituted term
   * @param assump The formula the substitution was derived from
   * @param cdp The proof to add to
   * @return var == subs, the conclusion of the substitution step.
   */
  Node addProofForSubsStep(Node var, Node subs, Node assump, CDProof* cdp);
  /** Add eq (or its symmetry) to transivity children, if not reflexive */
  bool addToTransChildren(Node eq,
                          std::vector<Node>& tchildren,
                          bool isSymm = false);

  /**
   * When given children and args lead to different sets of literals in a
   * conclusion depending on whether macro resolution or chain resolution is
   * applied, the literals that appear in the chain resolution result, but not
   * in the macro resolution result, from now on "crowding literals", are
   * literals removed implicitly by macro resolution. For example
   *
   *      l0 v l0 v l0 v l1 v l2    ~l0 v l1   ~l1
   * (1)  ----------------------------------------- MACRO_RES
   *                 l2
   *
   * but
   *
   *      l0 v l0 v l0 v l1 v l2    ~l0 v l1   ~l1
   * (2)  ---------------------------------------- CHAIN_RES
   *                l0 v l0 v l1 v l2
   *
   * where l0 and l1 are crowding literals in the second proof.
   *
   * There are two views for how MACRO_RES implicitly removes the crowding
   * literal, i.e., how MACRO_RES can be expanded into CHAIN_RES so that
   * crowding literals are removed. The first is that (1) becomes
   *
   *  l0 v l0 v l0 v l1 v l2  ~l0 v l1  ~l0 v l1  ~l0 v l1  ~l1  ~l1  ~l1  ~l1
   *  ---------------------------------------------------------------- CHAIN_RES
   *                                 l2
   *
   * via the repetition of the premise responsible for removing more than one
   * occurrence of the crowding literal. The issue however is that this
   * expansion is exponential. Note that (2) has two occurrences of l0 and one
   * of l1 as crowding literals. However, by repeating ~l0 v l1 two times to
   * remove l0, the clause ~l1, which would originally need to be repeated only
   * one time, now has to be repeated two extra times on top of that one. With
   * multiple crowding literals and their elimination depending on premises that
   * themselves add crowding literals one can easily end up with resolution
   * chains going from dozens to thousands of premises. Such examples do occur
   * in practice, even in our regressions.
   *
   * The second way of expanding MACRO_RES, which avoids this exponential
   * behavior, is so that (1) becomes
   *
   *      l0 v l0 v l0 v l1 v l2
   * (4)  ---------------------- FACTORING
   *      l0 v l1 v l2                       ~l0 v l1
   *      ------------------------------------------- CHAIN_RES
   *                   l1 v l1 v l2
   *                  ------------- FACTORING
   *                     l1 v l2                   ~l1
   *                    ------------------------------ CHAIN_RES
   *                                 l2
   *
   * This method first determines what are the crowding literals by checking
   * what literals occur in clauseLits that do not occur in targetClauseLits
   * (the latter contains the literals from the original MACRO_RES conclusion
   * while the former the literals from a direct application of CHAIN_RES). Then
   * it builds a proof such as (4) and adds the steps to cdp. The final
   * conclusion is returned.
   *
   * Note that in the example the CHAIN_RES steps introduced had only two
   * premises, and could thus be replaced by a RESOLUTION step, but since we
   * general there can be more than two premises we always use CHAIN_RES.
   *
   * @param clauseLits literals in the conclusion of a CHAIN_RESOLUTION step
   * with children and args[1:]
   * @param clauseLits literals in the conclusion of a MACRO_RESOLUTION step
   * with children and args
   * @param children a list of clauses
   * @param args a list of arguments to a MACRO_RESOLUTION step
   * @param cdp a CDProof
   * @return The resulting node of transforming MACRO_RESOLUTION into
   * CHAIN_RESOLUTION according to the above idea.
   */
  Node eliminateCrowdingLits(const std::vector<Node>& clauseLits,
                             const std::vector<Node>& targetClauseLits,
                             const std::vector<Node>& children,
                             const std::vector<Node>& args,
                             CDProof* cdp);
};

/**
 * The proof postprocessor module. This postprocesses the final proof
 * produced by an SolverEngine. Its main two tasks are to:
 * (1) Connect proofs of preprocessing,
 * (2) Expand macro PfRule applications.
 */
class ProofPostproccess : protected EnvObj
{
 public:
  /**
   * @param env The environment we are using
   * @param pppg The proof generator for pre-processing proofs
   * @param updateScopedAssumptions Whether we post-process assumptions in
   * scope. Since doing so is sound and only problematic depending on who is
   * consuming the proof, it's true by default.
   */
  ProofPostproccess(Env& env,
                    ProofGenerator* pppg,
                    rewriter::RewriteDb* rdb,
                    bool updateScopedAssumptions = true);
  ~ProofPostproccess();
  /** post-process */
  void process(std::shared_ptr<ProofNode> pf);
  /** set eliminate rule */
  void setEliminateRule(PfRule rule);
  /** Set assertions (for debugging whether the final proof is closed) */
  void setAssertions(const std::vector<Node>& assertions);

 private:
  /** The post process callback */
  ProofPostprocessCallback d_cb;
  /**
   * The updater, which is responsible for expanding macros in the final proof
   * and connecting preprocessed assumptions to input assumptions.
   */
  ProofNodeUpdater d_updater;
  /** The post process callback for finalization */
  ProofFinalCallback d_finalCb;
  /**
   * The finalizer, which is responsible for taking stats and checking for
   * (lazy) pedantic failures.
   */
  ProofNodeUpdater d_finalizer;
};

}  // namespace smt
}  // namespace cvc5

#endif<|MERGE_RESOLUTION|>--- conflicted
+++ resolved
@@ -23,27 +23,15 @@
 #include <unordered_set>
 
 #include "proof/proof_node_updater.h"
-<<<<<<< HEAD
 #include "rewriter/rewrite_db_proof_cons.h"
 #include "rewriter/rewrites.h"
-=======
 #include "smt/env_obj.h"
->>>>>>> 4669bb1a
 #include "smt/proof_final_callback.h"
 #include "smt/witness_form.h"
 #include "theory/inference_id.h"
 #include "util/statistics_stats.h"
 
 namespace cvc5 {
-
-<<<<<<< HEAD
-class Env;
-=======
-namespace rewriter {
-class RewriteDb;
-}
->>>>>>> 4669bb1a
-
 namespace smt {
 
 /**
