--- conflicted
+++ resolved
@@ -171,11 +171,7 @@
         // apply SUBS proof rule if necessary
         if (!updateInternal(eq, PfRule::SUBS, children, sargs, cdp))
         {
-<<<<<<< HEAD
-          // if we specified that we did not want to elimiante, add as step
-=======
           // if we specified that we did not want to eliminate, add as step
->>>>>>> bc5056c8
           cdp->addStep(eq, PfRule::SUBS, children, sargs);
         }
         tchildren.push_back(eq);
@@ -257,11 +253,7 @@
       {
         // toWitness(apply_SR(t)) = apply_SR(toWitness(apply_SR(t)))
         // rewrite again, don't need substitution. Also we always use the
-<<<<<<< HEAD
-        // default rewriter.
-=======
         // default rewriter, due to the definition of MACRO_SR_PRED_INTRO.
->>>>>>> bc5056c8
         Node weqr = expandMacros(PfRule::MACRO_SR_EQ_INTRO, {}, {weq[1]}, cdp);
         addToTransChildren(weqr, tchildren);
       }
@@ -344,11 +336,7 @@
         {
           // toWitness(apply_SR(t)) = apply_SR(toWitness(apply_SR(t)))
           // rewrite again, don't need substitution. Also, we always use the
-<<<<<<< HEAD
-          // default rewriter.
-=======
           // default rewriter, due to the definition of MACRO_SR_PRED_TRANSFORM.
->>>>>>> bc5056c8
           Node weqr =
               expandMacros(PfRule::MACRO_SR_EQ_INTRO, {}, {weq[1]}, cdp);
           Trace("smt-proof-pp-debug") << "transform rewrite_witness (" << r
@@ -420,7 +408,6 @@
     // first, compute the entire substitution
     for (size_t i = 0, nchild = children.size(); i < nchild; i++)
     {
-<<<<<<< HEAD
       // get the substitution
       builtin::BuiltinProofRuleChecker::getSubstitutionFor(
           children[i], vsList, ssList, fromList, ids);
@@ -449,18 +436,6 @@
       Trace("smt-proof-pp-debug")
           << "...process " << var << " -> " << subs << " (" << childFrom << ", "
           << ids << ")" << std::endl;
-=======
-      // Note we process in forward order, since later substitution should be
-      // applied to earlier ones, and the last child of a SUBS is processed
-      // first.
-      // get the substitution
-      TNode var, subs;
-      builtin::BuiltinProofRuleChecker::getSubstitution(
-          children[i], var, subs, ids);
-      Trace("smt-proof-pp-debug")
-          << "...process " << var << " -> " << subs << " (" << children[i]
-          << ", " << ids << ")" << std::endl;
->>>>>>> bc5056c8
       // apply the current substitution to the range
       if (!vvec.empty())
       {
@@ -485,11 +460,7 @@
           // add previous rewrite steps
           for (unsigned j = 0, nvars = vvec.size(); j < nvars; j++)
           {
-<<<<<<< HEAD
-            // not necessarily closed
-=======
             // not necessarily closed, so we pass false to addRewriteStep.
->>>>>>> bc5056c8
             tcg.addRewriteStep(vvec[j], svec[j], pgs[j], false);
           }
           // get the proof for the update to the current substitution
@@ -502,11 +473,7 @@
           pfn = cdp->getProofFor(childFrom);
           pf->addProof(pfn);
           // ensure we have a proof of var = subs
-<<<<<<< HEAD
           Node veqs = addProofForSubsStep(var, subs, childFrom, pf.get());
-=======
-          Node veqs = addProofForSubsStep(var, subs, children[i], pf.get());
->>>>>>> bc5056c8
           // transitivity
           pf->addStep(var.eqNode(ss), PfRule::TRANS, {veqs, seqss}, {});
           // add to the substitution
@@ -518,15 +485,9 @@
       }
       // Just use equality from CDProof, but ensure we have a proof in cdp.
       // This may involve a TRUE_INTRO/FALSE_INTRO if the substitution step
-<<<<<<< HEAD
       // uses the assumption childFrom as a Boolean assignment (e.g.
       // childFrom = true if we are using MethodId::SB_LITERAL).
       addProofForSubsStep(var, subs, childFrom, cdp);
-=======
-      // uses the assumption children[i] as a Boolean assignment (e.g.
-      // children[i] = true if we are using MethodId::SB_LITERAL).
-      addProofForSubsStep(var, subs, children[i], cdp);
->>>>>>> bc5056c8
       vvec.push_back(var);
       svec.push_back(subs);
       pgs.push_back(cdp);
@@ -545,11 +506,7 @@
                                true);
       for (unsigned j = 0, nvars = vvec.size(); j < nvars; j++)
       {
-<<<<<<< HEAD
-        // not necessarily closed
-=======
         // not necessarily closed, so we pass false to addRewriteStep.
->>>>>>> bc5056c8
         tcpg.addRewriteStep(vvec[j], svec[j], pgs[j], false);
       }
       // add the proof constructed by the term conversion utility
@@ -599,7 +556,6 @@
       std::shared_ptr<ProofNode> pfn = trn.toProofNode();
       if (pfn == nullptr)
       {
-<<<<<<< HEAD
         Trace("smt-proof-pp-debug")
             << "Use TRUST_REWRITE for " << eq << std::endl;
         // did not have a proof of rewriting, probably isExtEq is true
@@ -608,9 +564,6 @@
           // don't update
           return Node::null();
         }
-=======
-        // did not have a proof of rewriting, probably isExtEq is true
->>>>>>> bc5056c8
         cdp->addStep(eq, PfRule::TRUST_REWRITE, {}, {eq});
       }
       else
@@ -807,12 +760,8 @@
                                      ProofGenerator* pppg)
     : d_pnm(pnm),
       d_cb(pnm, smte, pppg),
-<<<<<<< HEAD
       // the update merges subproofs
       d_updater(d_pnm, d_cb, true),
-=======
-      d_updater(d_pnm, d_cb),
->>>>>>> bc5056c8
       d_finalCb(pnm),
       d_finalizer(d_pnm, d_finalCb)
 {
