/*********************                                                        */
/*! \file set_defaults.cpp
 ** \verbatim
 ** Top contributors (to current version):
 **   Andrew Reynolds, Andres Noetzli, Haniel Barbosa
 ** This file is part of the CVC4 project.
 ** Copyright (c) 2009-2020 by the authors listed in the file AUTHORS
 ** in the top-level source directory and their institutional affiliations.
 ** All rights reserved.  See the file COPYING in the top-level source
 ** directory for licensing information.\endverbatim
 **
 ** \brief Implementation of setting default options.
 **/

#include "smt/set_defaults.h"

#include "base/output.h"
#include "options/arith_options.h"
#include "options/arrays_options.h"
#include "options/base_options.h"
#include "options/booleans_options.h"
#include "options/bv_options.h"
#include "options/datatypes_options.h"
#include "options/decision_options.h"
#include "options/language.h"
#include "options/main_options.h"
#include "options/open_ostream.h"
#include "options/option_exception.h"
#include "options/printer_options.h"
#include "options/prop_options.h"
#include "options/quantifiers_options.h"
#include "options/sep_options.h"
#include "options/set_language.h"
#include "options/smt_options.h"
#include "options/strings_options.h"
#include "options/theory_options.h"
#include "options/uf_options.h"
#include "theory/theory.h"

using namespace CVC4::theory;

namespace CVC4 {
namespace smt {

void setDefaults(LogicInfo& logic, bool isInternalSubsolver)
{
  // TEMPORARY for testing
  if (options::proofNewReq() && !options::proofNew())
  {
    AlwaysAssert(false) << "Fail due to --proof-new-req "
                        << options::proofNew.wasSetByUser();
  }

  // implied options
  if (options::debugCheckModels())
  {
    Notice() << "SmtEngine: setting checkModel" << std::endl;
    options::checkModels.set(true);
  }
  if (options::checkModels() || options::dumpModels())
  {
    Notice() << "SmtEngine: setting produceModels" << std::endl;
    options::produceModels.set(true);
  }
  if (options::checkModels())
  {
    Notice() << "SmtEngine: setting produceAssignments" << std::endl;
    options::produceAssignments.set(true);
  }
  if (options::dumpUnsatCoresFull())
  {
    Notice() << "SmtEngine: setting dumpUnsatCores" << std::endl;
    options::dumpUnsatCores.set(true);
  }
  if (options::checkUnsatCores() || options::dumpUnsatCores()
      || options::unsatAssumptions())
  {
    Notice() << "SmtEngine: setting unsatCores" << std::endl;
    options::unsatCores.set(true);
  }
  if (options::bitvectorAigSimplifications.wasSetByUser())
  {
    Notice() << "SmtEngine: setting bitvectorAig" << std::endl;
    options::bitvectorAig.set(true);
  }
  if (options::bitvectorAlgebraicBudget.wasSetByUser())
  {
    Notice() << "SmtEngine: setting bitvectorAlgebraicSolver" << std::endl;
    options::bitvectorAlgebraicSolver.set(true);
  }

  // Language-based defaults
  if (!options::bitvectorDivByZeroConst.wasSetByUser())
  {
    // Bitvector-divide-by-zero changed semantics in SMT LIB 2.6, thus we
    // set this option if the input format is SMT LIB 2.6. We also set this
    // option if we are sygus, since we assume SMT LIB 2.6 semantics for sygus.
    options::bitvectorDivByZeroConst.set(
        !language::isInputLang_smt2_5(options::inputLanguage(), true));
  }
  bool is_sygus = language::isInputLangSygus(options::inputLanguage());

  if (options::bitblastMode() == options::BitblastMode::EAGER)
  {
    if (options::produceModels()
        && (logic.isTheoryEnabled(THEORY_ARRAYS)
            || logic.isTheoryEnabled(THEORY_UF)))
    {
      if (options::bitblastMode.wasSetByUser()
          || options::produceModels.wasSetByUser())
      {
        throw OptionException(std::string(
            "Eager bit-blasting currently does not support model generation "
            "for the combination of bit-vectors with arrays or uinterpreted "
            "functions. Try --bitblast=lazy"));
      }
      Notice() << "SmtEngine: setting bit-blast mode to lazy to support model"
               << "generation" << std::endl;
      options::bitblastMode.set(options::BitblastMode::LAZY);
    }
    else if (!options::incrementalSolving())
    {
      options::ackermann.set(true);
    }

    if (options::incrementalSolving() && !logic.isPure(THEORY_BV))
    {
      throw OptionException(
          "Incremental eager bit-blasting is currently "
          "only supported for QF_BV. Try --bitblast=lazy.");
    }
  }

  /* BVSolver::SIMPLE does not natively support int2bv and nat2bv, they need to
   * to be eliminated eagerly. */
  if (options::bvSolver() == options::BVSolver::SIMPLE)
  {
    options::bvLazyReduceExtf.set(false);
    options::bvLazyRewriteExtf.set(false);
  }

  if (options::solveIntAsBV() > 0)
  {
    // not compatible with incremental
    if (options::incrementalSolving())
    {
      throw OptionException(
          "solving integers as bitvectors is currently not supported "
          "when solving incrementally.");
    }
    // Int to BV currently always eliminates arithmetic completely (or otherwise
    // fails). Thus, it is safe to eliminate arithmetic. Also, bit-vectors
    // are required.
    logic = logic.getUnlockedCopy();
    logic.enableTheory(THEORY_BV);
    logic.disableTheory(THEORY_ARITH);
    logic.lock();
  }

  if (options::solveBVAsInt() != options::SolveBVAsIntMode::OFF)
  {
    if (options::boolToBitvector() != options::BoolToBVMode::OFF)
    {
      throw OptionException(
          "solving bitvectors as integers is incompatible with --bool-to-bv.");
    }
    if (options::BVAndIntegerGranularity() > 8)
    {
      /**
       * The granularity sets the size of the ITE in each element
       * of the sum that is generated for bitwise operators.
       * The size of the ITE is 2^{2*granularity}.
       * Since we don't want to introduce ITEs with unbounded size,
       * we bound the granularity.
       */
      throw OptionException("solve-bv-as-int accepts values from 0 to 8.");
    }
    if (logic.isTheoryEnabled(THEORY_BV))
    {
      logic = logic.getUnlockedCopy();
      logic.enableTheory(THEORY_ARITH);
      logic.arithNonLinear();
      logic.lock();
    }
  }

  // set options about ackermannization
  if (options::ackermann() && options::produceModels()
      && (logic.isTheoryEnabled(THEORY_ARRAYS)
          || logic.isTheoryEnabled(THEORY_UF)))
  {
    if (options::produceModels.wasSetByUser())
    {
      throw OptionException(std::string(
          "Ackermannization currently does not support model generation."));
    }
    Notice() << "SmtEngine: turn off ackermannization to support model"
             << "generation" << std::endl;
    options::ackermann.set(false);
  }

  if (options::ackermann())
  {
    if (options::incrementalSolving())
    {
      throw OptionException(
          "Incremental Ackermannization is currently not supported.");
    }

    if (logic.isQuantified())
    {
      throw LogicException("Cannot use Ackermannization on quantified formula");
    }

    if (logic.isTheoryEnabled(THEORY_UF))
    {
      logic = logic.getUnlockedCopy();
      logic.disableTheory(THEORY_UF);
      logic.lock();
    }
    if (logic.isTheoryEnabled(THEORY_ARRAYS))
    {
      logic = logic.getUnlockedCopy();
      logic.disableTheory(THEORY_ARRAYS);
      logic.lock();
    }
  }

  // Set default options associated with strings-exp. We also set these options
  // if we are using eager string preprocessing, which may introduce quantified
  // formulas at preprocess time.
  if (options::stringExp() || !options::stringLazyPreproc())
  {
    // We require quantifiers since extended functions reduce using them.
    if (!logic.isQuantified())
    {
      logic = logic.getUnlockedCopy();
      logic.enableQuantifiers();
      logic.lock();
      Trace("smt") << "turning on quantifier logic, for strings-exp"
                   << std::endl;
    }
    // We require bounded quantifier handling.
    if (!options::fmfBound.wasSetByUser())
    {
      options::fmfBound.set(true);
      Trace("smt") << "turning on fmf-bound-int, for strings-exp" << std::endl;
    }
    // Do not eliminate extended arithmetic symbols from quantified formulas,
    // since some strategies, e.g. --re-elim-agg, introduce them.
    if (!options::elimExtArithQuant.wasSetByUser())
    {
      options::elimExtArithQuant.set(false);
      Trace("smt") << "turning off elim-ext-arith-quant, for strings-exp"
                   << std::endl;
    }
    // Note we allow E-matching by default to support combinations of sequences
    // and quantifiers.
  }
  //!!!!!!!!!!!! temporary on proof-new, whether it is ok to disable proof-new
  bool disableProofNewOk = false;
  if (options::globalNegate())
  {
    // When global negate answers "unsat", it is not due to showing a set of
    // formulas is unsat. Thus, proofs do not apply.
    disableProofNewOk = true;
  }
  // !!!!!!!!!!!!!!!! temporary, to facilitate development of new prop engine
  // with new proof system
  if (options::unsatCores())
  {
    // set proofNewReq/proofNewEagerChecking/checkProofsNew to false, since we
    // don't want CI failures
    disableProofNewOk = true;
  }

  if (options::arraysExp())
  {
    if (!logic.isQuantified())
    {
      logic = logic.getUnlockedCopy();
      logic.enableQuantifiers();
      logic.lock();
    }
    // Allows to answer sat more often by default.
    if (!options::fmfBound.wasSetByUser())
    {
      options::fmfBound.set(true);
      Trace("smt") << "turning on fmf-bound, for arrays-exp" << std::endl;
    }
  }

  // sygus inference may require datatypes
  if (!isInternalSubsolver)
  {
    if (options::produceAbducts()
        || options::produceInterpols() != options::ProduceInterpols::NONE
        || options::sygusInference() || options::sygusRewSynthInput()
        || options::sygusInst())
    {
      // since we are trying to recast as sygus, we assume the input is sygus
      is_sygus = true;
    }
  }

  // We now know whether the input is sygus. Update the logic to incorporate
  // the theories we need internally for handling sygus problems.
  if (is_sygus)
  {
    logic = logic.getUnlockedCopy();
    logic.enableSygus();
    logic.lock();
    // When sygus answers "unsat", it is not due to showing a set of
    // formulas is unsat in the standard way. Thus, proofs do not apply.
    disableProofNewOk = true;
  }

  //!!!!!!!!!!!! temporary on proof-new
  if (disableProofNewOk && options::proofNew())
  {
    options::proofNew.set(false);
    options::proofNewReq.set(false);
    options::checkProofsNew.set(false);
    options::proofNewEagerChecking.set(false);
  }

  if (options::proofNew())
  {
    if (!options::stringLenConc.wasSetByUser())
    {
      options::stringLenConc.set(true);
      Trace("smt") << "turning on string-len-conc, for proof-new" << std::endl;
    }
  }

  // sygus core connective requires unsat cores
  if (options::sygusCoreConnective())
  {
    options::unsatCores.set(true);
  }

  if ((options::checkModels() || options::checkSynthSol()
       || options::produceAbducts()
       || options::produceInterpols() != options::ProduceInterpols::NONE
       || options::modelCoresMode() != options::ModelCoresMode::NONE
       || options::blockModelsMode() != options::BlockModelsMode::NONE
       || options::proofNew())
      && !options::produceAssertions())
  {
    Notice() << "SmtEngine: turning on produce-assertions to support "
             << "option requiring assertions." << std::endl;
    options::produceAssertions.set(true);
  }

  // Disable options incompatible with incremental solving, unsat cores or
  // output an error if enabled explicitly. It is also currently incompatible
  // with arithmetic, force the option off.
  if (options::incrementalSolving() || options::unsatCores())
  {
    if (options::unconstrainedSimp())
    {
      if (options::unconstrainedSimp.wasSetByUser())
      {
        throw OptionException(
            "unconstrained simplification not supported with unsat "
            "cores/incremental solving");
      }
      Notice() << "SmtEngine: turning off unconstrained simplification to "
                  "support unsat cores/incremental solving"
               << std::endl;
      options::unconstrainedSimp.set(false);
    }
  }
  else
  {
    // Turn on unconstrained simplification for QF_AUFBV
    if (!options::unconstrainedSimp.wasSetByUser())
    {
      bool uncSimp = !logic.isQuantified() && !options::produceModels()
                     && !options::produceAssignments()
                     && !options::checkModels()
                     && logic.isTheoryEnabled(THEORY_ARRAYS)
                     && logic.isTheoryEnabled(THEORY_BV)
                     && !logic.isTheoryEnabled(THEORY_ARITH);
      Trace("smt") << "setting unconstrained simplification to " << uncSimp
                   << std::endl;
      options::unconstrainedSimp.set(uncSimp);
    }
  }

  if (options::incrementalSolving())
  {
    if (options::sygusInference())
    {
      if (options::sygusInference.wasSetByUser())
      {
        throw OptionException(
            "sygus inference not supported with incremental solving");
      }
      Notice() << "SmtEngine: turning off sygus inference to support "
                  "incremental solving"
               << std::endl;
      options::sygusInference.set(false);
    }
  }

  if (options::solveBVAsInt() != options::SolveBVAsIntMode::OFF)
  {
    /**
     * Operations on 1 bits are better handled as Boolean operations
     * than as integer operations.
     * Therefore, we enable bv-to-bool, which runs before
     * the translation to integers.
     */
    options::bitvectorToBool.set(true);
  }

  // Disable options incompatible with unsat cores or output an error if enabled
  // explicitly
  if (options::unsatCores())
  {
    if (options::simplificationMode() != options::SimplificationMode::NONE)
    {
      if (options::simplificationMode.wasSetByUser())
      {
        throw OptionException("simplification not supported with unsat cores");
      }
      Notice() << "SmtEngine: turning off simplification to support unsat "
                  "cores"
               << std::endl;
      options::simplificationMode.set(options::SimplificationMode::NONE);
    }

    if (options::pbRewrites())
    {
      if (options::pbRewrites.wasSetByUser())
      {
        throw OptionException(
            "pseudoboolean rewrites not supported with unsat cores");
      }
      Notice() << "SmtEngine: turning off pseudoboolean rewrites to support "
                  "unsat cores"
               << std::endl;
      options::pbRewrites.set(false);
    }

    if (options::sortInference())
    {
      if (options::sortInference.wasSetByUser())
      {
        throw OptionException("sort inference not supported with unsat cores");
      }
      Notice() << "SmtEngine: turning off sort inference to support unsat "
                  "cores"
               << std::endl;
      options::sortInference.set(false);
    }

    if (options::preSkolemQuant())
    {
      if (options::preSkolemQuant.wasSetByUser())
      {
        throw OptionException(
            "pre-skolemization not supported with unsat cores");
      }
      Notice() << "SmtEngine: turning off pre-skolemization to support unsat "
                  "cores"
               << std::endl;
      options::preSkolemQuant.set(false);
    }


    if (options::bitvectorToBool())
    {
      if (options::bitvectorToBool.wasSetByUser())
      {
        throw OptionException("bv-to-bool not supported with unsat cores");
      }
      Notice() << "SmtEngine: turning off bitvector-to-bool to support unsat "
                  "cores"
               << std::endl;
      options::bitvectorToBool.set(false);
    }

    if (options::boolToBitvector() != options::BoolToBVMode::OFF)
    {
      if (options::boolToBitvector.wasSetByUser())
      {
        throw OptionException(
            "bool-to-bv != off not supported with unsat cores");
      }
      Notice() << "SmtEngine: turning off bool-to-bv to support unsat "
                  "cores"
               << std::endl;
      options::boolToBitvector.set(options::BoolToBVMode::OFF);
    }

    if (options::bvIntroducePow2())
    {
      if (options::bvIntroducePow2.wasSetByUser())
      {
        throw OptionException("bv-intro-pow2 not supported with unsat cores");
      }
      Notice() << "SmtEngine: turning off bv-intro-pow2 to support "
                  "unsat-cores"
               << std::endl;
      options::bvIntroducePow2.set(false);
    }

    if (options::repeatSimp())
    {
      if (options::repeatSimp.wasSetByUser())
      {
        throw OptionException("repeat-simp not supported with unsat cores");
      }
      Notice() << "SmtEngine: turning off repeat-simp to support unsat "
                  "cores"
               << std::endl;
      options::repeatSimp.set(false);
    }

    if (options::globalNegate())
    {
      if (options::globalNegate.wasSetByUser())
      {
        throw OptionException("global-negate not supported with unsat cores");
      }
      Notice() << "SmtEngine: turning off global-negate to support unsat "
                  "cores"
               << std::endl;
      options::globalNegate.set(false);
    }

    if (options::bitvectorAig())
    {
      throw OptionException("bitblast-aig not supported with unsat cores");
    }
  }
  else
  {
    // by default, nonclausal simplification is off for QF_SAT
    if (!options::simplificationMode.wasSetByUser())
    {
      bool qf_sat = logic.isPure(THEORY_BOOL) && !logic.isQuantified();
      Trace("smt") << "setting simplification mode to <"
                   << logic.getLogicString() << "> " << (!qf_sat) << std::endl;
      // simplification=none works better for SMT LIB benchmarks with
      // quantifiers, not others options::simplificationMode.set(qf_sat ||
      // quantifiers ? options::SimplificationMode::NONE :
      // options::SimplificationMode::BATCH);
      options::simplificationMode.set(qf_sat
                                          ? options::SimplificationMode::NONE
                                          : options::SimplificationMode::BATCH);
    }
  }

  if (options::cegqiBv() && logic.isQuantified())
  {
    if (options::boolToBitvector() != options::BoolToBVMode::OFF)
    {
      if (options::boolToBitvector.wasSetByUser())
      {
        throw OptionException(
            "bool-to-bv != off not supported with CBQI BV for quantified "
            "logics");
      }
      Notice() << "SmtEngine: turning off bool-to-bitvector to support CBQI BV"
               << std::endl;
      options::boolToBitvector.set(options::BoolToBVMode::OFF);
    }
  }

  // cases where we need produce models
  if (!options::produceModels()
      && (options::produceAssignments() || options::sygusRewSynthCheck()
          || is_sygus))
  {
    Notice() << "SmtEngine: turning on produce-models" << std::endl;
    options::produceModels.set(true);
  }

  /////////////////////////////////////////////////////////////////////////////
  // Theory widening
  //
  // Some theories imply the use of other theories to handle certain operators,
  // e.g. UF to handle partial functions.
  /////////////////////////////////////////////////////////////////////////////
  bool needsUf = false;
  // strings require LIA, UF; widen the logic
  if (logic.isTheoryEnabled(THEORY_STRINGS))
  {
    LogicInfo log(logic.getUnlockedCopy());
    // Strings requires arith for length constraints, and also UF
    needsUf = true;
    if (!logic.isTheoryEnabled(THEORY_ARITH) || logic.isDifferenceLogic())
    {
      Notice()
          << "Enabling linear integer arithmetic because strings are enabled"
          << std::endl;
      log.enableTheory(THEORY_ARITH);
      log.enableIntegers();
      log.arithOnlyLinear();
    }
    else if (!logic.areIntegersUsed())
    {
      Notice() << "Enabling integer arithmetic because strings are enabled"
               << std::endl;
      log.enableIntegers();
    }
    logic = log;
    logic.lock();
  }
  if (needsUf
      // Arrays, datatypes and sets permit Boolean terms and thus require UF
      || logic.isTheoryEnabled(THEORY_ARRAYS)
      || logic.isTheoryEnabled(THEORY_DATATYPES)
      || logic.isTheoryEnabled(THEORY_SETS)
      || logic.isTheoryEnabled(THEORY_BAGS)
      // Non-linear arithmetic requires UF to deal with division/mod because
      // their expansion introduces UFs for the division/mod-by-zero case.
      // If we are eliminating non-linear arithmetic via solve-int-as-bv,
      // then this is not required, since non-linear arithmetic will be
      // eliminated altogether (or otherwise fail at preprocessing).
      || (logic.isTheoryEnabled(THEORY_ARITH) && !logic.isLinear()
          && options::solveIntAsBV() == 0)
      // If division/mod-by-zero is not treated as a constant value in BV, we
      // need UF.
      || (logic.isTheoryEnabled(THEORY_BV)
          && !options::bitvectorDivByZeroConst())
      // FP requires UF since there are multiple operators that are partially
      // defined (see http://smtlib.cs.uiowa.edu/papers/BTRW15.pdf for more
      // details).
      || logic.isTheoryEnabled(THEORY_FP))
  {
    if (!logic.isTheoryEnabled(THEORY_UF))
    {
      LogicInfo log(logic.getUnlockedCopy());
      Notice() << "Enabling UF because " << logic << " requires it."
               << std::endl;
      log.enableTheory(THEORY_UF);
      logic = log;
      logic.lock();
    }
  }
  /////////////////////////////////////////////////////////////////////////////

  // Set the options for the theoryOf
  if (!options::theoryOfMode.wasSetByUser())
  {
    if (logic.isSharingEnabled() && !logic.isTheoryEnabled(THEORY_BV)
        && !logic.isTheoryEnabled(THEORY_STRINGS)
        && !logic.isTheoryEnabled(THEORY_SETS)
        && !logic.isTheoryEnabled(THEORY_BAGS))
    {
      Trace("smt") << "setting theoryof-mode to term-based" << std::endl;
      options::theoryOfMode.set(options::TheoryOfMode::THEORY_OF_TERM_BASED);
    }
  }

  // by default, symmetry breaker is on only for non-incremental QF_UF
  if (!options::ufSymmetryBreaker.wasSetByUser())
  {
    bool qf_uf_noinc = logic.isPure(THEORY_UF) && !logic.isQuantified()
                       && !options::incrementalSolving()
                       && !options::unsatCores();
    Trace("smt") << "setting uf symmetry breaker to " << qf_uf_noinc
                 << std::endl;
    options::ufSymmetryBreaker.set(qf_uf_noinc);
  }

  // If in arrays, set the UF handler to arrays
  if (logic.isTheoryEnabled(THEORY_ARRAYS)
      && (!logic.isQuantified()
          || (logic.isQuantified() && !logic.isTheoryEnabled(THEORY_UF))))
  {
    Theory::setUninterpretedSortOwner(THEORY_ARRAYS);
  }
  else
  {
    Theory::setUninterpretedSortOwner(THEORY_UF);
  }

  if (!options::simplifyWithCareEnabled.wasSetByUser())
  {
    bool qf_aufbv =
        !logic.isQuantified() && logic.isTheoryEnabled(THEORY_ARRAYS)
        && logic.isTheoryEnabled(THEORY_UF) && logic.isTheoryEnabled(THEORY_BV);

    bool withCare = qf_aufbv;
    Trace("smt") << "setting ite simplify with care to " << withCare
                 << std::endl;
    options::simplifyWithCareEnabled.set(withCare);
  }
  // Turn off array eager index splitting for QF_AUFLIA
  if (!options::arraysEagerIndexSplitting.wasSetByUser())
  {
    if (not logic.isQuantified() && logic.isTheoryEnabled(THEORY_ARRAYS)
        && logic.isTheoryEnabled(THEORY_UF)
        && logic.isTheoryEnabled(THEORY_ARITH))
    {
      Trace("smt") << "setting array eager index splitting to false"
                   << std::endl;
      options::arraysEagerIndexSplitting.set(false);
    }
  }
  // Turn on multiple-pass non-clausal simplification for QF_AUFBV
  if (!options::repeatSimp.wasSetByUser())
  {
    bool repeatSimp = !logic.isQuantified()
                      && (logic.isTheoryEnabled(THEORY_ARRAYS)
                          && logic.isTheoryEnabled(THEORY_UF)
                          && logic.isTheoryEnabled(THEORY_BV))
                      && !options::unsatCores();
    Trace("smt") << "setting repeat simplification to " << repeatSimp
                 << std::endl;
    options::repeatSimp.set(repeatSimp);
  }

  if (options::boolToBitvector() == options::BoolToBVMode::ALL
      && !logic.isTheoryEnabled(THEORY_BV))
  {
    if (options::boolToBitvector.wasSetByUser())
    {
      throw OptionException(
          "bool-to-bv=all not supported for non-bitvector logics.");
    }
    Notice() << "SmtEngine: turning off bool-to-bv for non-bv logic: "
             << logic.getLogicString() << std::endl;
    options::boolToBitvector.set(options::BoolToBVMode::OFF);
  }

  if (!options::bvEagerExplanations.wasSetByUser()
      && logic.isTheoryEnabled(THEORY_ARRAYS)
      && logic.isTheoryEnabled(THEORY_BV))
  {
    Trace("smt") << "enabling eager bit-vector explanations " << std::endl;
    options::bvEagerExplanations.set(true);
  }

  // Turn on arith rewrite equalities only for pure arithmetic
  if (!options::arithRewriteEq.wasSetByUser())
  {
    bool arithRewriteEq =
        logic.isPure(THEORY_ARITH) && logic.isLinear() && !logic.isQuantified();
    Trace("smt") << "setting arith rewrite equalities " << arithRewriteEq
                 << std::endl;
    options::arithRewriteEq.set(arithRewriteEq);
  }
  if (!options::arithHeuristicPivots.wasSetByUser())
  {
    int16_t heuristicPivots = 5;
    if (logic.isPure(THEORY_ARITH) && !logic.isQuantified())
    {
      if (logic.isDifferenceLogic())
      {
        heuristicPivots = -1;
      }
      else if (!logic.areIntegersUsed())
      {
        heuristicPivots = 0;
      }
    }
    Trace("smt") << "setting arithHeuristicPivots  " << heuristicPivots
                 << std::endl;
    options::arithHeuristicPivots.set(heuristicPivots);
  }
  if (!options::arithPivotThreshold.wasSetByUser())
  {
    uint16_t pivotThreshold = 2;
    if (logic.isPure(THEORY_ARITH) && !logic.isQuantified())
    {
      if (logic.isDifferenceLogic())
      {
        pivotThreshold = 16;
      }
    }
    Trace("smt") << "setting arith arithPivotThreshold  " << pivotThreshold
                 << std::endl;
    options::arithPivotThreshold.set(pivotThreshold);
  }
  if (!options::arithStandardCheckVarOrderPivots.wasSetByUser())
  {
    int16_t varOrderPivots = -1;
    if (logic.isPure(THEORY_ARITH) && !logic.isQuantified())
    {
      varOrderPivots = 200;
    }
    Trace("smt") << "setting arithStandardCheckVarOrderPivots  "
                 << varOrderPivots << std::endl;
    options::arithStandardCheckVarOrderPivots.set(varOrderPivots);
  }
  if (logic.isPure(THEORY_ARITH) && !logic.areRealsUsed())
  {
    if (!options::nlExtTangentPlanesInterleave.wasSetByUser())
    {
      Trace("smt") << "setting nlExtTangentPlanesInterleave to true"
                   << std::endl;
      options::nlExtTangentPlanesInterleave.set(true);
    }
  }

  // Set decision mode based on logic (if not set by user)
  if (!options::decisionMode.wasSetByUser())
  {
    options::DecisionMode decMode =
        // sygus uses internal
        is_sygus ? options::DecisionMode::INTERNAL :
                 // ALL
            logic.hasEverything()
                ? options::DecisionMode::JUSTIFICATION
                : (  // QF_BV
                      (not logic.isQuantified() && logic.isPure(THEORY_BV)) ||
                              // QF_AUFBV or QF_ABV or QF_UFBV
                              (not logic.isQuantified()
                               && (logic.isTheoryEnabled(THEORY_ARRAYS)
                                   || logic.isTheoryEnabled(THEORY_UF))
                               && logic.isTheoryEnabled(THEORY_BV))
                              ||
                              // QF_AUFLIA (and may be ends up enabling
                              // QF_AUFLRA?)
                              (not logic.isQuantified()
                               && logic.isTheoryEnabled(THEORY_ARRAYS)
                               && logic.isTheoryEnabled(THEORY_UF)
                               && logic.isTheoryEnabled(THEORY_ARITH))
                              ||
                              // QF_LRA
                              (not logic.isQuantified()
                               && logic.isPure(THEORY_ARITH) && logic.isLinear()
                               && !logic.isDifferenceLogic()
                               && !logic.areIntegersUsed())
                              ||
                              // Quantifiers
                              logic.isQuantified() ||
                              // Strings
                              logic.isTheoryEnabled(THEORY_STRINGS)
                          ? options::DecisionMode::JUSTIFICATION
                          : options::DecisionMode::INTERNAL);

    bool stoponly =
        // ALL
        logic.hasEverything() || logic.isTheoryEnabled(THEORY_STRINGS)
            ? false
            : (  // QF_AUFLIA
                  (not logic.isQuantified()
                   && logic.isTheoryEnabled(THEORY_ARRAYS)
                   && logic.isTheoryEnabled(THEORY_UF)
                   && logic.isTheoryEnabled(THEORY_ARITH))
                          ||
                          // QF_LRA
                          (not logic.isQuantified()
                           && logic.isPure(THEORY_ARITH) && logic.isLinear()
                           && !logic.isDifferenceLogic()
                           && !logic.areIntegersUsed())
                      ? true
                      : false);

    Trace("smt") << "setting decision mode to " << decMode << std::endl;
    options::decisionMode.set(decMode);
    options::decisionStopOnly.set(stoponly);
  }
  if (options::incrementalSolving())
  {
    // disable modes not supported by incremental
    options::sortInference.set(false);
    options::ufssFairnessMonotone.set(false);
    options::quantEpr.set(false);
    options::globalNegate.set(false);
    options::bvAbstraction.set(false);
    options::arithMLTrick.set(false);
  }
  if (logic.hasCardinalityConstraints())
  {
    // must have finite model finding on
    options::finiteModelFind.set(true);
  }

  if (options::instMaxLevel() != -1)
  {
    Notice() << "SmtEngine: turning off cbqi to support instMaxLevel"
             << std::endl;
    options::cegqi.set(false);
  }
  // Do we need to track instantiations?
  // Needed for sygus due to single invocation techniques.
  if (options::cegqiNestedQE()
      || (options::unsatCores() && !options::trackInstLemmas.wasSetByUser())
      || is_sygus)
  {
    options::trackInstLemmas.set(true);
  }

  if ((options::fmfBoundLazy.wasSetByUser() && options::fmfBoundLazy())
      || (options::fmfBoundInt.wasSetByUser() && options::fmfBoundInt()))
  {
    options::fmfBound.set(true);
  }
  // now have determined whether fmfBoundInt is on/off
  // apply fmfBoundInt options
  if (options::fmfBound())
  {
    if (!options::mbqiMode.wasSetByUser()
        || (options::mbqiMode() != options::MbqiMode::NONE
            && options::mbqiMode() != options::MbqiMode::FMC))
    {
      // if bounded integers are set, use no MBQI by default
      options::mbqiMode.set(options::MbqiMode::NONE);
    }
    if (!options::prenexQuant.wasSetByUser())
    {
      options::prenexQuant.set(options::PrenexQuantMode::NONE);
    }
  }
  if (options::ufHo())
  {
    // if higher-order, then current variants of model-based instantiation
    // cannot be used
    if (options::mbqiMode() != options::MbqiMode::NONE)
    {
      options::mbqiMode.set(options::MbqiMode::NONE);
    }
    if (!options::hoElimStoreAx.wasSetByUser())
    {
      // by default, use store axioms only if --ho-elim is set
      options::hoElimStoreAx.set(options::hoElim());
    }
    if (!options::assignFunctionValues())
    {
      // must assign function values
      options::assignFunctionValues.set(true);
    }
    // Cannot use macros, since lambda lifting and macro elimination are inverse
    // operations.
    if (options::macrosQuant())
    {
      options::macrosQuant.set(false);
    }
  }
  if (options::fmfFunWellDefinedRelevant())
  {
    if (!options::fmfFunWellDefined.wasSetByUser())
    {
      options::fmfFunWellDefined.set(true);
    }
  }
  if (options::fmfFunWellDefined())
  {
    if (!options::finiteModelFind.wasSetByUser())
    {
      options::finiteModelFind.set(true);
    }
  }
  // EPR
  if (options::quantEpr())
  {
    if (!options::preSkolemQuant.wasSetByUser())
    {
      options::preSkolemQuant.set(true);
    }
    // must have separation logic
    logic = logic.getUnlockedCopy();
    logic.enableTheory(THEORY_SEP);
    logic.lock();
  }

  // now, have determined whether finite model find is on/off
  // apply finite model finding options
  if (options::finiteModelFind())
  {
    // apply conservative quantifiers splitting
    if (!options::quantDynamicSplit.wasSetByUser())
    {
      options::quantDynamicSplit.set(options::QuantDSplitMode::DEFAULT);
    }
    // do not eliminate extended arithmetic symbols from quantified formulas
    if (!options::elimExtArithQuant.wasSetByUser())
    {
      options::elimExtArithQuant.set(false);
    }
    if (!options::eMatching.wasSetByUser())
    {
      options::eMatching.set(options::fmfInstEngine());
    }
    if (!options::instWhenMode.wasSetByUser())
    {
      // instantiate only on last call
      if (options::eMatching())
      {
        options::instWhenMode.set(options::InstWhenMode::LAST_CALL);
      }
    }
  }

  // apply sygus options
  // if we are attempting to rewrite everything to SyGuS, use sygus()
  if (is_sygus)
  {
    if (!options::sygus())
    {
      Trace("smt") << "turning on sygus" << std::endl;
    }
    options::sygus.set(true);
    // must use Ferrante/Rackoff for real arithmetic
    if (!options::cegqiMidpoint.wasSetByUser())
    {
      options::cegqiMidpoint.set(true);
    }
    // must disable cegqi-bv since it may introduce witness terms, which
    // cannot appear in synthesis solutions
    if (!options::cegqiBv.wasSetByUser())
    {
      options::cegqiBv.set(false);
    }
    if (options::sygusRepairConst())
    {
      if (!options::cegqi.wasSetByUser())
      {
        options::cegqi.set(true);
      }
    }
    if (options::sygusInference())
    {
      // optimization: apply preskolemization, makes it succeed more often
      if (!options::preSkolemQuant.wasSetByUser())
      {
        options::preSkolemQuant.set(true);
      }
      if (!options::preSkolemQuantNested.wasSetByUser())
      {
        options::preSkolemQuantNested.set(true);
      }
    }
    // counterexample-guided instantiation for sygus
    if (!options::cegqiSingleInvMode.wasSetByUser())
    {
      options::cegqiSingleInvMode.set(options::CegqiSingleInvMode::USE);
    }
    if (!options::quantConflictFind.wasSetByUser())
    {
      options::quantConflictFind.set(false);
    }
    if (!options::instNoEntail.wasSetByUser())
    {
      options::instNoEntail.set(false);
    }
    if (!options::cegqiFullEffort.wasSetByUser())
    {
      // should use full effort cbqi for single invocation and repair const
      options::cegqiFullEffort.set(true);
    }
    if (options::sygusRew())
    {
      options::sygusRewSynth.set(true);
      options::sygusRewVerify.set(true);
    }
    if (options::sygusRewSynthInput())
    {
      // If we are using synthesis rewrite rules from input, we use
      // sygusRewSynth after preprocessing. See passes/synth_rew_rules.h for
      // details on this technique.
      options::sygusRewSynth.set(true);
      // we should not use the extended rewriter, since we are interested
      // in rewrites that are not in the main rewriter
      if (!options::sygusExtRew.wasSetByUser())
      {
        options::sygusExtRew.set(false);
      }
    }
    // Whether we must use "basic" sygus algorithms. A non-basic sygus algorithm
    // is one that is specialized for returning a single solution. Non-basic
    // sygus algorithms currently include the PBE solver, UNIF+PI, static
    // template inference for invariant synthesis, and single invocation
    // techniques.
    bool reqBasicSygus = false;
    if (options::produceAbducts())
    {
      // if doing abduction, we should filter strong solutions
      if (!options::sygusFilterSolMode.wasSetByUser())
      {
        options::sygusFilterSolMode.set(options::SygusFilterSolMode::STRONG);
      }
      // we must use basic sygus algorithms, since e.g. we require checking
      // a sygus side condition for consistency with axioms.
      reqBasicSygus = true;
    }
    if (options::sygusRewSynth() || options::sygusRewVerify()
        || options::sygusQueryGen())
    {
      // rewrite rule synthesis implies that sygus stream must be true
      options::sygusStream.set(true);
    }
    if (options::sygusStream() || options::incrementalSolving())
    {
      // Streaming and incremental mode are incompatible with techniques that
      // focus the search towards finding a single solution.
      reqBasicSygus = true;
    }
    // Now, disable options for non-basic sygus algorithms, if necessary.
    if (reqBasicSygus)
    {
      if (!options::sygusUnifPbe.wasSetByUser())
      {
        options::sygusUnifPbe.set(false);
      }
      if (options::sygusUnifPi.wasSetByUser())
      {
        options::sygusUnifPi.set(options::SygusUnifPiMode::NONE);
      }
      if (!options::sygusInvTemplMode.wasSetByUser())
      {
        options::sygusInvTemplMode.set(options::SygusInvTemplMode::NONE);
      }
      if (!options::cegqiSingleInvMode.wasSetByUser())
      {
        options::cegqiSingleInvMode.set(options::CegqiSingleInvMode::NONE);
      }
    }
    // do not allow partial functions
    if (!options::bitvectorDivByZeroConst())
    {
      if (options::bitvectorDivByZeroConst.wasSetByUser())
      {
        throw OptionException(
            "--no-bv-div-zero-const is not supported with SyGuS");
      }
      Notice()
          << "SmtEngine: setting bv-div-zero-const to true to support SyGuS"
          << std::endl;
      options::bitvectorDivByZeroConst.set(true);
    }
    if (!options::dtRewriteErrorSel.wasSetByUser())
    {
      options::dtRewriteErrorSel.set(true);
    }
    // do not miniscope
    if (!options::miniscopeQuant.wasSetByUser())
    {
      options::miniscopeQuant.set(false);
    }
    if (!options::miniscopeQuantFreeVar.wasSetByUser())
    {
      options::miniscopeQuantFreeVar.set(false);
    }
    if (!options::quantSplit.wasSetByUser())
    {
      options::quantSplit.set(false);
    }
    // do not do macros
    if (!options::macrosQuant.wasSetByUser())
    {
      options::macrosQuant.set(false);
    }
    if (!options::cegqiPreRegInst.wasSetByUser())
    {
      options::cegqiPreRegInst.set(true);
    }
<<<<<<< HEAD
=======
    // use tangent planes by default, since we want to put effort into
    // the verification step for sygus queries with non-linear arithmetic
    if (!options::nlExtTangentPlanes.wasSetByUser())
    {
      options::nlExtTangentPlanes.set(true);
    }
    // not compatible with proofs
    if (options::proofNew())
    {
      if (options::proofNew.wasSetByUser())
      {
        Notice() << "SmtEngine: setting proof-new to false to support SyGuS"
                 << std::endl;
      }
      options::proofNew.set(false);
    }
>>>>>>> 2d8889f9
  }
  // counterexample-guided instantiation for non-sygus
  // enable if any possible quantifiers with arithmetic, datatypes or bitvectors
  if ((logic.isQuantified()
       && (logic.isTheoryEnabled(THEORY_ARITH)
           || logic.isTheoryEnabled(THEORY_DATATYPES)
           || logic.isTheoryEnabled(THEORY_BV)
           || logic.isTheoryEnabled(THEORY_FP)))
      || options::cegqiAll())
  {
    if (!options::cegqi.wasSetByUser())
    {
      options::cegqi.set(true);
    }
    // check whether we should apply full cbqi
    if (logic.isPure(THEORY_BV))
    {
      if (!options::cegqiFullEffort.wasSetByUser())
      {
        options::cegqiFullEffort.set(true);
      }
    }
  }
  if (options::cegqi())
  {
    if (options::incrementalSolving())
    {
      // cannot do nested quantifier elimination in incremental mode
      options::cegqiNestedQE.set(false);
      options::cegqiPreRegInst.set(false);
    }
    if (logic.isPure(THEORY_ARITH) || logic.isPure(THEORY_BV))
    {
      if (!options::quantConflictFind.wasSetByUser())
      {
        options::quantConflictFind.set(false);
      }
      if (!options::instNoEntail.wasSetByUser())
      {
        options::instNoEntail.set(false);
      }
      if (!options::instWhenMode.wasSetByUser() && options::cegqiModel())
      {
        // only instantiation should happen at last call when model is avaiable
        options::instWhenMode.set(options::InstWhenMode::LAST_CALL);
      }
    }
    else
    {
      // only supported in pure arithmetic or pure BV
      options::cegqiNestedQE.set(false);
    }
    // prenexing
    if (options::cegqiNestedQE())
    {
      // only complete with prenex = normal
      options::prenexQuant.set(options::PrenexQuantMode::NORMAL);
    }
    else if (options::globalNegate())
    {
      if (!options::prenexQuant.wasSetByUser())
      {
        options::prenexQuant.set(options::PrenexQuantMode::NONE);
      }
    }
  }
  // implied options...
  if (options::strictTriggers())
  {
    if (!options::userPatternsQuant.wasSetByUser())
    {
      options::userPatternsQuant.set(options::UserPatMode::TRUST);
    }
  }
  if (options::qcfMode.wasSetByUser() || options::qcfTConstraint())
  {
    options::quantConflictFind.set(true);
  }
  if (options::cegqiNestedQE())
  {
    options::prenexQuantUser.set(true);
    if (!options::preSkolemQuant.wasSetByUser())
    {
      options::preSkolemQuant.set(true);
    }
  }
  // for induction techniques
  if (options::quantInduction())
  {
    if (!options::dtStcInduction.wasSetByUser())
    {
      options::dtStcInduction.set(true);
    }
    if (!options::intWfInduction.wasSetByUser())
    {
      options::intWfInduction.set(true);
    }
  }
  if (options::dtStcInduction())
  {
    // try to remove ITEs from quantified formulas
    if (!options::iteDtTesterSplitQuant.wasSetByUser())
    {
      options::iteDtTesterSplitQuant.set(true);
    }
    if (!options::iteLiftQuant.wasSetByUser())
    {
      options::iteLiftQuant.set(options::IteLiftQuantMode::ALL);
    }
  }
  if (options::intWfInduction())
  {
    if (!options::purifyTriggers.wasSetByUser())
    {
      options::purifyTriggers.set(true);
    }
  }
  if (options::conjectureNoFilter())
  {
    if (!options::conjectureFilterActiveTerms.wasSetByUser())
    {
      options::conjectureFilterActiveTerms.set(false);
    }
    if (!options::conjectureFilterCanonical.wasSetByUser())
    {
      options::conjectureFilterCanonical.set(false);
    }
    if (!options::conjectureFilterModel.wasSetByUser())
    {
      options::conjectureFilterModel.set(false);
    }
  }
  if (options::conjectureGenPerRound.wasSetByUser())
  {
    if (options::conjectureGenPerRound() > 0)
    {
      options::conjectureGen.set(true);
    }
    else
    {
      options::conjectureGen.set(false);
    }
  }
  // can't pre-skolemize nested quantifiers without UF theory
  if (!logic.isTheoryEnabled(THEORY_UF) && options::preSkolemQuant())
  {
    if (!options::preSkolemQuantNested.wasSetByUser())
    {
      options::preSkolemQuantNested.set(false);
    }
  }
  if (!logic.isTheoryEnabled(THEORY_DATATYPES))
  {
    options::quantDynamicSplit.set(options::QuantDSplitMode::NONE);
  }

  // until bugs 371,431 are fixed
  if (!options::minisatUseElim.wasSetByUser())
  {
    // cannot use minisat elimination for logics where a theory solver
    // introduces new literals into the search. This includes quantifiers
    // (quantifier instantiation), and the lemma schemas used in non-linear
    // and sets. We also can't use it if models are enabled.
    if (logic.isTheoryEnabled(THEORY_SETS)
        || logic.isTheoryEnabled(THEORY_BAGS)
        || logic.isQuantified()
        || options::produceModels() || options::produceAssignments()
        || options::checkModels()
        || (logic.isTheoryEnabled(THEORY_ARITH) && !logic.isLinear()))
    {
      options::minisatUseElim.set(false);
    }
  }

  if (logic.isTheoryEnabled(THEORY_ARITH) && !logic.isLinear()
      && options::nlRlvMode() != options::NlRlvMode::NONE)
  {
    if (!options::relevanceFilter())
    {
      if (options::relevanceFilter.wasSetByUser())
      {
        Warning() << "SmtEngine: turning on relevance filtering to support "
                     "--nl-ext-rlv="
                  << options::nlRlvMode() << std::endl;
      }
      // must use relevance filtering techniques
      options::relevanceFilter.set(true);
    }
  }

  // For now, these array theory optimizations do not support model-building
  if (options::produceModels() || options::produceAssignments()
      || options::checkModels())
  {
    options::arraysOptimizeLinear.set(false);
  }

  if (!options::bitvectorEqualitySolver())
  {
    if (options::bvLazyRewriteExtf())
    {
      if (options::bvLazyRewriteExtf.wasSetByUser())
      {
        throw OptionException(
            "--bv-lazy-rewrite-extf requires --bv-eq-solver to be set");
      }
    }
    Trace("smt")
        << "disabling bvLazyRewriteExtf since equality solver is disabled"
        << std::endl;
    options::bvLazyRewriteExtf.set(false);
  }

  if (options::stringFMF() && !options::stringProcessLoopMode.wasSetByUser())
  {
    Trace("smt") << "settting stringProcessLoopMode to 'simple' since "
                    "--strings-fmf enabled"
                 << std::endl;
    options::stringProcessLoopMode.set(options::ProcessLoopMode::SIMPLE);
  }

  // !!! All options that require disabling models go here
  bool disableModels = false;
  std::string sOptNoModel;
  if (options::unconstrainedSimp.wasSetByUser() && options::unconstrainedSimp())
  {
    disableModels = true;
    sOptNoModel = "unconstrained-simp";
  }
  else if (options::sortInference())
  {
    disableModels = true;
    sOptNoModel = "sort-inference";
  }
  else if (options::minisatUseElim())
  {
    disableModels = true;
    sOptNoModel = "minisat-elimination";
  }
  else if (options::globalNegate())
  {
    disableModels = true;
    sOptNoModel = "global-negate";
  }
  if (disableModels)
  {
    if (options::produceModels())
    {
      if (options::produceModels.wasSetByUser())
      {
        std::stringstream ss;
        ss << "Cannot use " << sOptNoModel << " with model generation.";
        throw OptionException(ss.str());
      }
      Notice() << "SmtEngine: turning off produce-models to support "
               << sOptNoModel << std::endl;
      options::produceModels.set(false);
    }
    if (options::produceAssignments())
    {
      if (options::produceAssignments.wasSetByUser())
      {
        std::stringstream ss;
        ss << "Cannot use " << sOptNoModel
           << " with model generation (produce-assignments).";
        throw OptionException(ss.str());
      }
      Notice() << "SmtEngine: turning off produce-assignments to support "
               << sOptNoModel << std::endl;
      options::produceAssignments.set(false);
    }
    if (options::checkModels())
    {
      if (options::checkModels.wasSetByUser())
      {
        std::stringstream ss;
        ss << "Cannot use " << sOptNoModel
           << " with model generation (check-models).";
        throw OptionException(ss.str());
      }
      Notice() << "SmtEngine: turning off check-models to support "
               << sOptNoModel << std::endl;
      options::checkModels.set(false);
    }
  }

  if (options::bitblastMode() == options::BitblastMode::EAGER
      && !logic.isPure(THEORY_BV) && logic.getLogicString() != "QF_UFBV"
      && logic.getLogicString() != "QF_ABV")
  {
    throw OptionException(
        "Eager bit-blasting does not currently support theory combination. "
        "Note that in a QF_BV problem UF symbols can be introduced for "
        "division. "
        "Try --bv-div-zero-const to interpret division by zero as a constant.");
  }
}

}  // namespace smt
}  // namespace CVC4<|MERGE_RESOLUTION|>--- conflicted
+++ resolved
@@ -1153,25 +1153,12 @@
     {
       options::cegqiPreRegInst.set(true);
     }
-<<<<<<< HEAD
-=======
     // use tangent planes by default, since we want to put effort into
     // the verification step for sygus queries with non-linear arithmetic
     if (!options::nlExtTangentPlanes.wasSetByUser())
     {
       options::nlExtTangentPlanes.set(true);
     }
-    // not compatible with proofs
-    if (options::proofNew())
-    {
-      if (options::proofNew.wasSetByUser())
-      {
-        Notice() << "SmtEngine: setting proof-new to false to support SyGuS"
-                 << std::endl;
-      }
-      options::proofNew.set(false);
-    }
->>>>>>> 2d8889f9
   }
   // counterexample-guided instantiation for non-sygus
   // enable if any possible quantifiers with arithmetic, datatypes or bitvectors
