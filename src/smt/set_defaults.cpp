--- conflicted
+++ resolved
@@ -175,7 +175,7 @@
     std::stringstream reasonNoProofs;
     if (incompatibleWithProofs(opts, reasonNoProofs))
     {
-<<<<<<< HEAD
+      // different on proof-new we silently disable
       opts.smt.unsatCores = false;
       opts.smt.unsatCoresMode = options::UnsatCoresMode::OFF;
       notifyModifyOption(
@@ -184,11 +184,6 @@
       opts.proof.proofReq = false;
       opts.smt.checkProofs = false;
       opts.smt.proofMode = options::ProofMode::OFF;
-=======
-      std::stringstream ss;
-      ss << reasonNoProofs.str() << " not supported with proofs or unsat cores";
-      throw OptionException(ss.str());
->>>>>>> 8aac6169
     }
   }
   if (d_isInternalSubsolver)
