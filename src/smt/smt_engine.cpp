--- conflicted
+++ resolved
@@ -1359,17 +1359,13 @@
   }
   Assert(pe->getProof() != nullptr);
   std::shared_ptr<ProofNode> pePfn = pe->getProof();
-<<<<<<< HEAD
   // TEMPORARY for testing, this can be used to count how often checkProofs is
   // called
-  if (d_env->getOption(options::checkProofsFail))
+  if (d_env->getOptions().smt.checkProofsFail))
   {
     AlwaysAssert(false) << "Fail due to --check-proofs-fail";
   }
-  if (d_env->getOption(options::checkProofs))
-=======
   if (d_env->getOptions().smt.checkProofs)
->>>>>>> dde15bdb
   {
     d_pfManager->checkProof(pePfn, *d_asserts);
   }
