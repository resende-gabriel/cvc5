/*********************                                                        */
/*! \file smt_engine.cpp
 ** \verbatim
 ** Top contributors (to current version):
 **   Andrew Reynolds, Morgan Deters, Aina Niemetz
 ** This file is part of the CVC4 project.
 ** Copyright (c) 2009-2020 by the authors listed in the file AUTHORS
 ** in the top-level source directory and their institutional affiliations.
 ** All rights reserved.  See the file COPYING in the top-level source
 ** directory for licensing information.\endverbatim
 **
 ** \brief The main entry point into the CVC4 library's SMT interface
 **
 ** The main entry point into the CVC4 library's SMT interface.
 **/

#include "smt/smt_engine.h"

#include "api/cvc4cpp.h"
#include "base/check.h"
#include "base/exception.h"
#include "base/modal_exception.h"
#include "base/output.h"
#include "decision/decision_engine.h"
#include "expr/bound_var_manager.h"
#include "expr/node.h"
#include "options/base_options.h"
#include "options/language.h"
#include "options/main_options.h"
#include "options/printer_options.h"
#include "options/smt_options.h"
#include "options/theory_options.h"
#include "printer/printer.h"
#include "proof/proof_manager.h"
#include "proof/unsat_core.h"
#include "smt/abduction_solver.h"
#include "smt/abstract_values.h"
#include "smt/assertions.h"
#include "smt/check_models.h"
#include "smt/defined_function.h"
#include "smt/dump_manager.h"
#include "smt/interpolation_solver.h"
#include "smt/listeners.h"
#include "smt/logic_request.h"
#include "smt/model_blocker.h"
#include "smt/model_core_builder.h"
#include "smt/node_command.h"
#include "smt/options_manager.h"
#include "smt/preprocessor.h"
#include "smt/proof_manager.h"
#include "smt/quant_elim_solver.h"
#include "smt/smt_engine_scope.h"
#include "smt/smt_engine_state.h"
#include "smt/smt_engine_stats.h"
#include "smt/smt_solver.h"
#include "smt/sygus_solver.h"
<<<<<<< HEAD
#include "smt/unsat_core_manager.h"
=======
>>>>>>> 2c4025e4
#include "theory/quantifiers/instantiation_list.h"
#include "theory/quantifiers/quantifiers_attributes.h"
#include "theory/quantifiers_engine.h"
#include "theory/rewriter.h"
#include "theory/smt_engine_subsolver.h"
#include "theory/theory_engine.h"
#include "theory/quantifiers_engine.h"
#include "util/random.h"
#include "util/resource_manager.h"

// required for hacks related to old proofs for unsat cores
#include "base/configuration.h"
#include "base/configuration_private.h"

using namespace std;
using namespace CVC4::smt;
using namespace CVC4::preprocessing;
using namespace CVC4::prop;
using namespace CVC4::context;
using namespace CVC4::theory;

namespace CVC4 {

SmtEngine::SmtEngine(NodeManager* nm, Options* optr)
    : d_state(new SmtEngineState(*this)),
      d_nodeManager(nm),
      d_absValues(new AbstractValues(d_nodeManager)),
      d_asserts(new Assertions(getUserContext(), *d_absValues.get())),
      d_dumpm(new DumpManager(getUserContext())),
      d_routListener(new ResourceOutListener(*this)),
      d_snmListener(new SmtNodeManagerListener(*d_dumpm.get(), d_outMgr)),
      d_smtSolver(nullptr),
      d_proofManager(nullptr),
      d_model(nullptr),
      d_checkModels(nullptr),
      d_pfManager(nullptr),
      d_ucManager(nullptr),
      d_rewriter(new theory::Rewriter()),
      d_definedFunctions(nullptr),
      d_sygusSolver(nullptr),
      d_abductSolver(nullptr),
      d_interpolSolver(nullptr),
      d_quantElimSolver(nullptr),
      d_logic(),
      d_originalOptions(),
      d_isInternalSubsolver(false),
      d_statisticsRegistry(nullptr),
      d_stats(nullptr),
      d_outMgr(this),
      d_resourceManager(nullptr),
      d_optm(nullptr),
      d_pp(nullptr),
      d_scope(nullptr)
{
  // !!!!!!!!!!!!!!!!!!!!!! temporary hack: this makes the current SmtEngine
  // we are constructing the current SmtEngine in scope for the lifetime of
  // this SmtEngine, or until another SmtEngine is constructed (that SmtEngine
  // is then in scope during its lifetime). This is mostly to ensure that
  // options are always in scope, for e.g. printing expressions, which rely
  // on knowing the output language.
  // Notice that the SmtEngine may spawn new SmtEngine "subsolvers" internally.
  // These are created, used, and deleted in a modular fashion while not
  // interleaving calls to the master SmtEngine. Thus the hack here does not
  // break this use case.
  // On the other hand, this hack breaks use cases where multiple SmtEngine
  // objects are created by the user.
  d_scope.reset(new SmtScope(this));
  if (optr != nullptr)
  {
    // if we provided a set of options, copy their values to the options
    // owned by this SmtEngine.
    d_options.copyValues(*optr);
  }
  d_statisticsRegistry.reset(new StatisticsRegistry());
  d_resourceManager.reset(
      new ResourceManager(*d_statisticsRegistry.get(), d_options));
  d_optm.reset(new smt::OptionsManager(&d_options, d_resourceManager.get()));
  // listen to node manager events
  d_nodeManager->subscribeEvents(d_snmListener.get());
  // listen to resource out
  d_resourceManager->registerListener(d_routListener.get());
  // make statistics
  d_stats.reset(new SmtEngineStatistics());
  // reset the preprocessor
  d_pp.reset(new smt::Preprocessor(
      *this, getUserContext(), *d_absValues.get(), *d_stats));
  // make the SMT solver
  d_smtSolver.reset(
      new SmtSolver(*this, *d_state, d_resourceManager.get(), *d_pp, *d_stats));
  // make the SyGuS solver
  d_sygusSolver.reset(
      new SygusSolver(*d_smtSolver, *d_pp, getUserContext(), d_outMgr));
  // make the quantifier elimination solver
  d_quantElimSolver.reset(new QuantElimSolver(*d_smtSolver));

  // The ProofManager is constructed before any other proof objects such as
  // SatProof and TheoryProofs. The TheoryProofEngine and the SatProof are
  // initialized in TheoryEngine and PropEngine respectively.
  Assert(d_proofManager == nullptr);

  // d_proofManager must be created before Options has been finished
  // being parsed from the input file. Because of this, we cannot trust
  // that options::unsatCores() is set correctly yet.
#ifdef CVC4_PROOF
  d_proofManager.reset(new ProofManager(getUserContext()));
#endif

  d_definedFunctions = new (true) DefinedFunctionMap(getUserContext());
}

bool SmtEngine::isFullyInited() const { return d_state->isFullyInited(); }
bool SmtEngine::isQueryMade() const { return d_state->isQueryMade(); }
size_t SmtEngine::getNumUserLevels() const
{
  return d_state->getNumUserLevels();
}
SmtMode SmtEngine::getSmtMode() const { return d_state->getMode(); }
bool SmtEngine::isSmtModeSat() const
{
  SmtMode mode = getSmtMode();
  return mode == SmtMode::SAT || mode == SmtMode::SAT_UNKNOWN;
}
Result SmtEngine::getStatusOfLastCommand() const
{
  return d_state->getStatus();
}
context::UserContext* SmtEngine::getUserContext()
{
  return d_state->getUserContext();
}
context::Context* SmtEngine::getContext() { return d_state->getContext(); }

TheoryEngine* SmtEngine::getTheoryEngine()
{
  return d_smtSolver->getTheoryEngine();
}

prop::PropEngine* SmtEngine::getPropEngine()
{
  return d_smtSolver->getPropEngine();
}

void SmtEngine::finishInit()
{
  if (d_state->isFullyInited())
  {
    // already initialized, return
    return;
  }

  // Notice that finishInitInternal is called when options are finalized. If we
  // are parsing smt2, this occurs at the moment we enter "Assert mode", page 52
  // of SMT-LIB 2.6 standard.

  // set the logic
  if (!d_logic.isLocked())
  {
    setLogicInternal();
  }

  // set the random seed
  Random::getRandom().setSeed(options::seed());

  // Call finish init on the options manager. This inializes the resource
  // manager based on the options, and sets up the best default options
  // based on our heuristics.
  d_optm->finishInit(d_logic, d_isInternalSubsolver);

  ProofNodeManager* pnm = nullptr;
  if (options::proofNew())
  {
    // ensure bound variable uses canonical bound variables
    d_nodeManager->getBoundVarManager()->enableKeepCacheValues();
    // make the proof manager
    d_pfManager.reset(new PfManager(getUserContext(), this));
    PreprocessProofGenerator* pppg = d_pfManager->getPreprocessProofGenerator();
    // start the unsat core manager
    d_ucManager.reset(new UnsatCoreManager());
    // use this proof node manager
    pnm = d_pfManager->getProofNodeManager();
    // enable proof support in the rewriter
    d_rewriter->setProofNodeManager(pnm);
    // enable it in the assertions pipeline
    d_asserts->setProofGenerator(pppg);
    // enable it in the SmtSolver
    d_smtSolver->setProofNodeManager(pnm);
    // enabled proofs in the preprocessor
    d_pp->setProofGenerator(pppg);
  }

  Trace("smt-debug") << "SmtEngine::finishInit" << std::endl;
  d_smtSolver->finishInit(const_cast<const LogicInfo&>(d_logic));

  // now can construct the SMT-level model object
  TheoryEngine* te = d_smtSolver->getTheoryEngine();
  Assert(te != nullptr);
  TheoryModel* tm = te->getModel();
  if (tm != nullptr)
  {
    d_model.reset(new Model(tm));
    // make the check models utility
    d_checkModels.reset(new CheckModels(*d_smtSolver.get()));
  }

  // global push/pop around everything, to ensure proper destruction
  // of context-dependent data structures
  d_state->setup();

  Trace("smt-debug") << "Set up assertions..." << std::endl;
  d_asserts->finishInit();

  // dump out a set-logic command only when raw-benchmark is disabled to avoid
  // dumping the command twice.
  if (Dump.isOn("benchmark") && !Dump.isOn("raw-benchmark"))
  {
      LogicInfo everything;
      everything.lock();
      getOutputManager().getPrinter().toStreamCmdComment(
          getOutputManager().getDumpOut(),
          "CVC4 always dumps the most general, all-supported logic (below), as "
          "some internals might require the use of a logic more general than "
          "the input.");
      getOutputManager().getPrinter().toStreamCmdSetBenchmarkLogic(
          getOutputManager().getDumpOut(), everything.getLogicString());
  }

  // initialize the dump manager
  d_dumpm->finishInit();

  // subsolvers
  if (options::produceAbducts())
  {
    d_abductSolver.reset(new AbductionSolver(this));
  }
  if (options::produceInterpols() != options::ProduceInterpols::NONE)
  {
    d_interpolSolver.reset(new InterpolationSolver(this));
  }

  d_pp->finishInit();

  AlwaysAssert(getPropEngine()->getAssertionLevel() == 0)
      << "The PropEngine has pushed but the SmtEngine "
         "hasn't finished initializing!";

  Assert(d_logic.isLocked());

  // store that we are finished initializing
  d_state->finishInit();
  Trace("smt-debug") << "SmtEngine::finishInit done" << std::endl;
}

void SmtEngine::shutdown() {
  d_state->shutdown();

  d_smtSolver->shutdown();
}

SmtEngine::~SmtEngine()
{
  SmtScope smts(this);

  try {
    shutdown();

    // global push/pop around everything, to ensure proper destruction
    // of context-dependent data structures
    d_state->cleanup();

    d_definedFunctions->deleteSelf();

    //destroy all passes before destroying things that they refer to
    d_pp->cleanup();

    // d_proofManager is always created when proofs are enabled at configure
    // time.  Because of this, this code should not be wrapped in PROOF() which
    // additionally checks flags such as options::proof().
    //
    // Note: the proof manager must be destroyed before the theory engine.
    // Because the destruction of the proofs depends on contexts owned be the
    // theory solvers.
#ifdef CVC4_PROOF
    d_proofManager.reset(nullptr);
#endif
    d_rewriter.reset(nullptr);
    d_pfManager.reset(nullptr);
    d_ucManager.reset(nullptr);

    d_absValues.reset(nullptr);
    d_asserts.reset(nullptr);
    d_dumpm.reset(nullptr);
    d_model.reset(nullptr);

    d_sygusSolver.reset(nullptr);

    d_smtSolver.reset(nullptr);

    d_stats.reset(nullptr);
    d_nodeManager->unsubscribeEvents(d_snmListener.get());
    d_snmListener.reset(nullptr);
    d_routListener.reset(nullptr);
    d_optm.reset(nullptr);
    d_pp.reset(nullptr);
    // d_resourceManager must be destroyed before d_statisticsRegistry
    d_resourceManager.reset(nullptr);
    d_statisticsRegistry.reset(nullptr);
    // destroy the state
    d_state.reset(nullptr);
  } catch(Exception& e) {
    Warning() << "CVC4 threw an exception during cleanup." << endl
              << e << endl;
  }
}

void SmtEngine::setLogic(const LogicInfo& logic)
{
  SmtScope smts(this);
  if (d_state->isFullyInited())
  {
    throw ModalException("Cannot set logic in SmtEngine after the engine has "
                         "finished initializing.");
  }
  d_logic = logic;
  d_userLogic = logic;
  setLogicInternal();
}

void SmtEngine::setLogic(const std::string& s)
{
  SmtScope smts(this);
  try
  {
    setLogic(LogicInfo(s));
    // dump out a set-logic command
    if (Dump.isOn("raw-benchmark"))
    {
      getOutputManager().getPrinter().toStreamCmdSetBenchmarkLogic(
          getOutputManager().getDumpOut(), d_logic.getLogicString());
    }
  }
  catch (IllegalArgumentException& e)
  {
    throw LogicException(e.what());
  }
}

void SmtEngine::setLogic(const char* logic) { setLogic(string(logic)); }

const LogicInfo& SmtEngine::getLogicInfo() const { return d_logic; }

LogicInfo SmtEngine::getUserLogicInfo() const
{
  // Lock the logic to make sure that this logic can be queried. We create a
  // copy of the user logic here to keep this method const.
  LogicInfo res = d_userLogic;
  res.lock();
  return res;
}

void SmtEngine::notifyStartParsing(std::string filename)
{
  d_state->setFilename(filename);
  // Copy the original options. This is called prior to beginning parsing.
  // Hence reset should revert to these options, which note is after reading
  // the command line.
  d_originalOptions.copyValues(d_options);
}

const std::string& SmtEngine::getFilename() const
{
  return d_state->getFilename();
}
void SmtEngine::setLogicInternal()
{
  Assert(!d_state->isFullyInited())
      << "setting logic in SmtEngine but the engine has already"
         " finished initializing for this run";
  d_logic.lock();
  d_userLogic.lock();
}

void SmtEngine::setInfo(const std::string& key, const CVC4::SExpr& value)
{
  SmtScope smts(this);

  Trace("smt") << "SMT setInfo(" << key << ", " << value << ")" << endl;

  if(Dump.isOn("benchmark")) {
    if(key == "status") {
      string s = value.getValue();
      Result::Sat status =
          (s == "sat") ? Result::SAT
                       : ((s == "unsat") ? Result::UNSAT : Result::SAT_UNKNOWN);
      getOutputManager().getPrinter().toStreamCmdSetBenchmarkStatus(
          getOutputManager().getDumpOut(), status);
    } else {
      getOutputManager().getPrinter().toStreamCmdSetInfo(
          getOutputManager().getDumpOut(), key, value);
    }
  }

  // Check for standard info keys (SMT-LIB v1, SMT-LIB v2, ...)
  if (key == "source" || key == "category" || key == "difficulty"
      || key == "notes" || key == "name" || key == "license")
  {
    // ignore these
    return;
  }
  else if (key == "filename")
  {
    d_state->setFilename(value.getValue());
    return;
  }
  else if (key == "smt-lib-version" && !options::inputLanguage.wasSetByUser())
  {
    language::input::Language ilang = language::input::LANG_AUTO;
    if( (value.isInteger() && value.getIntegerValue() == Integer(2)) ||
        (value.isRational() && value.getRationalValue() == Rational(2)) ||
        value.getValue() == "2" ||
        value.getValue() == "2.0" ) {
      ilang = language::input::LANG_SMTLIB_V2_0;
    } else if( (value.isRational() && value.getRationalValue() == Rational(5, 2)) ||
               value.getValue() == "2.5" ) {
      ilang = language::input::LANG_SMTLIB_V2_5;
    } else if( (value.isRational() && value.getRationalValue() == Rational(13, 5)) ||
               value.getValue() == "2.6" ) {
      ilang = language::input::LANG_SMTLIB_V2_6;
    }
    options::inputLanguage.set(ilang);
    // also update the output language
    if (!options::outputLanguage.wasSetByUser())
    {
      language::output::Language olang = language::toOutputLanguage(ilang);
      if (options::outputLanguage() != olang)
      {
        options::outputLanguage.set(olang);
        *options::out() << language::SetLanguage(olang);
      }
    }
    return;
  } else if(key == "status") {
    string s;
    if(value.isAtom()) {
      s = value.getValue();
    }
    if(s != "sat" && s != "unsat" && s != "unknown") {
      throw OptionException("argument to (set-info :status ..) must be "
                            "`sat' or `unsat' or `unknown'");
    }
    d_state->notifyExpectedStatus(s);
    return;
  }
}

bool SmtEngine::isValidGetInfoFlag(const std::string& key) const
{
  if (key == "all-statistics" || key == "error-behavior" || key == "name"
      || key == "version" || key == "authors" || key == "status"
      || key == "reason-unknown" || key == "assertion-stack-levels"
      || key == "all-options" || key == "time")
  {
    return true;
  }
  return false;
}

CVC4::SExpr SmtEngine::getInfo(const std::string& key) const
{
  SmtScope smts(this);

  Trace("smt") << "SMT getInfo(" << key << ")" << endl;
  if (key == "all-statistics")
  {
    vector<SExpr> stats;
    StatisticsRegistry* sr = d_nodeManager->getStatisticsRegistry();
    for (StatisticsRegistry::const_iterator i = sr->begin(); i != sr->end();
         ++i)
    {
      vector<SExpr> v;
      v.push_back((*i).first);
      v.push_back((*i).second);
      stats.push_back(v);
    }
    for (StatisticsRegistry::const_iterator i = d_statisticsRegistry->begin();
         i != d_statisticsRegistry->end();
         ++i)
    {
      vector<SExpr> v;
      v.push_back((*i).first);
      v.push_back((*i).second);
      stats.push_back(v);
    }
    return SExpr(stats);
  }
  if (key == "error-behavior")
  {
    return SExpr(SExpr::Keyword("immediate-exit"));
  }
  if (key == "name")
  {
    return SExpr(Configuration::getName());
  }
  if (key == "version")
  {
    return SExpr(Configuration::getVersionString());
  }
  if (key == "authors")
  {
    return SExpr(Configuration::about());
  }
  if (key == "status")
  {
    // sat | unsat | unknown
    Result status = d_state->getStatus();
    switch (status.asSatisfiabilityResult().isSat())
    {
      case Result::SAT: return SExpr(SExpr::Keyword("sat"));
      case Result::UNSAT: return SExpr(SExpr::Keyword("unsat"));
      default: return SExpr(SExpr::Keyword("unknown"));
    }
  }
  if (key == "time")
  {
    return SExpr(std::clock());
  }
  if (key == "reason-unknown")
  {
    Result status = d_state->getStatus();
    if (!status.isNull() && status.isUnknown())
    {
      std::stringstream ss;
      ss << status.whyUnknown();
      string s = ss.str();
      transform(s.begin(), s.end(), s.begin(), ::tolower);
      return SExpr(SExpr::Keyword(s));
    }
    else
    {
      throw RecoverableModalException(
          "Can't get-info :reason-unknown when the "
          "last result wasn't unknown!");
    }
  }
  if (key == "assertion-stack-levels")
  {
    size_t ulevel = d_state->getNumUserLevels();
    AlwaysAssert(ulevel <= std::numeric_limits<unsigned long int>::max());
    return SExpr(static_cast<unsigned long int>(ulevel));
  }
  Assert(key == "all-options");
  // get the options, like all-statistics
  std::vector<std::vector<std::string>> current_options =
      Options::current()->getOptions();
  return SExpr::parseListOfListOfAtoms(current_options);
}

void SmtEngine::debugCheckFormals(const std::vector<Node>& formals, Node func)
{
  for (std::vector<Node>::const_iterator i = formals.begin();
       i != formals.end();
       ++i)
  {
    if((*i).getKind() != kind::BOUND_VARIABLE) {
      stringstream ss;
      ss << "All formal arguments to defined functions must be BOUND_VARIABLEs, but in the\n"
         << "definition of function " << func << ", formal\n"
         << "  " << *i << "\n"
         << "has kind " << (*i).getKind();
      throw TypeCheckingException(func.toExpr(), ss.str());
    }
  }
}

void SmtEngine::debugCheckFunctionBody(Node formula,
                                       const std::vector<Node>& formals,
                                       Node func)
{
  TypeNode formulaType = formula.getType(options::typeChecking());
  TypeNode funcType = func.getType();
  // We distinguish here between definitions of constants and functions,
  // because the type checking for them is subtly different.  Perhaps we
  // should instead have SmtEngine::defineFunction() and
  // SmtEngine::defineConstant() for better clarity, although then that
  // doesn't match the SMT-LIBv2 standard...
  if(formals.size() > 0) {
    TypeNode rangeType = funcType.getRangeType();
    if(! formulaType.isComparableTo(rangeType)) {
      stringstream ss;
      ss << "Type of defined function does not match its declaration\n"
         << "The function  : " << func << "\n"
         << "Declared type : " << rangeType << "\n"
         << "The body      : " << formula << "\n"
         << "Body type     : " << formulaType;
      throw TypeCheckingException(func.toExpr(), ss.str());
    }
  } else {
    if(! formulaType.isComparableTo(funcType)) {
      stringstream ss;
      ss << "Declared type of defined constant does not match its definition\n"
         << "The constant   : " << func << "\n"
         << "Declared type  : " << funcType << "\n"
         << "The definition : " << formula << "\n"
         << "Definition type: " << formulaType;
      throw TypeCheckingException(func.toExpr(), ss.str());
    }
  }
}

void SmtEngine::defineFunction(Node func,
                               const std::vector<Node>& formals,
                               Node formula,
                               bool global)
{
  SmtScope smts(this);
  finishInit();
  d_state->doPendingPops();
  Trace("smt") << "SMT defineFunction(" << func << ")" << endl;
  debugCheckFormals(formals, func);

  stringstream ss;
  ss << language::SetLanguage(
            language::SetLanguage::getLanguage(Dump.getStream()))
     << func;
  std::vector<Node> nFormals;
  nFormals.reserve(formals.size());

  for (const Node& formal : formals)
  {
    nFormals.push_back(formal);
  }

  DefineFunctionNodeCommand nc(ss.str(), func, nFormals, formula);
  d_dumpm->addToDump(nc, "declarations");

  // type check body
  debugCheckFunctionBody(formula, formals, func);

  // Substitute out any abstract values in formula
  Node formNode = d_absValues->substituteAbstractValues(formula);
  DefinedFunction def(func, formals, formNode);
  // Permit (check-sat) (define-fun ...) (get-value ...) sequences.
  // Otherwise, (check-sat) (get-value ((! foo :named bar))) breaks
  // d_haveAdditions = true;
  Debug("smt") << "definedFunctions insert " << func << " " << formNode << endl;

  if (global)
  {
    d_definedFunctions->insertAtContextLevelZero(func, def);
  }
  else
  {
    d_definedFunctions->insert(func, def);
  }
}

void SmtEngine::defineFunctionsRec(
    const std::vector<Node>& funcs,
    const std::vector<std::vector<Node>>& formals,
    const std::vector<Node>& formulas,
    bool global)
{
  SmtScope smts(this);
  finishInit();
  d_state->doPendingPops();
  Trace("smt") << "SMT defineFunctionsRec(...)" << endl;

  if (funcs.size() != formals.size() && funcs.size() != formulas.size())
  {
    stringstream ss;
    ss << "Number of functions, formals, and function bodies passed to "
          "defineFunctionsRec do not match:"
       << "\n"
       << "        #functions : " << funcs.size() << "\n"
       << "        #arg lists : " << formals.size() << "\n"
       << "  #function bodies : " << formulas.size() << "\n";
    throw ModalException(ss.str());
  }
  for (unsigned i = 0, size = funcs.size(); i < size; i++)
  {
    // check formal argument list
    debugCheckFormals(formals[i], funcs[i]);
    // type check body
    debugCheckFunctionBody(formulas[i], formals[i], funcs[i]);
  }

  if (Dump.isOn("raw-benchmark"))
  {
    getOutputManager().getPrinter().toStreamCmdDefineFunctionRec(
        getOutputManager().getDumpOut(), funcs, formals, formulas);
  }

  NodeManager* nm = getNodeManager();
  for (unsigned i = 0, size = funcs.size(); i < size; i++)
  {
    // we assert a quantified formula
    Node func_app;
    // make the function application
    if (formals[i].empty())
    {
      // it has no arguments
      func_app = funcs[i];
    }
    else
    {
      std::vector<Node> children;
      children.push_back(funcs[i]);
      children.insert(children.end(), formals[i].begin(), formals[i].end());
      func_app = nm->mkNode(kind::APPLY_UF, children);
    }
    Node lem = nm->mkNode(kind::EQUAL, func_app, formulas[i]);
    if (!formals[i].empty())
    {
      // set the attribute to denote this is a function definition
      Node aexpr = nm->mkNode(kind::INST_ATTRIBUTE, func_app);
      aexpr = nm->mkNode(kind::INST_PATTERN_LIST, aexpr);
      FunDefAttribute fda;
      func_app.setAttribute(fda, true);
      // make the quantified formula
      Node boundVars = nm->mkNode(kind::BOUND_VAR_LIST, formals[i]);
      lem = nm->mkNode(kind::FORALL, boundVars, lem, aexpr);
    }
    // assert the quantified formula
    //   notice we don't call assertFormula directly, since this would
    //   duplicate the output on raw-benchmark.
    // add define recursive definition to the assertions
    d_asserts->addDefineFunRecDefinition(lem, global);
  }
}

void SmtEngine::defineFunctionRec(Node func,
                                  const std::vector<Node>& formals,
                                  Node formula,
                                  bool global)
{
  std::vector<Node> funcs;
  funcs.push_back(func);
  std::vector<std::vector<Node>> formals_multi;
  formals_multi.push_back(formals);
  std::vector<Node> formulas;
  formulas.push_back(formula);
  defineFunctionsRec(funcs, formals_multi, formulas, global);
}

bool SmtEngine::isDefinedFunction(Node func)
{
  Debug("smt") << "isDefined function " << func << "?" << std::endl;
  return d_definedFunctions->find(func) != d_definedFunctions->end();
}

Result SmtEngine::quickCheck() {
  Assert(d_state->isFullyInited());
  Trace("smt") << "SMT quickCheck()" << endl;
  const std::string& filename = d_state->getFilename();
  return Result(
      Result::ENTAILMENT_UNKNOWN, Result::REQUIRES_FULL_CHECK, filename);
}

Model* SmtEngine::getAvailableModel(const char* c) const
{
  if (!options::assignFunctionValues())
  {
    std::stringstream ss;
    ss << "Cannot " << c << " when --assign-function-values is false.";
    throw RecoverableModalException(ss.str().c_str());
  }

  if (d_state->getMode() != SmtMode::SAT
      && d_state->getMode() != SmtMode::SAT_UNKNOWN)
  {
    std::stringstream ss;
    ss << "Cannot " << c
       << " unless immediately preceded by SAT/NOT_ENTAILED or UNKNOWN "
          "response.";
    throw RecoverableModalException(ss.str().c_str());
  }

  if (!options::produceModels())
  {
    std::stringstream ss;
    ss << "Cannot " << c << " when produce-models options is off.";
    throw ModalException(ss.str().c_str());
  }

  TheoryEngine* te = d_smtSolver->getTheoryEngine();
  Assert(te != nullptr);
  TheoryModel* m = te->getBuiltModel();

  if (m == nullptr)
  {
    std::stringstream ss;
    ss << "Cannot " << c
       << " since model is not available. Perhaps the most recent call to "
          "check-sat was interrupted?";
    throw RecoverableModalException(ss.str().c_str());
  }

  return d_model.get();
}

void SmtEngine::notifyPushPre() { d_smtSolver->processAssertions(*d_asserts); }

void SmtEngine::notifyPushPost()
{
  TimerStat::CodeTimer pushPopTimer(d_stats->d_pushPopTime);
  Assert(getPropEngine() != nullptr);
  getPropEngine()->push();
}

void SmtEngine::notifyPopPre()
{
  TimerStat::CodeTimer pushPopTimer(d_stats->d_pushPopTime);
  PropEngine* pe = getPropEngine();
  Assert(pe != nullptr);
  pe->pop();
}

void SmtEngine::notifyPostSolvePre()
{
  PropEngine* pe = getPropEngine();
  Assert(pe != nullptr);
  pe->resetTrail();
}

void SmtEngine::notifyPostSolvePost()
{
  TheoryEngine* te = getTheoryEngine();
  Assert(te != nullptr);
  te->postsolve();
}

Result SmtEngine::checkSat()
{
  Node nullNode;
  return checkSat(nullNode);
}

Result SmtEngine::checkSat(const Node& assumption, bool inUnsatCore)
{
  if (Dump.isOn("benchmark"))
  {
    getOutputManager().getPrinter().toStreamCmdCheckSat(
        getOutputManager().getDumpOut(), assumption);
  }
  std::vector<Node> assump;
  if (!assumption.isNull())
  {
    assump.push_back(assumption);
  }
  return checkSatInternal(assump, inUnsatCore, false);
}

Result SmtEngine::checkSat(const std::vector<Node>& assumptions,
                           bool inUnsatCore)
{
  if (Dump.isOn("benchmark"))
  {
    if (assumptions.empty())
    {
      getOutputManager().getPrinter().toStreamCmdCheckSat(
          getOutputManager().getDumpOut());
    }
    else
    {
      getOutputManager().getPrinter().toStreamCmdCheckSatAssuming(
          getOutputManager().getDumpOut(), assumptions);
    }
  }
  return checkSatInternal(assumptions, inUnsatCore, false);
}

Result SmtEngine::checkEntailed(const Node& node, bool inUnsatCore)
{
  if (Dump.isOn("benchmark"))
  {
    getOutputManager().getPrinter().toStreamCmdQuery(
        getOutputManager().getDumpOut(), node);
  }
  return checkSatInternal(
             node.isNull() ? std::vector<Node>() : std::vector<Node>{node},
             inUnsatCore,
             true)
      .asEntailmentResult();
}

Result SmtEngine::checkEntailed(const std::vector<Node>& nodes,
                                bool inUnsatCore)
{
  return checkSatInternal(nodes, inUnsatCore, true).asEntailmentResult();
}

Result SmtEngine::checkSatInternal(const std::vector<Node>& assumptions,
                                   bool inUnsatCore,
                                   bool isEntailmentCheck)
{
  try
  {
    SmtScope smts(this);
    finishInit();

    Trace("smt") << "SmtEngine::"
                 << (isEntailmentCheck ? "checkEntailed" : "checkSat") << "("
                 << assumptions << ")" << endl;
    // check the satisfiability with the solver object
    Result r = d_smtSolver->checkSatisfiability(
        *d_asserts.get(), assumptions, inUnsatCore, isEntailmentCheck);

    Trace("smt") << "SmtEngine::" << (isEntailmentCheck ? "query" : "checkSat")
                 << "(" << assumptions << ") => " << r << endl;

    // Check that SAT results generate a model correctly.
    if(options::checkModels()) {
      if (r.asSatisfiabilityResult().isSat() == Result::SAT)
      {
        checkModel();
      }
    }
    // Check that UNSAT results generate a proof correctly.
    if (options::checkProofsNew() || options::proofNewEagerChecking())
    {
      if (r.asSatisfiabilityResult().isSat() == Result::UNSAT)
      {
        if ((options::checkProofsNew() || options::proofNewEagerChecking())
            && !options::proofNew())
        {
          throw ModalException(
              "Cannot check-proofs-new because proof-new was disabled.");
        }
        checkProof();
      }
    }
    // Check that UNSAT results generate an unsat core correctly.
    if (options::checkUnsatCores() || options::checkUnsatCoresNew())
    {
      if (r.asSatisfiabilityResult().isSat() == Result::UNSAT)
      {
        TimerStat::CodeTimer checkUnsatCoreTimer(d_stats->d_checkUnsatCoreTime);
        checkUnsatCore();
      }
    }

    return r;
  } catch (UnsafeInterruptException& e) {
    AlwaysAssert(d_resourceManager->out());
    // Notice that we do not notify the state of this result. If we wanted to
    // make the solver resume a working state after an interupt, then we would
    // implement a different callback and use it here, e.g.
    // d_state.notifyCheckSatInterupt.
    Result::UnknownExplanation why = d_resourceManager->outOfResources()
                                         ? Result::RESOURCEOUT
                                         : Result::TIMEOUT;
    return Result(Result::SAT_UNKNOWN, why, d_state->getFilename());
  }
}

std::vector<Node> SmtEngine::getUnsatAssumptions(void)
{
  Trace("smt") << "SMT getUnsatAssumptions()" << endl;
  SmtScope smts(this);
  if (!options::unsatAssumptions())
  {
    throw ModalException(
        "Cannot get unsat assumptions when produce-unsat-assumptions option "
        "is off.");
  }
  if (d_state->getMode() != SmtMode::UNSAT)
  {
    throw RecoverableModalException(
        "Cannot get unsat assumptions unless immediately preceded by "
        "UNSAT/ENTAILED.");
  }
  finishInit();
  if (Dump.isOn("benchmark"))
  {
    getOutputManager().getPrinter().toStreamCmdGetUnsatAssumptions(
        getOutputManager().getDumpOut());
  }
  UnsatCore core = getUnsatCoreInternal();
  std::vector<Node> res;
  std::vector<Node>& assumps = d_asserts->getAssumptions();
  for (const Node& e : assumps)
  {
    if (std::find(core.begin(), core.end(), e) != core.end())
    {
      res.push_back(e);
    }
  }
  return res;
}

Result SmtEngine::assertFormula(const Node& formula, bool inUnsatCore)
{
  SmtScope smts(this);
  finishInit();
  d_state->doPendingPops();

  Trace("smt") << "SmtEngine::assertFormula(" << formula << ")" << endl;

  if (Dump.isOn("raw-benchmark")) {
    getOutputManager().getPrinter().toStreamCmdAssert(
        getOutputManager().getDumpOut(), formula);
  }

  // Substitute out any abstract values in ex
  Node n = d_absValues->substituteAbstractValues(formula);

  d_asserts->assertFormula(n, inUnsatCore);
  return quickCheck().asEntailmentResult();
}/* SmtEngine::assertFormula() */

/*
   --------------------------------------------------------------------------
    Handling SyGuS commands
   --------------------------------------------------------------------------
*/

void SmtEngine::declareSygusVar(Node var)
{
  SmtScope smts(this);
  d_sygusSolver->declareSygusVar(var);
  if (Dump.isOn("raw-benchmark"))
  {
    getOutputManager().getPrinter().toStreamCmdDeclareVar(
        getOutputManager().getDumpOut(), var, var.getType());
  }
  // don't need to set that the conjecture is stale
}

void SmtEngine::declareSynthFun(Node func,
                                TypeNode sygusType,
                                bool isInv,
                                const std::vector<Node>& vars)
{
  SmtScope smts(this);
  d_state->doPendingPops();
  d_sygusSolver->declareSynthFun(func, sygusType, isInv, vars);

  // !!! TEMPORARY: We cannot construct a SynthFunCommand since we cannot
  // construct a Term-level Grammar from a Node-level sygus TypeNode. Thus we
  // must print the command using the Node-level utility method for now.

  if (Dump.isOn("raw-benchmark"))
  {
    getOutputManager().getPrinter().toStreamCmdSynthFun(
        getOutputManager().getDumpOut(), func, vars, isInv, sygusType);
  }
}
void SmtEngine::declareSynthFun(Node func,
                                bool isInv,
                                const std::vector<Node>& vars)
{
  // use a null sygus type
  TypeNode sygusType;
  declareSynthFun(func, sygusType, isInv, vars);
}

void SmtEngine::assertSygusConstraint(Node constraint)
{
  SmtScope smts(this);
  finishInit();
  d_sygusSolver->assertSygusConstraint(constraint);
  if (Dump.isOn("raw-benchmark"))
  {
    getOutputManager().getPrinter().toStreamCmdConstraint(
        getOutputManager().getDumpOut(), constraint);
  }
}

void SmtEngine::assertSygusInvConstraint(Node inv,
                                         Node pre,
                                         Node trans,
                                         Node post)
{
  SmtScope smts(this);
  finishInit();
  d_sygusSolver->assertSygusInvConstraint(inv, pre, trans, post);
  if (Dump.isOn("raw-benchmark"))
  {
    getOutputManager().getPrinter().toStreamCmdInvConstraint(
        getOutputManager().getDumpOut(), inv, pre, trans, post);
  }
}

Result SmtEngine::checkSynth()
{
  SmtScope smts(this);
  finishInit();
  return d_sygusSolver->checkSynth(*d_asserts);
}

/*
   --------------------------------------------------------------------------
    End of Handling SyGuS commands
   --------------------------------------------------------------------------
*/

Node SmtEngine::simplify(const Node& ex)
{
  SmtScope smts(this);
  finishInit();
  d_state->doPendingPops();
  // ensure we've processed assertions
  d_smtSolver->processAssertions(*d_asserts);
  return d_pp->simplify(ex);
}

Node SmtEngine::expandDefinitions(const Node& ex, bool expandOnly)
{
  d_resourceManager->spendResource(ResourceManager::Resource::PreprocessStep);

  SmtScope smts(this);
  finishInit();
  d_state->doPendingPops();
  return d_pp->expandDefinitions(ex, expandOnly);
}

// TODO(#1108): Simplify the error reporting of this method.
Node SmtEngine::getValue(const Node& ex) const
{
  SmtScope smts(this);

  Trace("smt") << "SMT getValue(" << ex << ")" << endl;
  if(Dump.isOn("benchmark")) {
    d_outMgr.getPrinter().toStreamCmdGetValue(d_outMgr.getDumpOut(), {ex});
  }
  TypeNode expectedType = ex.getType();

  // Substitute out any abstract values in ex and expand
  Node n = d_pp->expandDefinitions(ex);

  Trace("smt") << "--- getting value of " << n << endl;
  // There are two ways model values for terms are computed (for historical
  // reasons).  One way is that used in check-model; the other is that
  // used by the Model classes.  It's not clear to me exactly how these
  // two are different, but they need to be unified.  This ugly hack here
  // is to fix bug 554 until we can revamp boolean-terms and models [MGD]

  //AJR : necessary?
  if(!n.getType().isFunction()) {
    n = Rewriter::rewrite(n);
  }

  Trace("smt") << "--- getting value of " << n << endl;
  Model* m = getAvailableModel("get-value");
  Assert(m != nullptr);
  Node resultNode = m->getValue(n);
  Trace("smt") << "--- got value " << n << " = " << resultNode << endl;
  Trace("smt") << "--- type " << resultNode.getType() << endl;
  Trace("smt") << "--- expected type " << expectedType << endl;

  // type-check the result we got
  // Notice that lambdas have function type, which does not respect the subtype
  // relation, so we ignore them here.
  Assert(resultNode.isNull() || resultNode.getKind() == kind::LAMBDA
         || resultNode.getType().isSubtypeOf(expectedType))
      << "Run with -t smt for details.";

  // Ensure it's a constant, or a lambda (for uninterpreted functions). This
  // assertion only holds for models that do not have approximate values.
  Assert(m->hasApproximations() || resultNode.getKind() == kind::LAMBDA
         || resultNode.isConst());

  if(options::abstractValues() && resultNode.getType().isArray()) {
    resultNode = d_absValues->mkAbstractValue(resultNode);
    Trace("smt") << "--- abstract value >> " << resultNode << endl;
  }

  return resultNode;
}

std::vector<Node> SmtEngine::getValues(const std::vector<Node>& exprs)
{
  std::vector<Node> result;
  for (const Node& e : exprs)
  {
    result.push_back(getValue(e));
  }
  return result;
}

// TODO(#1108): Simplify the error reporting of this method.
Model* SmtEngine::getModel() {
  Trace("smt") << "SMT getModel()" << endl;
  SmtScope smts(this);

  finishInit();

  if(Dump.isOn("benchmark")) {
    getOutputManager().getPrinter().toStreamCmdGetModel(
        getOutputManager().getDumpOut());
  }

  Model* m = getAvailableModel("get model");

  // Since model m is being returned to the user, we must ensure that this
  // model object remains valid with future check-sat calls. Hence, we set
  // the theory engine into "eager model building" mode. TODO #2648: revisit.
  TheoryEngine* te = getTheoryEngine();
  Assert(te != nullptr);
  te->setEagerModelBuilding();

  if (options::modelCoresMode() != options::ModelCoresMode::NONE)
  {
    // If we enabled model cores, we compute a model core for m based on our
    // (expanded) assertions using the model core builder utility
    std::vector<Node> eassertsProc = getExpandedAssertions();
    ModelCoreBuilder::setModelCore(
        eassertsProc, m->getTheoryModel(), options::modelCoresMode());
  }
  // set the information on the SMT-level model
  Assert(m != nullptr);
  m->d_inputName = d_state->getFilename();
  m->d_isKnownSat = (d_state->getMode() == SmtMode::SAT);
  return m;
}

Result SmtEngine::blockModel()
{
  Trace("smt") << "SMT blockModel()" << endl;
  SmtScope smts(this);

  finishInit();

  if (Dump.isOn("benchmark"))
  {
    getOutputManager().getPrinter().toStreamCmdBlockModel(
        getOutputManager().getDumpOut());
  }

  Model* m = getAvailableModel("block model");

  if (options::blockModelsMode() == options::BlockModelsMode::NONE)
  {
    std::stringstream ss;
    ss << "Cannot block model when block-models is set to none.";
    throw RecoverableModalException(ss.str().c_str());
  }

  // get expanded assertions
  std::vector<Node> eassertsProc = getExpandedAssertions();
  Node eblocker = ModelBlocker::getModelBlocker(
      eassertsProc, m->getTheoryModel(), options::blockModelsMode());
  return assertFormula(eblocker);
}

Result SmtEngine::blockModelValues(const std::vector<Node>& exprs)
{
  Trace("smt") << "SMT blockModelValues()" << endl;
  SmtScope smts(this);

  finishInit();

  if (Dump.isOn("benchmark"))
  {
    getOutputManager().getPrinter().toStreamCmdBlockModelValues(
        getOutputManager().getDumpOut(), exprs);
  }

  Model* m = getAvailableModel("block model values");

  // get expanded assertions
  std::vector<Node> eassertsProc = getExpandedAssertions();
  // we always do block model values mode here
  Node eblocker =
      ModelBlocker::getModelBlocker(eassertsProc,
                                    m->getTheoryModel(),
                                    options::BlockModelsMode::VALUES,
                                    exprs);
  return assertFormula(eblocker);
}

std::pair<Node, Node> SmtEngine::getSepHeapAndNilExpr(void)
{
  if (!d_logic.isTheoryEnabled(THEORY_SEP))
  {
    const char* msg =
        "Cannot obtain separation logic expressions if not using the "
        "separation logic theory.";
    throw RecoverableModalException(msg);
  }
  NodeManagerScope nms(d_nodeManager);
  Node heap;
  Node nil;
  Model* m = getAvailableModel("get separation logic heap and nil");
  TheoryModel* tm = m->getTheoryModel();
  if (!tm->getHeapModel(heap, nil))
  {
    const char* msg =
        "Failed to obtain heap/nil "
        "expressions from theory model.";
    throw RecoverableModalException(msg);
  }
  return std::make_pair(heap, nil);
}

std::vector<Node> SmtEngine::getExpandedAssertions()
{
  std::vector<Node> easserts = getAssertions();
  // must expand definitions
  std::vector<Node> eassertsProc;
  std::unordered_map<Node, Node, NodeHashFunction> cache;
  for (const Node& e : easserts)
  {
    Node eae = d_pp->expandDefinitions(e, cache);
    eassertsProc.push_back(eae);
  }
  return eassertsProc;
}

void SmtEngine::declareSepHeap(TypeNode locT, TypeNode dataT)
{
  if (!d_logic.isTheoryEnabled(THEORY_SEP))
  {
    const char* msg =
        "Cannot declare heap if not using the separation logic theory.";
    throw RecoverableModalException(msg);
  }
  SmtScope smts(this);
  finishInit();
  TheoryEngine* te = getTheoryEngine();
  te->declareSepHeap(locT, dataT);
}

bool SmtEngine::getSepHeapTypes(TypeNode& locT, TypeNode& dataT)
{
  SmtScope smts(this);
  finishInit();
  TheoryEngine* te = getTheoryEngine();
  return te->getSepHeapTypes(locT, dataT);
}

Node SmtEngine::getSepHeapExpr() { return getSepHeapAndNilExpr().first; }

Node SmtEngine::getSepNilExpr() { return getSepHeapAndNilExpr().second; }

void SmtEngine::checkProof()
{
  Assert(options::proofNew());
  // internal check the proof
  PropEngine* pe = getPropEngine();
  Assert(pe != nullptr);
  if (options::proofNewEagerChecking())
  {
    pe->checkProof(d_asserts->getAssertionList());
  }
  Assert(pe->getProof() != nullptr);
  std::shared_ptr<ProofNode> pePfn = pe->getProof();
  // TEMPORARY for testing, this can be used to count how often checkProofs is
  // called
  if (options::checkProofsNewFail())
  {
    AlwaysAssert(false) << "Fail due to --check-proofs-new-fail";
  }
  if (options::checkProofsNew())
  {
    d_pfManager->checkProof(pePfn, *d_asserts, *d_definedFunctions);
  }
}

UnsatCore SmtEngine::getUnsatCoreInternal()
{
#if IS_PROOFS_BUILD
  if (!options::unsatCores())
  {
    throw ModalException(
        "Cannot get an unsat core when produce-unsat-cores option is off.");
  }
  if (d_state->getMode() != SmtMode::UNSAT)
  {
    throw RecoverableModalException(
        "Cannot get an unsat core unless immediately preceded by "
        "UNSAT/ENTAILED response.");
  }
  // use old proof infrastructure
  if (!d_pfManager)
  {
    d_proofManager->traceUnsatCore();  // just to trigger core creation
    return UnsatCore(d_proofManager->extractUnsatCore());
  }
  // generate with new proofs
  PropEngine* pe = getPropEngine();
  Assert(pe != nullptr);
  Assert(pe->getProof() != nullptr);
  std::shared_ptr<ProofNode> pfn = d_pfManager->getFinalProof(
      pe->getProof(), *d_asserts, *d_definedFunctions);
  std::vector<Node> core;
  d_ucManager->getUnsatCore(pfn, *d_asserts, core);
  return UnsatCore(core);
#else  /* IS_PROOFS_BUILD */
  throw ModalException(
      "This build of CVC4 doesn't have proof support (required for unsat "
      "cores).");
#endif /* IS_PROOFS_BUILD */
}

void SmtEngine::checkUnsatCore() {
  Assert(options::unsatCores())
      << "cannot check unsat core if unsat cores are turned off";

  Notice() << "SmtEngine::checkUnsatCore(): generating unsat core" << endl;
  UnsatCore core = getUnsatCore();

  // initialize the core checker
  std::unique_ptr<SmtEngine> coreChecker;
  initializeSubsolver(coreChecker);
  coreChecker->getOptions().set(options::unsatCores, false);
  coreChecker->getOptions().set(options::checkUnsatCores, false);
  // disable all proof options
  coreChecker->getOptions().set(options::proofNew, false);
  coreChecker->getOptions().set(options::proofNewReq, false);
  coreChecker->getOptions().set(options::checkProofsNew, false);
  coreChecker->getOptions().set(options::checkUnsatCoresNew, false);
  coreChecker->getOptions().set(options::proofNewEagerChecking, false);

  // set up separation logic heap if necessary
  TypeNode sepLocType, sepDataType;
  if (getSepHeapTypes(sepLocType, sepDataType))
  {
    coreChecker->declareSepHeap(sepLocType, sepDataType);
  }

  Notice() << "SmtEngine::checkUnsatCore(): pushing core assertions"
           << std::endl;
  for(UnsatCore::iterator i = core.begin(); i != core.end(); ++i) {
    Node assertionAfterExpansion = expandDefinitions(*i);
    Notice() << "SmtEngine::checkUnsatCore(): pushing core member " << *i
             << ", expanded to " << assertionAfterExpansion << "\n";
    coreChecker->assertFormula(assertionAfterExpansion);
  }
  Result r;
  try {
    r = coreChecker->checkSat();
  } catch(...) {
    throw;
  }
  Notice() << "SmtEngine::checkUnsatCore(): result is " << r << endl;
  if(r.asSatisfiabilityResult().isUnknown()) {
    Warning()
        << "SmtEngine::checkUnsatCore(): could not check core result unknown."
        << std::endl;
  }
  else if (r.asSatisfiabilityResult().isSat())
  {
    InternalError()
        << "SmtEngine::checkUnsatCore(): produced core was satisfiable.";
  }
}

void SmtEngine::checkModel(bool hardFailure) {
  context::CDList<Node>* al = d_asserts->getAssertionList();
  // --check-model implies --produce-assertions, which enables the
  // assertion list, so we should be ok.
  Assert(al != nullptr)
      << "don't have an assertion list to check in SmtEngine::checkModel()";

  TimerStat::CodeTimer checkModelTimer(d_stats->d_checkModelTime);

  Notice() << "SmtEngine::checkModel(): generating model" << endl;
  Model* m = getAvailableModel("check model");
  Assert(m != nullptr);

  // check the model with the check models utility
  Assert(d_checkModels != nullptr);
  d_checkModels->checkModel(m, al, hardFailure);
}

UnsatCore SmtEngine::getUnsatCore() {
  Trace("smt") << "SMT getUnsatCore()" << std::endl;
  SmtScope smts(this);
  finishInit();
  if (Dump.isOn("benchmark"))
  {
    getOutputManager().getPrinter().toStreamCmdGetUnsatCore(
        getOutputManager().getDumpOut());
  }
  return getUnsatCoreInternal();
}

void SmtEngine::getRelevantInstantiationTermVectors(
    std::map<Node, std::vector<std::vector<Node>>>& insts)
{
  Assert(d_state->getMode() == SmtMode::UNSAT);
  // generate with new proofs
  PropEngine* pe = getPropEngine();
  Assert(pe != nullptr);
  Assert(pe->getProof() != nullptr);
  std::shared_ptr<ProofNode> pfn = d_pfManager->getFinalProof(
      pe->getProof(), *d_asserts, *d_definedFunctions);
  d_ucManager->getRelevantInstantiations(pfn, insts);
}

std::string SmtEngine::getProof()
{
  Trace("smt") << "SMT getProof()\n";
  SmtScope smts(this);
  finishInit();
  if (Dump.isOn("benchmark"))
  {
    getOutputManager().getPrinter().toStreamCmdGetProof(
        getOutputManager().getDumpOut());
  }
#if IS_PROOFS_BUILD
  if (!options::proofNew())
  {
    throw ModalException("Cannot get a proof when proof-new option is off.");
  }
  if (d_state->getMode() != SmtMode::UNSAT)
  {
    throw RecoverableModalException(
        "Cannot get a proof unless immediately preceded by "
        "UNSAT/ENTAILED response.");
  }
  // the prop engine has the proof of false
  PropEngine* pe = getPropEngine();
  Assert(pe != nullptr);
  Assert(pe->getProof() != nullptr);
  Assert(d_pfManager);
  std::ostringstream ss;
  d_pfManager->printProof(ss, pe->getProof(), *d_asserts, *d_definedFunctions);
  return ss.str();
#else  /* IS_PROOFS_BUILD */
  throw ModalException("This build of CVC4 doesn't have proof support.");
#endif /* IS_PROOFS_BUILD */
}

void SmtEngine::printInstantiations( std::ostream& out ) {
  SmtScope smts(this);
  finishInit();
  if (options::instFormatMode() == options::InstFormatMode::SZS)
  {
    out << "% SZS output start Proof for " << d_state->getFilename()
        << std::endl;
  }
  TheoryEngine* te = getTheoryEngine();
  Assert(te != nullptr);
  QuantifiersEngine* qe = te->getQuantifiersEngine();

  // First, extract and print the skolemizations
  bool printed = false;
  bool reqNames = !options::printInstFull();
  // only print when in list mode
  if (options::printInstMode() == options::PrintInstMode::LIST)
  {
    std::map<Node, std::vector<Node>> sks;
    qe->getSkolemTermVectors(sks);
    for (const std::pair<const Node, std::vector<Node>>& s : sks)
    {
      Node name;
      if (!qe->getNameForQuant(s.first, name, reqNames))
      {
        // did not have a name and we are only printing formulas with names
        continue;
      }
      SkolemList slist(name, s.second);
      out << slist;
      printed = true;
    }
  }

  // Second, extract and print the instantiations
  std::map<Node, std::vector<std::vector<Node>>> insts;
  getInstantiationTermVectors(insts);
  for (const std::pair<const Node, std::vector<std::vector<Node>>>& i : insts)
  {
    if (i.second.empty())
    {
      // no instantiations, skip
      continue;
    }
    Node name;
    if (!qe->getNameForQuant(i.first, name, reqNames))
    {
      // did not have a name and we are only printing formulas with names
      continue;
    }
    // must have a name
    if (options::printInstMode() == options::PrintInstMode::NUM)
    {
      out << "(num-instantiations " << name << " " << i.second.size() << ")"
          << std::endl;
    }
    else
    {
      Assert(options::printInstMode() == options::PrintInstMode::LIST);
      InstantiationList ilist(name, i.second);
      out << ilist;
    }
    printed = true;
  }
  // if we did not print anything, we indicate this
  if (!printed)
  {
    out << "No instantiations" << std::endl;
  }
  if (options::instFormatMode() == options::InstFormatMode::SZS)
  {
    out << "% SZS output end Proof for " << d_state->getFilename() << std::endl;
  }
}

void SmtEngine::getInstantiationTermVectors(
    std::map<Node, std::vector<std::vector<Node>>>& insts)
{
  SmtScope smts(this);
  finishInit();
  if (options::proofNew() && getSmtMode() == SmtMode::UNSAT)
  {
<<<<<<< HEAD
    // minimize instantiations based on proof manager
    getRelevantInstantiationTermVectors(insts);
=======
    // TODO (project #37): minimize instantiations based on proof manager
>>>>>>> 2c4025e4
  }
  else
  {
    TheoryEngine* te = getTheoryEngine();
    Assert(te != nullptr);
    QuantifiersEngine* qe = te->getQuantifiersEngine();
    // otherwise, just get the list of all instantiations
    qe->getInstantiationTermVectors(insts);
  }
}

void SmtEngine::printSynthSolution( std::ostream& out ) {
  SmtScope smts(this);
  finishInit();
  TheoryEngine* te = getTheoryEngine();
  Assert(te != nullptr);
  te->printSynthSolution(out);
}

bool SmtEngine::getSynthSolutions(std::map<Node, Node>& solMap)
{
  SmtScope smts(this);
  finishInit();
  return d_sygusSolver->getSynthSolutions(solMap);
}

Node SmtEngine::getQuantifierElimination(Node q, bool doFull, bool strict)
{
  SmtScope smts(this);
  finishInit();
  if(!d_logic.isPure(THEORY_ARITH) && strict){
    Warning() << "Unexpected logic for quantifier elimination " << d_logic << endl;
  }
  return d_quantElimSolver->getQuantifierElimination(
      *d_asserts, q, doFull, d_isInternalSubsolver);
}

bool SmtEngine::getInterpol(const Node& conj,
                            const TypeNode& grammarType,
                            Node& interpol)
{
  SmtScope smts(this);
  finishInit();
  bool success = d_interpolSolver->getInterpol(conj, grammarType, interpol);
  // notify the state of whether the get-interpol call was successfuly, which
  // impacts the SMT mode.
  d_state->notifyGetInterpol(success);
  return success;
}

bool SmtEngine::getInterpol(const Node& conj, Node& interpol)
{
  TypeNode grammarType;
  return getInterpol(conj, grammarType, interpol);
}

bool SmtEngine::getAbduct(const Node& conj,
                          const TypeNode& grammarType,
                          Node& abd)
{
  SmtScope smts(this);
  finishInit();
  bool success = d_abductSolver->getAbduct(conj, grammarType, abd);
  // notify the state of whether the get-abduct call was successfuly, which
  // impacts the SMT mode.
  d_state->notifyGetAbduct(success);
  return success;
}

bool SmtEngine::getAbduct(const Node& conj, Node& abd)
{
  TypeNode grammarType;
  return getAbduct(conj, grammarType, abd);
}

void SmtEngine::getInstantiatedQuantifiedFormulas(std::vector<Node>& qs)
{
  SmtScope smts(this);
  TheoryEngine* te = getTheoryEngine();
  Assert(te != nullptr);
  QuantifiersEngine* qe = te->getQuantifiersEngine();
  qe->getInstantiatedQuantifiedFormulas(qs);
}

void SmtEngine::getInstantiationTermVectors(
    Node q, std::vector<std::vector<Node>>& tvecs)
{
  SmtScope smts(this);
  TheoryEngine* te = getTheoryEngine();
  Assert(te != nullptr);
  QuantifiersEngine* qe = te->getQuantifiersEngine();
  qe->getInstantiationTermVectors(q, tvecs);
}

std::vector<Node> SmtEngine::getAssertions()
{
  SmtScope smts(this);
  finishInit();
  d_state->doPendingPops();
  if(Dump.isOn("benchmark")) {
    getOutputManager().getPrinter().toStreamCmdGetAssertions(
        getOutputManager().getDumpOut());
  }
  Trace("smt") << "SMT getAssertions()" << endl;
  if(!options::produceAssertions()) {
    const char* msg =
      "Cannot query the current assertion list when not in produce-assertions mode.";
    throw ModalException(msg);
  }
  context::CDList<Node>* al = d_asserts->getAssertionList();
  Assert(al != nullptr);
  std::vector<Node> res;
  for (const Node& n : *al)
  {
    res.emplace_back(n);
  }
  // copy the result out
  return res;
}

void SmtEngine::push()
{
  SmtScope smts(this);
  finishInit();
  d_state->doPendingPops();
  Trace("smt") << "SMT push()" << endl;
  d_smtSolver->processAssertions(*d_asserts);
  if(Dump.isOn("benchmark")) {
    getOutputManager().getPrinter().toStreamCmdPush(
        getOutputManager().getDumpOut());
  }
  d_state->userPush();
}

void SmtEngine::pop() {
  SmtScope smts(this);
  finishInit();
  Trace("smt") << "SMT pop()" << endl;
  if(Dump.isOn("benchmark")) {
    getOutputManager().getPrinter().toStreamCmdPop(
        getOutputManager().getDumpOut());
  }
  d_state->userPop();

  // Clear out assertion queues etc., in case anything is still in there
  d_asserts->clearCurrent();
  // clear the learned literals from the preprocessor
  d_pp->clearLearnedLiterals();

  Trace("userpushpop") << "SmtEngine: popped to level "
                       << getUserContext()->getLevel() << endl;
  // should we reset d_status here?
  // SMT-LIBv2 spec seems to imply no, but it would make sense to..
}

void SmtEngine::reset()
{
  SmtScope smts(this);
  Trace("smt") << "SMT reset()" << endl;
  if(Dump.isOn("benchmark")) {
    getOutputManager().getPrinter().toStreamCmdReset(
        getOutputManager().getDumpOut());
  }
  std::string filename = d_state->getFilename();
  Options opts;
  opts.copyValues(d_originalOptions);
  this->~SmtEngine();
  new (this) SmtEngine(d_nodeManager, &opts);
  // Restore data set after creation
  notifyStartParsing(filename);
}

void SmtEngine::resetAssertions()
{
  SmtScope smts(this);

  if (!d_state->isFullyInited())
  {
    // We're still in Start Mode, nothing asserted yet, do nothing.
    // (see solver execution modes in the SMT-LIB standard)
    Assert(getContext()->getLevel() == 0);
    Assert(getUserContext()->getLevel() == 0);
    d_dumpm->resetAssertions();
    return;
  }


  Trace("smt") << "SMT resetAssertions()" << endl;
  if (Dump.isOn("benchmark"))
  {
    getOutputManager().getPrinter().toStreamCmdResetAssertions(
        getOutputManager().getDumpOut());
  }

  d_asserts->clearCurrent();
  d_state->notifyResetAssertions();
  d_dumpm->resetAssertions();
  // push the state to maintain global context around everything
  d_state->setup();

  // reset SmtSolver, which will construct a new prop engine
  d_smtSolver->resetAssertions();
}

void SmtEngine::interrupt()
{
  if (!d_state->isFullyInited())
  {
    return;
  }
  d_smtSolver->interrupt();
}

void SmtEngine::setResourceLimit(unsigned long units, bool cumulative) {
  d_resourceManager->setResourceLimit(units, cumulative);
}
void SmtEngine::setTimeLimit(unsigned long milis)
{
  d_resourceManager->setTimeLimit(milis);
}

unsigned long SmtEngine::getResourceUsage() const {
  return d_resourceManager->getResourceUsage();
}

unsigned long SmtEngine::getTimeUsage() const {
  return d_resourceManager->getTimeUsage();
}

unsigned long SmtEngine::getResourceRemaining() const
{
  return d_resourceManager->getResourceRemaining();
}

NodeManager* SmtEngine::getNodeManager() const { return d_nodeManager; }

Statistics SmtEngine::getStatistics() const
{
  return Statistics(*d_statisticsRegistry);
}

SExpr SmtEngine::getStatistic(std::string name) const
{
  return d_statisticsRegistry->getStatistic(name);
}

void SmtEngine::flushStatistics(std::ostream& out) const
{
  d_nodeManager->getStatisticsRegistry()->flushInformation(out);
  d_statisticsRegistry->flushInformation(out);
}

void SmtEngine::safeFlushStatistics(int fd) const
{
  d_nodeManager->getStatisticsRegistry()->safeFlushInformation(fd);
  d_statisticsRegistry->safeFlushInformation(fd);
}

void SmtEngine::setUserAttribute(const std::string& attr,
                                 Node expr,
                                 const std::vector<Node>& expr_values,
                                 const std::string& str_value)
{
  SmtScope smts(this);
  finishInit();
  TheoryEngine* te = getTheoryEngine();
  Assert(te != nullptr);
  te->setUserAttribute(attr, expr, expr_values, str_value);
}

void SmtEngine::setOption(const std::string& key, const CVC4::SExpr& value)
{
  // Always check whether the SmtEngine has been initialized (which is done
  // upon entering Assert mode the first time). No option can  be set after
  // initialized.
  if (d_state->isFullyInited())
  {
    throw ModalException("SmtEngine::setOption called after initialization.");
  }
  NodeManagerScope nms(d_nodeManager);
  Trace("smt") << "SMT setOption(" << key << ", " << value << ")" << endl;

  if(Dump.isOn("benchmark")) {
    getOutputManager().getPrinter().toStreamCmdSetOption(
        getOutputManager().getDumpOut(), key, value);
  }

  if(key == "command-verbosity") {
    if(!value.isAtom()) {
      const vector<SExpr>& cs = value.getChildren();
      if(cs.size() == 2 &&
         (cs[0].isKeyword() || cs[0].isString()) &&
         cs[1].isInteger()) {
        string c = cs[0].getValue();
        const Integer& v = cs[1].getIntegerValue();
        if(v < 0 || v > 2) {
          throw OptionException("command-verbosity must be 0, 1, or 2");
        }
        d_commandVerbosity[c] = v;
        return;
      }
    }
    throw OptionException("command-verbosity value must be a tuple (command-name, integer)");
  }

  if(!value.isAtom()) {
    throw OptionException("bad value for :" + key);
  }

  string optionarg = value.getValue();
  d_options.setOption(key, optionarg);
}

void SmtEngine::setIsInternalSubsolver() { d_isInternalSubsolver = true; }

bool SmtEngine::isInternalSubsolver() const { return d_isInternalSubsolver; }

CVC4::SExpr SmtEngine::getOption(const std::string& key) const
{
  NodeManagerScope nms(d_nodeManager);

  Trace("smt") << "SMT getOption(" << key << ")" << endl;

  if(key.length() >= 18 &&
     key.compare(0, 18, "command-verbosity:") == 0) {
    map<string, Integer>::const_iterator i = d_commandVerbosity.find(key.c_str() + 18);
    if(i != d_commandVerbosity.end()) {
      return SExpr((*i).second);
    }
    i = d_commandVerbosity.find("*");
    if(i != d_commandVerbosity.end()) {
      return SExpr((*i).second);
    }
    return SExpr(Integer(2));
  }

  if(Dump.isOn("benchmark")) {
    d_outMgr.getPrinter().toStreamCmdGetOption(d_outMgr.getDumpOut(), key);
  }

  if(key == "command-verbosity") {
    vector<SExpr> result;
    SExpr defaultVerbosity;
    for(map<string, Integer>::const_iterator i = d_commandVerbosity.begin();
        i != d_commandVerbosity.end();
        ++i) {
      vector<SExpr> v;
      v.push_back(SExpr((*i).first));
      v.push_back(SExpr((*i).second));
      if((*i).first == "*") {
        // put the default at the end of the SExpr
        defaultVerbosity = SExpr(v);
      } else {
        result.push_back(SExpr(v));
      }
    }
    // put the default at the end of the SExpr
    if(!defaultVerbosity.isAtom()) {
      result.push_back(defaultVerbosity);
    } else {
      // ensure the default is always listed
      vector<SExpr> v;
      v.push_back(SExpr("*"));
      v.push_back(SExpr(Integer(2)));
      result.push_back(SExpr(v));
    }
    return SExpr(result);
  }

  return SExpr::parseAtom(d_options.getOption(key));
}

Options& SmtEngine::getOptions() { return d_options; }

const Options& SmtEngine::getOptions() const { return d_options; }

ResourceManager* SmtEngine::getResourceManager()
{
  return d_resourceManager.get();
}

DumpManager* SmtEngine::getDumpManager() { return d_dumpm.get(); }

const Printer* SmtEngine::getPrinter() const
{
  return Printer::getPrinter(d_options[options::outputLanguage]);
}

OutputManager& SmtEngine::getOutputManager() { return d_outMgr; }

}/* CVC4 namespace */<|MERGE_RESOLUTION|>--- conflicted
+++ resolved
@@ -54,10 +54,7 @@
 #include "smt/smt_engine_stats.h"
 #include "smt/smt_solver.h"
 #include "smt/sygus_solver.h"
-<<<<<<< HEAD
 #include "smt/unsat_core_manager.h"
-=======
->>>>>>> 2c4025e4
 #include "theory/quantifiers/instantiation_list.h"
 #include "theory/quantifiers/quantifiers_attributes.h"
 #include "theory/quantifiers_engine.h"
@@ -1664,12 +1661,8 @@
   finishInit();
   if (options::proofNew() && getSmtMode() == SmtMode::UNSAT)
   {
-<<<<<<< HEAD
     // minimize instantiations based on proof manager
     getRelevantInstantiationTermVectors(insts);
-=======
-    // TODO (project #37): minimize instantiations based on proof manager
->>>>>>> 2c4025e4
   }
   else
   {
