--- conflicted
+++ resolved
@@ -54,11 +54,7 @@
     bool fixedPoint)
 {
   Node itesRemoved = runInternal(assertion, newAsserts, newSkolems);
-<<<<<<< HEAD
-  Assert (newAsserts.size()==newSkolems.size());
-=======
   Assert(newAsserts.size() == newSkolems.size());
->>>>>>> c9747ae3
   if (itesRemoved == assertion)
   {
     return theory::TrustNode::null();
@@ -69,14 +65,6 @@
   {
     size_t i = 0;
     std::unordered_set<Node, NodeHashFunction> processed;
-<<<<<<< HEAD
-    while (i<newAsserts.size())
-    {
-      theory::TrustNode trn = newAsserts[i];
-      AlwaysAssert(processed.find(trn.getProven())==processed.end());
-      processed.insert(trn.getProven());
-      newAsserts[i] = runLemma(trn, newAsserts, newSkolems);
-=======
     while (i < newAsserts.size())
     {
       theory::TrustNode trn = newAsserts[i];
@@ -85,7 +73,6 @@
       // do not run to fixed point on subcall, since we are processing all
       // lemmas in this loop
       newAsserts[i] = runLemma(trn, newAsserts, newSkolems, false);
->>>>>>> c9747ae3
       i++;
     }
   }
@@ -97,18 +84,11 @@
 theory::TrustNode RemoveTermFormulas::runLemma(
     theory::TrustNode lem,
     std::vector<theory::TrustNode>& newAsserts,
-<<<<<<< HEAD
-    std::vector<Node>& newSkolems)
-{
-  // do not run to fixed point
-  theory::TrustNode trn = run(lem.getProven(), newAsserts, newSkolems, false);
-=======
     std::vector<Node>& newSkolems,
     bool fixedPoint)
 {
   theory::TrustNode trn =
       run(lem.getProven(), newAsserts, newSkolems, fixedPoint);
->>>>>>> c9747ae3
   if (trn.isNull())
   {
     // no change
@@ -126,14 +106,9 @@
       << std::endl;
   Node assertionPre = lem.getProven();
   Node naEq = trn.getProven();
-<<<<<<< HEAD
-  // Can skip adding to d_lp if it was already added. The common use case of
-  // this method is using the
-=======
   // this method is applying this method to TrustNode whose generator is
   // already d_lp (from the run method above), in which case this link is
   // not necessary.
->>>>>>> c9747ae3
   if (trn.getGenerator() != d_lp.get())
   {
     d_lp->addLazyStep(naEq, trn.getGenerator());
@@ -504,12 +479,7 @@
       Trace("rtf-debug") << "*** term formula removal introduced " << skolem
                          << " for " << node << std::endl;
 
-<<<<<<< HEAD
-      theory::TrustNode trna =
-          theory::TrustNode::mkTrustLemma(newAssertion, d_lp.get());
-=======
       newLem = theory::TrustNode::mkTrustLemma(newAssertion, d_lp.get());
->>>>>>> c9747ae3
 
       Trace("rtf-proof-debug") << "Checking closed..." << std::endl;
       newLem.debugCheckClosed("rtf-proof-debug",
