/*********************                                                        */
/*! \file smt_engine.h
 ** \verbatim
 ** Top contributors (to current version):
 **   Morgan Deters, Andrew Reynolds, Aina Niemetz
 ** This file is part of the CVC4 project.
 ** Copyright (c) 2009-2020 by the authors listed in the file AUTHORS
 ** in the top-level source directory) and their institutional affiliations.
 ** All rights reserved.  See the file COPYING in the top-level source
 ** directory for licensing information.\endverbatim
 **
 ** \brief SmtEngine: the main public entry point of libcvc4.
 **
 ** SmtEngine: the main public entry point of libcvc4.
 **/

#include "cvc4_public.h"

#ifndef CVC4__SMT_ENGINE_H
#define CVC4__SMT_ENGINE_H

#include <string>
#include <vector>

#include "base/modal_exception.h"
#include "context/cdhashmap_forward.h"
#include "context/cdhashset_forward.h"
#include "context/cdlist_forward.h"
#include "expr/expr.h"
#include "expr/expr_manager.h"
#include "options/options.h"
#include "proof/unsat_core.h"
#include "smt/logic_exception.h"
#include "smt/smt_mode.h"
#include "theory/logic_info.h"
#include "util/hash.h"
#include "util/result.h"
#include "util/sexpr.h"
#include "util/statistics.h"
#include "util/unsafe_interrupt_exception.h"

// In terms of abstraction, this is below (and provides services to)
// ValidityChecker and above (and requires the services of)
// PropEngine.

namespace CVC4 {

template <bool ref_count> class NodeTemplate;
typedef NodeTemplate<true> Node;
typedef NodeTemplate<false> TNode;
struct NodeHashFunction;

class Command;
class GetModelCommand;

class SmtEngine;
class DecisionEngine;
class TheoryEngine;

class ProofNode;
class ProofManager;
class ProofChecker;
class ProofNodeManager;
class CDProof;

class Model;
class LogicRequest;
class StatisticsRegistry;

/* -------------------------------------------------------------------------- */

namespace api {
class Solver;
}  // namespace api

/* -------------------------------------------------------------------------- */

namespace context {
  class Context;
  class UserContext;
}/* CVC4::context namespace */

/* -------------------------------------------------------------------------- */

namespace preprocessing {
class PreprocessingPassContext;
}

/* -------------------------------------------------------------------------- */

namespace prop {
  class PropEngine;
}/* CVC4::prop namespace */

/* -------------------------------------------------------------------------- */

namespace smt {
/** Utilities */
class SmtEngineState;
class AbstractValues;
class Assertions;
class ExprNames;
class DumpManager;
class ResourceOutListener;
class SmtNodeManagerListener;
class OptionsManager;
class Preprocessor;
/** Subsolvers */
class SmtSolver;
class SygusSolver;
class AbductionSolver;
class QuantElimSolver;
/**
 * Representation of a defined function.  We keep these around in
 * SmtEngine to permit expanding definitions late (and lazily), to
 * support getValue() over defined functions, to support user output
 * in terms of defined functions, etc.
 */
class DefinedFunction;

struct SmtEngineStatistics;
class SmtScope;
class ProcessAssertions;
class PfManager;

ProofManager* currentProofManager();
}/* CVC4::smt namespace */

/* -------------------------------------------------------------------------- */

namespace theory {
  class TheoryModel;
  class Rewriter;
  class RewriteDb;
}/* CVC4::theory namespace */

// TODO: SAT layer (esp. CNF- versus non-clausal solvers under the
// hood): use a type parameter and have check() delegate, or subclass
// SmtEngine and override check()?
//
// Probably better than that is to have a configuration object that
// indicates which passes are desired.  The configuration occurs
// elsewhere (and can even occur at runtime).  A simple "pass manager"
// of sorts determines check()'s behavior.
//
// The CNF conversion can go on in PropEngine.

/* -------------------------------------------------------------------------- */

class CVC4_PUBLIC SmtEngine
{
  friend class ::CVC4::api::Solver;
  // TODO (Issue #1096): Remove this friend relationship.
  friend class ::CVC4::preprocessing::PreprocessingPassContext;
  friend class ::CVC4::smt::SmtEngineState;
  friend class ::CVC4::smt::SmtScope;
  friend class ::CVC4::smt::ProcessAssertions;
  friend class ::CVC4::smt::SmtSolver;
  friend ProofManager* ::CVC4::smt::currentProofManager();
  friend class ::CVC4::LogicRequest;
  friend class ::CVC4::theory::TheoryModel;
  friend class ::CVC4::theory::Rewriter;

  /* .......................................................................  */
 public:
  /* .......................................................................  */

  /**
   * Construct an SmtEngine with the given expression manager.
   * If provided, optr is a pointer to a set of options that should initialize the values
   * of the options object owned by this class.
   */
  SmtEngine(ExprManager* em, Options* optr = nullptr);
  /** Destruct the SMT engine.  */
  ~SmtEngine();

  //--------------------------------------------- concerning the state

  /**
   * This is the main initialization procedure of the SmtEngine.
   *
   * Should be called whenever the final options and logic for the problem are
   * set (at least, those options that are not permitted to change after
   * assertions and queries are made).
   *
   * Internally, this creates the theory engine, prop engine, decision engine,
   * and other utilities whose initialization depends on the final set of
   * options being set.
   *
   * This post-construction initialization is automatically triggered by the
   * use of the SmtEngine; e.g. when the first formula is asserted, a call
   * to simplify() is issued, a scope is pushed, etc.
   */
  void finishInit();
  /**
   * Return true if this SmtEngine is fully initialized (post-construction)
   * by the above call.
   */
  bool isFullyInited() const;
  /**
   * Return true if a checkEntailed() or checkSatisfiability() has been made.
   */
  bool isQueryMade() const;
  /** Return the user context level.  */
  size_t getNumUserLevels() const;
  /** Return the current mode of the solver. */
  SmtMode getSmtMode() const;
  /**
   * Returns the most recent result of checkSat/checkEntailed or
   * (set-info :status).
   */
  Result getStatusOfLastCommand() const;
  //--------------------------------------------- end concerning the state

  /**
   * Set the logic of the script.
   * @throw ModalException, LogicException
   */
  void setLogic(const std::string& logic);

  /**
   * Set the logic of the script.
   * @throw ModalException, LogicException
   */
  void setLogic(const char* logic);

  /**
   * Set the logic of the script.
   * @throw ModalException
   */
  void setLogic(const LogicInfo& logic);

  /** Get the logic information currently set. */
  LogicInfo getLogicInfo() const;

  /** Get the logic information set by the user. */
  LogicInfo getUserLogicInfo() const;

  /**
   * Set information about the script executing.
   * @throw OptionException, ModalException
   */
  void setInfo(const std::string& key, const CVC4::SExpr& value);

  /** Return true if given keyword is a valid SMT-LIB v2 get-info flag. */
  bool isValidGetInfoFlag(const std::string& key) const;

  /** Query information about the SMT environment.  */
  CVC4::SExpr getInfo(const std::string& key) const;

  /**
   * Set an aspect of the current SMT execution environment.
   * @throw OptionException, ModalException
   */
  void setOption(const std::string& key, const CVC4::SExpr& value);

  /** Set is internal subsolver.
   *
   * This function is called on SmtEngine objects that are created internally.
   * It is used to mark that this SmtEngine should not perform preprocessing
   * passes that rephrase the input, such as --sygus-rr-synth-input or
   * --sygus-abduct.
   */
  void setIsInternalSubsolver();
  /** Is this an internal subsolver? */
  bool isInternalSubsolver() const;

  /**
   * Notify that we are now parsing the input with the given filename.
   * This call sets the filename maintained by this SmtEngine for bookkeeping
   * and also makes a copy of the current options of this SmtEngine. This
   * is required so that the SMT-LIB command (reset) returns the SmtEngine
   * to a state where its options were prior to parsing but after e.g.
   * reading command line options.
   */
  void notifyStartParsing(std::string filename);
  /** return the input name (if any) */
  const std::string& getFilename() const;

  /**
   * Get the model (only if immediately preceded by a SAT or NOT_ENTAILED
   * query).  Only permitted if produce-models is on.
   */
  Model* getModel();

  /**
   * Block the current model. Can be called only if immediately preceded by
   * a SAT or INVALID query. Only permitted if produce-models is on, and the
   * block-models option is set to a mode other than "none".
   *
   * This adds an assertion to the assertion stack that blocks the current
   * model based on the current options configured by CVC4.
   *
   * The return value has the same meaning as that of assertFormula.
   */
  Result blockModel();

  /**
   * Block the current model values of (at least) the values in exprs.
   * Can be called only if immediately preceded by a SAT or NOT_ENTAILED query.
   * Only permitted if produce-models is on, and the block-models option is set
   * to a mode other than "none".
   *
   * This adds an assertion to the assertion stack of the form:
   *  (or (not (= exprs[0] M0)) ... (not (= exprs[n] Mn)))
   * where M0 ... Mn are the current model values of exprs[0] ... exprs[n].
   *
   * The return value has the same meaning as that of assertFormula.
   */
  Result blockModelValues(const std::vector<Expr>& exprs);

  /** When using separation logic, obtain the expression for the heap.  */
  Expr getSepHeapExpr();

  /** When using separation logic, obtain the expression for nil.  */
  Expr getSepNilExpr();

  /**
   * Get an aspect of the current SMT execution environment.
   * @throw OptionException
   */
  CVC4::SExpr getOption(const std::string& key) const;

  /**
   * Define function func in the current context to be:
   *   (lambda (formals) formula)
   * This adds func to the list of defined functions, which indicates that
   * all occurrences of func should be expanded during expandDefinitions.
   *
   * @param func a variable of function type that expects the arguments in
   *             formal
   * @param formals a list of BOUND_VARIABLE expressions
   * @param formula The body of the function, must not contain func
   * @param global True if this definition is global (i.e. should persist when
   *               popping the user context)
   */
  void defineFunction(Expr func,
                      const std::vector<Expr>& formals,
                      Expr formula,
                      bool global = false);

  /** Return true if given expression is a defined function. */
  bool isDefinedFunction(Expr func);

  /**
   * Define functions recursive
   *
   * For each i, this constrains funcs[i] in the current context to be:
   *   (lambda (formals[i]) formulas[i])
   * where formulas[i] may contain variables from funcs. Unlike defineFunction
   * above, we do not add funcs[i] to the set of defined functions. Instead,
   * we consider funcs[i] to be a free uninterpreted function, and add:
   *   forall formals[i]. f(formals[i]) = formulas[i]
   * to the set of assertions in the current context.
   * This method expects input such that for each i:
   * - func[i] : a variable of function type that expects the arguments in
   *             formals[i], and
   * - formals[i] : a list of BOUND_VARIABLE expressions.
   *
   * @param global True if this definition is global (i.e. should persist when
   *               popping the user context)
   */
  void defineFunctionsRec(const std::vector<Expr>& funcs,
                          const std::vector<std::vector<Expr>>& formals,
                          const std::vector<Expr>& formulas,
                          bool global = false);
  /**
   * Define function recursive
   * Same as above, but for a single function.
   */
  void defineFunctionRec(Expr func,
                         const std::vector<Expr>& formals,
                         Expr formula,
                         bool global = false);
  /**
   * Add a formula to the current context: preprocess, do per-theory
   * setup, use processAssertionList(), asserting to T-solver for
   * literals and conjunction of literals.  Returns false if
   * immediately determined to be inconsistent.  This version
   * takes a Boolean flag to determine whether to include this asserted
   * formula in an unsat core (if one is later requested).
   *
   * @throw TypeCheckingException, LogicException, UnsafeInterruptException
   */
  Result assertFormula(const Node& formula, bool inUnsatCore = true);

  /**
   * Check if a given (set of) expression(s) is entailed with respect to the
   * current set of assertions. We check this by asserting the negation of
   * the (big AND over the) given (set of) expression(s).
   * Returns ENTAILED, NOT_ENTAILED, or ENTAILMENT_UNKNOWN result.
   *
   * @throw Exception
   */
  Result checkEntailed(const Expr& assumption = Expr(),
                       bool inUnsatCore = true);
  Result checkEntailed(const std::vector<Expr>& assumptions,
                       bool inUnsatCore = true);

  /**
   * Assert a formula (if provided) to the current context and call
   * check().  Returns SAT, UNSAT, or SAT_UNKNOWN result.
   *
   * @throw Exception
   */
  Result checkSat(const Expr& assumption = Expr(), bool inUnsatCore = true);
  Result checkSat(const std::vector<Expr>& assumptions,
                  bool inUnsatCore = true);

  /**
   * Returns a set of so-called "failed" assumptions.
   *
   * The returned set is a subset of the set of assumptions of a previous
   * (unsatisfiable) call to checkSatisfiability. Calling checkSatisfiability
   * with this set of failed assumptions still produces an unsat answer.
   *
   * Note that the returned set of failed assumptions is not necessarily
   * minimal.
   */
  std::vector<Node> getUnsatAssumptions(void);

  /*---------------------------- sygus commands  ---------------------------*/

  /**
   * Add sygus variable declaration.
   *
   * Declared SyGuS variables may be used in SyGuS constraints, in which they
   * are assumed to be universally quantified.
   *
   * In SyGuS semantics, declared functions are treated in the same manner as
   * declared variables, i.e. as universally quantified (function) variables
   * which can occur in the SyGuS constraints that compose the conjecture to
   * which a function is being synthesized. Thus declared functions should use
   * this method as well.
   */
  void declareSygusVar(const std::string& id, Node var, TypeNode type);

  /**
   * Add a function-to-synthesize declaration.
   *
   * The given type may not correspond to the actual function type but to a
   * datatype encoding the syntax restrictions for the
   * function-to-synthesize. In this case this information is stored to be used
   * during solving.
   *
   * vars contains the arguments of the function-to-synthesize. These variables
   * are also stored to be used during solving.
   *
   * isInv determines whether the function-to-synthesize is actually an
   * invariant. This information is necessary if we are dumping a command
   * corresponding to this declaration, so that it can be properly printed.
   */
  void declareSynthFun(const std::string& id,
                       Node func,
                       TypeNode type,
                       bool isInv,
                       const std::vector<Node>& vars);

  /** Add a regular sygus constraint.*/
  void assertSygusConstraint(Node constraint);

  /**
   * Add an invariant constraint.
   *
   * Invariant constraints are not explicitly declared: they are given in terms
   * of the invariant-to-synthesize, the pre condition, transition relation and
   * post condition. The actual constraint is built based on the inputs of these
   * place holder predicates :
   *
   * PRE(x) -> INV(x)
   * INV() ^ TRANS(x, x') -> INV(x')
   * INV(x) -> POST(x)
   *
   * The regular and primed variables are retrieved from the declaration of the
   * invariant-to-synthesize.
   */
  void assertSygusInvConstraint(Node inv, Node pre, Node trans, Node post);
  /**
   * Assert a synthesis conjecture to the current context and call
   * check().  Returns sat, unsat, or unknown result.
   *
   * The actual synthesis conjecture is built based on the previously
   * communicated information to this module (universal variables, defined
   * functions, functions-to-synthesize, and which constraints compose it). The
   * built conjecture is a higher-order formula of the form
   *
   * exists f1...fn . forall v1...vm . F
   *
   * in which f1...fn are the functions-to-synthesize, v1...vm are the declared
   * universal variables and F is the set of declared constraints.
   *
   * @throw Exception
   */
  Result checkSynth();

  /*------------------------- end of sygus commands ------------------------*/

  /**
   * Simplify a formula without doing "much" work.  Does not involve
   * the SAT Engine in the simplification, but uses the current
   * definitions, assertions, and the current partial model, if one
   * has been constructed.  It also involves theory normalization.
   *
   * @throw TypeCheckingException, LogicException, UnsafeInterruptException
   *
   * @todo (design) is this meant to give an equivalent or an
   * equisatisfiable formula?
   */
  Node simplify(const Node& e);

  /**
   * Expand the definitions in a term or formula.  No other
   * simplification or normalization is done.
   *
   * @throw TypeCheckingException, LogicException, UnsafeInterruptException
   */
  Node expandDefinitions(const Node& e);

  /**
   * Get the assigned value of an expr (only if immediately preceded by a SAT
   * or NOT_ENTAILED query).  Only permitted if the SmtEngine is set to operate
   * interactively and produce-models is on.
   *
   * @throw ModalException, TypeCheckingException, LogicException,
   *        UnsafeInterruptException
   */
  Node getValue(const Node& e) const;

  /**
   * Same as getValue but for a vector of expressions
   */
  std::vector<Expr> getValues(const std::vector<Expr>& exprs);

  /**
   * Add a function to the set of expressions whose value is to be
   * later returned by a call to getAssignment().  The expression
   * should be a Boolean zero-ary defined function or a Boolean
   * variable.  Rather than throwing a ModalException on modal
   * failures (not in interactive mode or not producing assignments),
   * this function returns true if the expression was added and false
   * if this request was ignored.
   */
  bool addToAssignment(const Expr& e);

  /**
   * Get the assignment (only if immediately preceded by a SAT or
   * NOT_ENTAILED query).  Only permitted if the SmtEngine is set to
   * operate interactively and produce-assignments is on.
   */
  std::vector<std::pair<Expr, Expr> > getAssignment();

  /** Print all instantiations made by the quantifiers module.  */
  void printInstantiations(std::ostream& out);
  /**
   * Print the current proof.
   */
  void printProof();
  /**
   * Print solution for synthesis conjectures found by counter-example guided
   * instantiation module.
   */
  void printSynthSolution(std::ostream& out);

  /**
   * Get synth solution.
   *
   * This method returns true if we are in a state immediately preceded by
   * a successful call to checkSynth.
   *
   * This method adds entries to solMap that map functions-to-synthesize with
   * their solutions, for all active conjectures. This should be called
   * immediately after the solver answers unsat for sygus input.
   *
   * Specifically, given a sygus conjecture of the form
   *   exists x1...xn. forall y1...yn. P( x1...xn, y1...yn )
   * where x1...xn are second order bound variables, we map each xi to
   * lambda term in solMap such that
   *    forall y1...yn. P( solMap[x1]...solMap[xn], y1...yn )
   * is a valid formula.
   */
  bool getSynthSolutions(std::map<Node, Node>& solMap);

  /**
   * Do quantifier elimination.
   *
   * This function takes as input a quantified formula q
   * of the form:
   *   Q x1...xn. P( x1...xn, y1...yn )
   * where P( x1...xn, y1...yn ) is a quantifier-free
   * formula in a logic that supports quantifier elimination.
   * Currently, the only logics supported by quantifier
   * elimination is LRA and LIA.
   *
   * This function returns a formula ret such that, given
   * the current set of formulas A asserted to this SmtEngine :
   *
   * If doFull = true, then
   *   - ( A ^ q ) and ( A ^ ret ) are equivalent
   *   - ret is quantifier-free formula containing
   *     only free variables in y1...yn.
   *
   * If doFull = false, then
   *   - (A ^ q) => (A ^ ret) if Q is forall or
   *     (A ^ ret) => (A ^ q) if Q is exists,
   *   - ret is quantifier-free formula containing
   *     only free variables in y1...yn,
   *   - If Q is exists, let A^Q_n be the formula
   *       A ^ ~ret^Q_1 ^ ... ^ ~ret^Q_n
   *     where for each i=1,...n, formula ret^Q_i
   *     is the result of calling doQuantifierElimination
   *     for q with the set of assertions A^Q_{i-1}.
   *     Similarly, if Q is forall, then let A^Q_n be
   *       A ^ ret^Q_1 ^ ... ^ ret^Q_n
   *     where ret^Q_i is the same as above.
   *     In either case, we have that ret^Q_j will
   *     eventually be true or false, for some finite j.
   *
   * The former feature is quantifier elimination, and
   * is run on invocations of the smt2 extended command get-qe.
   * The latter feature is referred to as partial quantifier
   * elimination, and is run on invocations of the smt2
   * extended command get-qe-disjunct, which can be used
   * for incrementally computing the result of a
   * quantifier elimination.
   *
   * The argument strict is whether to output
   * warnings, such as when an unexpected logic is used.
   *
   * throw@ Exception
   */
  Node getQuantifierElimination(Node q, bool doFull, bool strict = true);

  /**
   * This method asks this SMT engine to find an interpolant with respect to
   * the current assertion stack (call it A) and the conjecture (call it B). If
   * this method returns true, then interpolant is set to a formula I such that
   * A ^ ~I and I ^ ~B are both unsatisfiable.
   *
   * The argument grammarType is a sygus datatype type that encodes the syntax
   * restrictions on the shapes of possible solutions.
   *
   * This method invokes a separate copy of the SMT engine for solving the
   * corresponding sygus problem for generating such a solution.
   */
  bool getInterpol(const Node& conj,
                   const TypeNode& grammarType,
                   Node& interpol);

  /** Same as above, but without user-provided grammar restrictions */
  bool getInterpol(const Node& conj, Node& interpol);

  /**
   * This method asks this SMT engine to find an abduct with respect to the
   * current assertion stack (call it A) and the conjecture (call it B).
   * If this method returns true, then abd is set to a formula C such that
   * A ^ C is satisfiable, and A ^ ~B ^ C is unsatisfiable.
   *
   * The argument grammarType is a sygus datatype type that encodes the syntax
   * restrictions on the shape of possible solutions.
   *
   * This method invokes a separate copy of the SMT engine for solving the
   * corresponding sygus problem for generating such a solution.
   */
  bool getAbduct(const Node& conj, const TypeNode& grammarType, Node& abd);

  /** Same as above, but without user-provided grammar restrictions */
  bool getAbduct(const Node& conj, Node& abd);

  /**
   * Get list of quantified formulas that were instantiated on the last call
   * to check-sat.
   */
  void getInstantiatedQuantifiedFormulas(std::vector<Expr>& qs);

  /**
   * Get instantiations for quantified formula q.
   *
   * If q was a quantified formula that was instantiated on the last call to
   * check-sat (i.e. q is returned as part of the vector in the method
   * getInstantiatedQuantifiedFormulas above), then the list of instantiations
   * of that formula that were generated are added to insts.
   *
   * In particular, if q is of the form forall x. P(x), then insts is a list
   * of formulas of the form P(t1), ..., P(tn).
   */
  void getInstantiations(Expr q, std::vector<Expr>& insts);
  /**
   * Get instantiation term vectors for quantified formula q.
   *
   * This method is similar to above, but in the example above, we return the
   * (vectors of) terms t1, ..., tn instead.
   *
   * Notice that these are not guaranteed to come in the same order as the
   * instantiation lemmas above.
   */
  void getInstantiationTermVectors(Expr q,
                                   std::vector<std::vector<Expr> >& tvecs);

  /**
   * Get an unsatisfiable core (only if immediately preceded by an UNSAT or
   * ENTAILED query).  Only permitted if CVC4 was built with unsat-core support
   * and produce-unsat-cores is on.
   */
  UnsatCore getUnsatCore();

  /**
   * Get the current set of assertions.  Only permitted if the
   * SmtEngine is set to operate interactively.
   */
  std::vector<Expr> getAssertions();

  /**
   * Push a user-level context.
   * throw@ ModalException, LogicException, UnsafeInterruptException
   */
  void push();

  /**
   * Pop a user-level context.  Throws an exception if nothing to pop.
   * @throw ModalException
   */
  void pop();

  /**
   * Completely reset the state of the solver, as though destroyed and
   * recreated.  The result is as if newly constructed (so it still
   * retains the same options structure and ExprManager).
   */
  void reset();

  /** Reset all assertions, global declarations, etc.  */
  void resetAssertions();

  /**
   * Interrupt a running query.  This can be called from another thread
   * or from a signal handler.  Throws a ModalException if the SmtEngine
   * isn't currently in a query.
   *
   * @throw ModalException
   */
  void interrupt();

  /**
   * Set a resource limit for SmtEngine operations.  This is like a time
   * limit, but it's deterministic so that reproducible results can be
   * obtained.  Currently, it's based on the number of conflicts.
   * However, please note that the definition may change between different
   * versions of CVC4 (as may the number of conflicts required, anyway),
   * and it might even be different between instances of the same version
   * of CVC4 on different platforms.
   *
   * A cumulative and non-cumulative (per-call) resource limit can be
   * set at the same time.  A call to setResourceLimit() with
   * cumulative==true replaces any cumulative resource limit currently
   * in effect; a call with cumulative==false replaces any per-call
   * resource limit currently in effect.  Time limits can be set in
   * addition to resource limits; the SmtEngine obeys both.  That means
   * that up to four independent limits can control the SmtEngine
   * at the same time.
   *
   * When an SmtEngine is first created, it has no time or resource
   * limits.
   *
   * Currently, these limits only cause the SmtEngine to stop what its
   * doing when the limit expires (or very shortly thereafter); no
   * heuristics are altered by the limits or the threat of them expiring.
   * We reserve the right to change this in the future.
   *
   * @param units the resource limit, or 0 for no limit
   * @param cumulative whether this resource limit is to be a cumulative
   * resource limit for all remaining calls into the SmtEngine (true), or
   * whether it's a per-call resource limit (false); the default is false
   */
  void setResourceLimit(unsigned long units, bool cumulative = false);

  /**
   * Set a per-call time limit for SmtEngine operations.
   *
   * A per-call time limit can be set at the same time and replaces
   * any per-call time limit currently in effect.
   * Resource limits (either per-call or cumulative) can be set in
   * addition to a time limit; the SmtEngine obeys all three of them.
   *
   * Note that the per-call timer only ticks away when one of the
   * SmtEngine's workhorse functions (things like assertFormula(),
   * checkEntailed(), checkSat(), and simplify()) are running.
   * Between calls, the timer is still.
   *
   * When an SmtEngine is first created, it has no time or resource
   * limits.
   *
   * Currently, these limits only cause the SmtEngine to stop what its
   * doing when the limit expires (or very shortly thereafter); no
   * heuristics are altered by the limits or the threat of them expiring.
   * We reserve the right to change this in the future.
   *
   * @param millis the time limit in milliseconds, or 0 for no limit
   */
  void setTimeLimit(unsigned long millis);

  /**
   * Get the current resource usage count for this SmtEngine.  This
   * function can be used to ascertain reasonable values to pass as
   * resource limits to setResourceLimit().
   */
  unsigned long getResourceUsage() const;

  /** Get the current millisecond count for this SmtEngine.  */
  unsigned long getTimeUsage() const;

  /**
   * Get the remaining resources that can be consumed by this SmtEngine
   * according to the currently-set cumulative resource limit.  If there
   * is not a cumulative resource limit set, this function throws a
   * ModalException.
   *
   * @throw ModalException
   */
  unsigned long getResourceRemaining() const;

  /** Permit access to the underlying ExprManager. */
  ExprManager* getExprManager() const { return d_exprManager; }

  /** Permit access to the underlying NodeManager. */
  NodeManager* getNodeManager() const;

  /** Export statistics from this SmtEngine. */
  Statistics getStatistics() const;

  /** Get the value of one named statistic from this SmtEngine. */
  SExpr getStatistic(std::string name) const;

  /** Flush statistic from this SmtEngine. Safe to use in a signal handler. */
  void safeFlushStatistics(int fd) const;

  /**
   * Set user attribute.
   * This function is called when an attribute is set by a user.
   * In SMT-LIBv2 this is done via the syntax (! expr :attr)
   */
  void setUserAttribute(const std::string& attr,
                        Expr expr,
                        const std::vector<Expr>& expr_values,
                        const std::string& str_value);

  /**
   * Get expression name.
   *
   * Return true if given expressoion has a name in the current context.
   * If it returns true, the name of expression 'e' is stored in 'name'.
   */
  bool getExpressionName(const Node& e, std::string& name) const;

  /**
   * Set name of given expression 'e' to 'name'.
   *
   * This information is user-context-dependent.
   * If 'e' already has a name, it is overwritten.
   */
  void setExpressionName(const Node& e, const std::string& name);

  /** Get a pointer to the Rewriter owned by this SmtEngine. */
  theory::Rewriter* getRewriter() { return d_rewriter.get(); }

  /** Get the options object (const and non-const versions) */
  Options& getOptions();
  const Options& getOptions() const;

  /** Get the resource manager of this SMT engine */
  ResourceManager* getResourceManager();

  /** Permit access to the underlying dump manager. */
  smt::DumpManager* getDumpManager();

  /** Get a pointer to the Rewriter owned by this SmtEngine. */
  theory::Rewriter* getRewriter() { return d_rewriter.get(); }

  /**
   * Get expanded assertions.
   *
   * Return the set of assertions, after expanding definitions.
   */
  std::vector<Expr> getExpandedAssertions();
  /* .......................................................................  */
 private:
  /* .......................................................................  */

  /** The type of our internal map of defined functions */
  typedef context::CDHashMap<Node, smt::DefinedFunction, NodeHashFunction>
      DefinedFunctionMap;
  /** The type of our internal assertion list */
  typedef context::CDList<Node> AssertionList;
  /** The type of our internal assignment set */
  typedef context::CDHashSet<Node, NodeHashFunction> AssignmentSet;

  // disallow copy/assignment
  SmtEngine(const SmtEngine&) = delete;
  SmtEngine& operator=(const SmtEngine&) = delete;

  /** Set solver instance that owns this SmtEngine. */
  void setSolver(api::Solver* solver) { d_solver = solver; }

  /** Get a pointer to the UserContext owned by this SmtEngine. */
  context::UserContext* getUserContext();

  /** Get a pointer to the Context owned by this SmtEngine. */
  context::Context* getContext();

  /** Get a pointer to the TheoryEngine owned by this SmtEngine. */
  TheoryEngine* getTheoryEngine();

  /** Get a pointer to the PropEngine owned by this SmtEngine. */
  prop::PropEngine* getPropEngine();

  /** Get a pointer to the (new) PfManager owned by this SmtEngine. */
  smt::PfManager* getPfManager() { return d_pfManager.get(); };

  /** Get a pointer to the ProofManager owned by this SmtEngine. */
  ProofManager* getProofManager() { return d_proofManager.get(); };

<<<<<<< HEAD

=======
>>>>>>> abc5af44
  /** Get a pointer to the StatisticsRegistry owned by this SmtEngine. */
  StatisticsRegistry* getStatisticsRegistry()
  {
    return d_statisticsRegistry.get();
  };

  /**
   * Internal method to get an unsatisfiable core (only if immediately preceded
   * by an UNSAT or ENTAILED query). Only permitted if CVC4 was built with
   * unsat-core support and produce-unsat-cores is on. Does not dump the
   * command.
   */
  UnsatCore getUnsatCoreInternal();

  /**
   * Check that a generated proof checks.
   */
  void checkProof();

  /**
   * Check that an unsatisfiable core is indeed unsatisfiable.
   */
  void checkUnsatCore();

  /**
   * Check that a generated Model (via getModel()) actually satisfies
   * all user assertions.
   */
  void checkModel(bool hardFailure = true);

  /**
   * Check that a solution to an interpolation problem is indeed a solution.
   *
   * The check is made by determining that the assertions imply the solution of
   * the interpolation problem (interpol), and the solution implies the goal
   * (conj). If these criteria are not met, an internal error is thrown.
   */
  void checkInterpol(Expr interpol,
                     const std::vector<Expr>& easserts,
                     const Node& conj);

  /**
   * This is called by the destructor, just before destroying the
   * PropEngine, TheoryEngine, and DecisionEngine (in that order).  It
   * is important because there are destruction ordering issues
   * between PropEngine and Theory.
   */
  void shutdown();

  /**
   * Quick check of consistency in current context: calls
   * processAssertionList() then look for inconsistency (based only on
   * that).
   */
  Result quickCheck();

  /**
   * Get the model, if it is available and return a pointer to it
   *
   * This ensures that the model is currently available, which means that
   * CVC4 is producing models, and is in "SAT mode", otherwise an exception
   * is thrown.
   *
   * The flag c is used for giving an error message to indicate the context
   * this method was called.
   */
  theory::TheoryModel* getAvailableModel(const char* c) const;

  // --------------------------------------- callbacks from the state
  /**
   * Notify push pre, which is called just before the user context of the state
   * pushes. This processes all pending assertions.
   */
  void notifyPushPre();
  /**
   * Notify push post, which is called just after the user context of the state
   * pushes. This performs a push on the underlying prop engine.
   */
  void notifyPushPost();
  /**
   * Notify pop pre, which is called just before the user context of the state
   * pops. This performs a pop on the underlying prop engine.
   */
  void notifyPopPre();
  /**
   * Notify post solve pre, which is called once per check-sat query. It
   * is triggered when the first d_state.doPendingPops() is issued after the
   * check-sat. This method is called before the contexts pop in the method
   * doPendingPops.
   */
  void notifyPostSolvePre();
  /**
   * Same as above, but after contexts are popped. This calls the postsolve
   * method of the underlying TheoryEngine.
   */
  void notifyPostSolvePost();
  // --------------------------------------- end callbacks from the state

  /**
   * Internally handle the setting of a logic.  This function should always
   * be called when d_logic is updated.
   */
  void setLogicInternal();

  /**
   * Add to Model command.  This is used for recording a command
   * that should be reported during a get-model call.
   */
  void addToModelCommandAndDump(const Command& c,
                                uint32_t flags = 0,
                                bool userVisible = true,
                                const char* dumpTag = "declarations");

  /*
   * Check satisfiability (used to check satisfiability and entailment).
   */
  Result checkSatInternal(const std::vector<Node>& assumptions,
                          bool inUnsatCore,
                          bool isEntailmentCheck);

  /**
   * Check that all Expr in formals are of BOUND_VARIABLE kind, where func is
   * the function that the formal argument list is for. This method is used
   * as a helper function when defining (recursive) functions.
   */
  void debugCheckFormals(const std::vector<Expr>& formals, Expr func);

  /**
   * Checks whether formula is a valid function body for func whose formal
   * argument list is stored in formals. This method is
   * used as a helper function when defining (recursive) functions.
   */
  void debugCheckFunctionBody(Expr formula,
                              const std::vector<Expr>& formals,
                              Expr func);

  /**
   * Helper method to obtain both the heap and nil from the solver. Returns a
   * std::pair where the first element is the heap expression and the second
   * element is the nil expression.
   */
  std::pair<Expr, Expr> getSepHeapAndNilExpr();

  /* Members -------------------------------------------------------------- */

  /** Solver instance that owns this SmtEngine instance. */
  api::Solver* d_solver = nullptr;

  /**
   * The state of this SmtEngine, which is responsible for maintaining which
   * SMT mode we are in, the contexts, the last result, etc.
   */
  std::unique_ptr<smt::SmtEngineState> d_state;

  /** Our expression manager */
  ExprManager* d_exprManager;
  /** Our internal expression/node manager */
  NodeManager* d_nodeManager;
  /** Abstract values */
  std::unique_ptr<smt::AbstractValues> d_absValues;
  /** Assertions manager */
  std::unique_ptr<smt::Assertions> d_asserts;
  /** Expression names */
  std::unique_ptr<smt::ExprNames> d_exprNames;
  /** The dump manager */
  std::unique_ptr<smt::DumpManager> d_dumpm;
  /** Resource out listener */
  std::unique_ptr<smt::ResourceOutListener> d_routListener;
  /** Node manager listener */
  std::unique_ptr<smt::SmtNodeManagerListener> d_snmListener;

  /** The SMT solver */
  std::unique_ptr<smt::SmtSolver> d_smtSolver;

  /** The proof manager */
  std::unique_ptr<ProofManager> d_proofManager;

  /**
   * The rewriter associated with this SmtEngine. We have a different instance
   * of the rewriter for each SmtEngine instance. This is because rewriters may
   * hold references to objects that belong to theory solvers, which are
   * specific to an SmtEngine/TheoryEngine instance.
   */
  std::unique_ptr<theory::Rewriter> d_rewriter;

  /**
   * The proof manager, which manages all things related to checking,
   * processing, and printing proofs.
   */
  std::unique_ptr<smt::PfManager> d_pfManager;

  /** An index of our defined functions */
  DefinedFunctionMap* d_definedFunctions;

  /** The solver for sygus queries */
  std::unique_ptr<smt::SygusSolver> d_sygusSolver;

  /** The solver for abduction queries */
  std::unique_ptr<smt::AbductionSolver> d_abductSolver;
  /** The solver for quantifier elimination queries */
  std::unique_ptr<smt::QuantElimSolver> d_quantElimSolver;
  /**
   * List of items for which to retrieve values using getAssignment().
   */
  AssignmentSet* d_assignments;

  /**
   * The logic we're in. This logic may be an extension of the logic set by the
   * user.
   */
  LogicInfo d_logic;

  /** The logic set by the user. */
  LogicInfo d_userLogic;

  /**
   * Keep a copy of the original option settings (for reset()).
   */
  Options d_originalOptions;

  /** Whether this is an internal subsolver. */
  bool d_isInternalSubsolver;

  /**
   * Verbosity of various commands.
   */
  std::map<std::string, Integer> d_commandVerbosity;

  std::unique_ptr<StatisticsRegistry> d_statisticsRegistry;

  std::unique_ptr<smt::SmtEngineStatistics> d_stats;

  /** The options object */
  Options d_options;
  /**
   * Manager for limiting time and abstract resource usage.
   */
  std::unique_ptr<ResourceManager> d_resourceManager;
  /**
   * The options manager, which is responsible for implementing core options
   * such as those related to time outs and printing. It is also responsible
   * for set default options based on the logic.
   */
  std::unique_ptr<smt::OptionsManager> d_optm;
  /**
   * The preprocessor.
   */
  std::unique_ptr<smt::Preprocessor> d_pp;
  /**
   * The global scope object. Upon creation of this SmtEngine, it becomes the
   * SmtEngine in scope. It says the SmtEngine in scope until it is destructed,
   * or another SmtEngine is created.
   */
  std::unique_ptr<smt::SmtScope> d_scope;
}; /* class SmtEngine */

/* -------------------------------------------------------------------------- */

}/* CVC4 namespace */

#endif /* CVC4__SMT_ENGINE_H */<|MERGE_RESOLUTION|>--- conflicted
+++ resolved
@@ -918,10 +918,6 @@
   /** Get a pointer to the ProofManager owned by this SmtEngine. */
   ProofManager* getProofManager() { return d_proofManager.get(); };
 
-<<<<<<< HEAD
-
-=======
->>>>>>> abc5af44
   /** Get a pointer to the StatisticsRegistry owned by this SmtEngine. */
   StatisticsRegistry* getStatisticsRegistry()
   {
