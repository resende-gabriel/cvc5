/*********************                                                        */
/*! \file cnf_proof.h
 ** \verbatim
 ** Top contributors (to current version):
 **   Liana Hadarean, Guy Katz, Morgan Deters
 ** This file is part of the CVC4 project.
 ** Copyright (c) 2009-2016 by the authors listed in the file AUTHORS
 ** in the top-level source directory) and their institutional affiliations.
 ** All rights reserved.  See the file COPYING in the top-level source
 ** directory for licensing information.\endverbatim
 **
 ** \brief A manager for CnfProofs.
 **
 ** A manager for CnfProofs.
 **
 **
 **/

#include "cvc4_private.h"

#ifndef __CVC4__CNF_PROOF_H
#define __CVC4__CNF_PROOF_H

#include <ext/hash_map>
#include <ext/hash_set>
#include <iosfwd>

#include "context/cdhashmap.h"
#include "proof/clause_id.h"
<<<<<<< HEAD
=======
#include "proof/lemma_proof.h"
>>>>>>> a58abbe7
#include "proof/sat_proof.h"
#include "util/proof.h"

namespace CVC4 {
namespace prop {
  class CnfStream;
}/* CVC4::prop namespace */

class CnfProof;

typedef __gnu_cxx::hash_map<prop::SatVariable, Expr> SatVarToExpr;
typedef __gnu_cxx::hash_map<Node, Node, NodeHashFunction> NodeToNode;
typedef __gnu_cxx::hash_set<ClauseId> ClauseIdSet;

typedef context::CDHashMap<ClauseId, Node> ClauseIdToNode;
typedef context::CDHashMap<Node, ProofRule, NodeHashFunction> NodeToProofRule;
<<<<<<< HEAD
typedef context::CDHashMap<ClauseId, theory::TheoryId> ClauseIdToTheory;
=======
typedef std::map<std::set<Node>, LemmaProofRecipe> LemmaToRecipe;
typedef std::pair<Node, Node> NodePair;
typedef std::set<NodePair> NodePairSet;
>>>>>>> a58abbe7

class CnfProof {
protected:
  CVC4::prop::CnfStream* d_cnfStream;

  /** Map from ClauseId to the assertion that lead to adding this clause **/
  ClauseIdToNode d_clauseToAssertion;

  /** Map from assertion to reason for adding assertion  **/
  NodeToProofRule d_assertionToProofRule;

<<<<<<< HEAD
  /** Map from assertion to the theory that added this assertion  **/
  ClauseIdToTheory d_clauseIdToOwnerTheory;

  /** The last theory to explain a lemma **/
  theory::TheoryId d_explainerTheory;
=======
  /** Map from lemma to the recipe for proving it **/
  LemmaToRecipe d_lemmaToProofRecipe;
>>>>>>> a58abbe7

  /** Top of stack is assertion currently being converted to CNF **/
  std::vector<Node> d_currentAssertionStack;

  /** Top of stack is top-level fact currently being converted to CNF **/
  std::vector<Node> d_currentDefinitionStack;

  /** Map from ClauseId to the top-level fact that lead to adding this clause **/
  ClauseIdToNode d_clauseToDefinition;

  /** Top-level facts that follow from assertions during convertAndAssert **/
  NodeSet d_definitions;

  /** Map from top-level fact to facts/assertion that it follows from **/
  NodeToNode d_cnfDeps;

  ClauseIdSet d_explanations;

  bool isDefinition(Node node);

  Node getDefinitionForClause(ClauseId clause);

  std::string d_name;
public:
  CnfProof(CVC4::prop::CnfStream* cnfStream,
           context::Context* ctx,
           const std::string& name);


  Node getAtom(prop::SatVariable var);
  prop::SatLiteral getLiteral(TNode node);
  bool hasLiteral(TNode node);
  void ensureLiteral(TNode node, bool noPreregistration = false);

  void collectAtoms(const prop::SatClause* clause,
                    std::set<Node>& atoms);
  void collectAtomsForClauses(const IdToSatClause& clauses,
                              std::set<Node>& atoms);
  void collectAtomsAndRewritesForLemmas(const IdToSatClause& lemmaClauses,
                                        std::set<Node>& atoms,
                                        NodePairSet& rewrites);
  void collectAssertionsForClauses(const IdToSatClause& clauses,
                                   NodeSet& assertions);

  /** Methods for logging what the CnfStream does **/
  // map the clause back to the current assertion where it came from
  // if it is an explanation, it does not have a CNF proof since it is
  // already in CNF
  void registerConvertedClause(ClauseId clause, bool explanation=false);

  /** Clause is one of the clauses defining the node expression*/
  void setClauseDefinition(ClauseId clause, Node node);

  /** Clause is one of the clauses defining top-level assertion node*/
  void setClauseAssertion(ClauseId clause, Node node);

  void registerAssertion(Node assertion, ProofRule reason);
  void setCnfDependence(Node from, Node to);

  void pushCurrentAssertion(Node assertion); // the current assertion being converted
  void popCurrentAssertion();
  Node getCurrentAssertion();

  void pushCurrentDefinition(Node assertion); // the current Tseitin definition being converted
  void popCurrentDefinition();
  Node getCurrentDefinition();

<<<<<<< HEAD
  void setExplainerTheory(theory::TheoryId theory);
  theory::TheoryId getExplainerTheory();
  theory::TheoryId getOwnerTheory(ClauseId clause);

  void registerExplanationLemma(ClauseId clauseId);
=======
  void setProofRecipe(LemmaProofRecipe* proofRecipe);
  LemmaProofRecipe getProofRecipe(const std::set<Node> &lemma);
  bool haveProofRecipe(const std::set<Node> &lemma);
>>>>>>> a58abbe7

  // accessors for the leaf assertions that are being converted to CNF
  bool isAssertion(Node node);
  ProofRule getProofRule(Node assertion);
  ProofRule getProofRule(ClauseId clause);
  Node getAssertionForClause(ClauseId clause);

  /** Virtual methods for printing things **/
  virtual void printAtomMapping(const std::set<Node>& atoms,
                                std::ostream& os,
                                std::ostream& paren) = 0;
  virtual void printAtomMapping(const std::set<Node>& atoms,
                           std::ostream& os,
                           std::ostream& paren,
                           ProofLetMap &letMap) = 0;

  virtual void printClause(const prop::SatClause& clause,
                           std::ostream& os,
                           std::ostream& paren) = 0;
  virtual void printCnfProofForClause(ClauseId id,
                                      const prop::SatClause* clause,
                                      std::ostream& os,
                                      std::ostream& paren) = 0;
  virtual ~CnfProof();
};/* class CnfProof */

class LFSCCnfProof : public CnfProof {
  Node clauseToNode( const prop::SatClause& clause,
                     std::map<Node, unsigned>& childIndex,
                     std::map<Node, bool>& childPol );
  bool printProofTopLevel(Node e, std::ostream& out);
public:
  LFSCCnfProof(CVC4::prop::CnfStream* cnfStream,
               context::Context* ctx,
               const std::string& name)
    : CnfProof(cnfStream, ctx, name)
  {}
  ~LFSCCnfProof() {}

  void printAtomMapping(const std::set<Node>& atoms,
                        std::ostream& os,
                        std::ostream& paren);

<<<<<<< HEAD
=======
  void printAtomMapping(const std::set<Node>& atoms,
                        std::ostream& os,
                        std::ostream& paren,
                        ProofLetMap &letMap);

>>>>>>> a58abbe7
  void printClause(const prop::SatClause& clause,
                   std::ostream& os,
                   std::ostream& paren);
  void printCnfProofForClause(ClauseId id,
                              const prop::SatClause* clause,
                              std::ostream& os,
                              std::ostream& paren);
};/* class LFSCCnfProof */

} /* CVC4 namespace */

#endif /* __CVC4__CNF_PROOF_H */<|MERGE_RESOLUTION|>--- conflicted
+++ resolved
@@ -27,10 +27,7 @@
 
 #include "context/cdhashmap.h"
 #include "proof/clause_id.h"
-<<<<<<< HEAD
-=======
 #include "proof/lemma_proof.h"
->>>>>>> a58abbe7
 #include "proof/sat_proof.h"
 #include "util/proof.h"
 
@@ -47,13 +44,9 @@
 
 typedef context::CDHashMap<ClauseId, Node> ClauseIdToNode;
 typedef context::CDHashMap<Node, ProofRule, NodeHashFunction> NodeToProofRule;
-<<<<<<< HEAD
-typedef context::CDHashMap<ClauseId, theory::TheoryId> ClauseIdToTheory;
-=======
 typedef std::map<std::set<Node>, LemmaProofRecipe> LemmaToRecipe;
 typedef std::pair<Node, Node> NodePair;
 typedef std::set<NodePair> NodePairSet;
->>>>>>> a58abbe7
 
 class CnfProof {
 protected:
@@ -65,16 +58,8 @@
   /** Map from assertion to reason for adding assertion  **/
   NodeToProofRule d_assertionToProofRule;
 
-<<<<<<< HEAD
-  /** Map from assertion to the theory that added this assertion  **/
-  ClauseIdToTheory d_clauseIdToOwnerTheory;
-
-  /** The last theory to explain a lemma **/
-  theory::TheoryId d_explainerTheory;
-=======
   /** Map from lemma to the recipe for proving it **/
   LemmaToRecipe d_lemmaToProofRecipe;
->>>>>>> a58abbe7
 
   /** Top of stack is assertion currently being converted to CNF **/
   std::vector<Node> d_currentAssertionStack;
@@ -142,17 +127,9 @@
   void popCurrentDefinition();
   Node getCurrentDefinition();
 
-<<<<<<< HEAD
-  void setExplainerTheory(theory::TheoryId theory);
-  theory::TheoryId getExplainerTheory();
-  theory::TheoryId getOwnerTheory(ClauseId clause);
-
-  void registerExplanationLemma(ClauseId clauseId);
-=======
   void setProofRecipe(LemmaProofRecipe* proofRecipe);
   LemmaProofRecipe getProofRecipe(const std::set<Node> &lemma);
   bool haveProofRecipe(const std::set<Node> &lemma);
->>>>>>> a58abbe7
 
   // accessors for the leaf assertions that are being converted to CNF
   bool isAssertion(Node node);
@@ -196,14 +173,11 @@
                         std::ostream& os,
                         std::ostream& paren);
 
-<<<<<<< HEAD
-=======
   void printAtomMapping(const std::set<Node>& atoms,
                         std::ostream& os,
                         std::ostream& paren,
                         ProofLetMap &letMap);
 
->>>>>>> a58abbe7
   void printClause(const prop::SatClause& clause,
                    std::ostream& os,
                    std::ostream& paren);
