--- conflicted
+++ resolved
@@ -1063,8 +1063,6 @@
                               {},
                               *cdp);
     }
-<<<<<<< HEAD
-=======
     // ======== Not Or elimination
     // This rule is translated according to the singleton pattern.
     case PfRule::NOT_OR_ELIM:
@@ -1241,7 +1239,6 @@
     {
       return addAletheStepFromOr(AletheRule::ITE_POS1, res, children, {}, *cdp);
     }
->>>>>>> ac250c9b
     default:
     {
       return addAletheStep(AletheRule::UNDEFINED,
