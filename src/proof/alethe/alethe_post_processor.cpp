--- conflicted
+++ resolved
@@ -14,8 +14,6 @@
  */
 
 #include "proof/alethe/alethe_post_processor.h"
-
-#include <bits/c++config.h>
 
 #include <sstream>
 
@@ -2003,101 +2001,6 @@
   return false;
 }
 
-bool AletheProofPostprocessCallback::finalStep(
-    Node res,
-    PfRule id,
-    const std::vector<Node>& children,
-    const std::vector<Node>& args,
-    CDProof* cdp)
-{
-  NodeManager* nm = NodeManager::currentNM();
-
-  if (
-      // If the last proof rule was not translated yet
-      (id == PfRule::ALETHE_RULE) &&
-      // This case can only occur if the last step is an assumption
-      ((args[2].end() - args[2].begin()) > 1) &&
-      // If the proof node has result (false) additional steps have to be added.
-      (args[2][1].toString() != nm->mkConst(false).toString()))
-  {
-    return false;
-  }
-
-  // remove attribute for outermost scope
-  if (id != PfRule::ALETHE_RULE)
-  {
-    std::vector<Node> sanitized_args{
-        res,
-        res,
-        nm->mkConst<Rational>(CONST_RATIONAL,
-                              static_cast<unsigned>(AletheRule::ASSUME))};
-    for (auto arg : args)
-    {
-      sanitized_args.push_back(d_anc.convert(arg));
-    }
-    return cdp->addStep(res,
-                        PfRule::ALETHE_RULE,
-                        children,
-                        sanitized_args,
-                        true,
-                        CDPOverwrite::ALWAYS);
-  }
-
-  bool success = true;
-  std::vector<Node> new_args = std::vector<Node>();
-
-  Node vp1 = nm->mkNode(kind::SEXPR, res);    // ((false))
-  Node vp2 = nm->mkConst(false).notNode();    // (not true)
-  Node res2 = nm->mkNode(kind::SEXPR, d_cl);  // (cl)
-
-  AletheRule vrule = getAletheRule(args[0]);
-  new_args.push_back(
-      nm->mkConst<Rational>(CONST_RATIONAL, static_cast<unsigned>(vrule)));
-  new_args.push_back(vp1);
-  // In the special case that false is an assumption, we print false instead of
-  // (cl false)
-  if (vrule == AletheRule::ASSUME)
-  {
-    new_args.push_back(res);  // (false)
-  }
-  else
-  {
-    new_args.push_back(nm->mkNode(kind::SEXPR, d_cl, res));  // (cl false)
-  }
-  Trace("alethe-proof") << "... add Alethe step " << vp1 << " / "
-                        << nm->mkNode(kind::SEXPR, d_cl, res) << " " << vrule
-                        << " " << children << " / {}" << std::endl;
-  success &= cdp->addStep(
-      vp1, PfRule::ALETHE_RULE, children, new_args, true, CDPOverwrite::ALWAYS);
-
-  new_args.clear();
-  new_args.push_back(nm->mkConst<Rational>(
-      CONST_RATIONAL, static_cast<unsigned>(AletheRule::FALSE)));
-  new_args.push_back(vp2);
-  new_args.push_back(nm->mkNode(kind::SEXPR, d_cl, vp2));  // (cl (not false))
-  Trace("alethe-proof") << "... add Alethe step " << vp2 << " / "
-                        << nm->mkNode(kind::SEXPR, d_cl, vp2) << " "
-                        << AletheRule::FALSE << " {} / {}" << std::endl;
-  success &= cdp->addStep(
-      vp2, PfRule::ALETHE_RULE, {}, new_args, true, CDPOverwrite::ALWAYS);
-
-  new_args.clear();
-  new_args.push_back(nm->mkConst<Rational>(
-      CONST_RATIONAL, static_cast<unsigned>(AletheRule::RESOLUTION)));
-  new_args.push_back(res);
-  new_args.push_back(res2);
-  Trace("alethe-proof") << "... add Alethe step " << res << " / " << res2 << " "
-                        << AletheRule::RESOLUTION << " {" << vp2 << ", " << vp1
-                        << " / {}" << std::endl;
-  success &= cdp->addStep(res,
-                          PfRule::ALETHE_RULE,
-                          {vp2, vp1},
-                          new_args,
-                          true,
-                          CDPOverwrite::ALWAYS);
-  return success;
-}
-
 // The last step of the proof was:
 //
 // Children:  (P1:C1) ... (Pn:Cn)
@@ -2230,7 +2133,6 @@
   return addAletheStep(rule, res, conclusion, children, args, cdp);
 }
 
-<<<<<<< HEAD
 /*AletheProofPostprocessFinalCallback::AletheProofPostprocessFinalCallback(
     ProofNodeManager* pnm, AletheNodeConverter& anc)
     : d_pnm(pnm), d_anc(anc)
@@ -2666,11 +2568,6 @@
 AletheProofPostprocess::AletheProofPostprocess(ProofNodeManager* pnm,
                                                AletheNodeConverter& anc)
     : d_pnm(pnm), d_cb(d_pnm, anc), d_nst(d_pnm)
-=======
-AletheProofPostprocess::AletheProofPostprocess(ProofNodeManager* pnm,
-                                               AletheNodeConverter& anc)
-    : d_pnm(pnm), d_cb(d_pnm, anc)
->>>>>>> 8ce83ed3
 {
 }
 
