/******************************************************************************
 * Top contributors (to current version):
 *   Hanna Lachnitt, Haniel Barbosa
 *
 * This file is part of the cvc5 project.
 *
 * Copyright (c) 2009-2021 by the authors listed in the file AUTHORS
 * in the top-level source directory and their institutional affiliations.
 * All rights reserved.  See the file COPYING in the top-level source
 * directory for licensing information.
 * ****************************************************************************
 *
 * The module for processing proof nodes into Alethe proof nodes
 */

#include "proof/alethe/alethe_post_processor.h"

<<<<<<< HEAD
#include <bits/c++config.h>

=======
>>>>>>> 9a37d1cf
#include <sstream>

#include "base/configuration.h"
#include "expr/node_algorithm.h"
#include "expr/skolem_manager.h"
#include "options/proof_options.h"
#include "proof/alethe/alethe_proof_rule.h"
#include "proof/proof.h"
#include "proof/proof_checker.h"
#include "proof/proof_node_algorithm.h"
#include "proof/proof_node_manager.h"
#include "rewriter/rewrite_proof_rule.h"
#include "theory/builtin/proof_checker.h"
#include "util/rational.h"

using namespace cvc5::kind;

namespace cvc5 {

namespace proof {

AletheProofPostprocessCallback::AletheProofPostprocessCallback(
    ProofNodeManager* pnm, AletheNodeConverter& anc)
    : d_pnm(pnm), d_anc(anc)
{
  NodeManager* nm = NodeManager::currentNM();
  d_cl = nm->mkBoundVar("cl", nm->sExprType());
}

bool AletheProofPostprocessCallback::shouldUpdate(std::shared_ptr<ProofNode> pn,
                                                  const std::vector<Node>& fa,
                                                  bool& continueUpdate)
{
  return pn->getRule() != PfRule::ALETHE_RULE;
}

bool AletheProofPostprocessCallback::update(Node res,
                                            PfRule id,
                                            const std::vector<Node>& children,
                                            const std::vector<Node>& args,
                                            CDProof* cdp,
                                            bool& continueUpdate)
{
  Trace("alethe-proof") << "- Alethe post process callback " << res << " " << id
                        << " " << children << " / " << args << std::endl;

  NodeManager* nm = NodeManager::currentNM();
  std::vector<Node> new_args = std::vector<Node>();

  switch (id)
  {
    // To keep the original shape of the proof node it is necessary to rederive
    // the original conclusion. However, the term that should be printed might
    // be different from that conclusion. Thus, it is stored as an additional
    // argument in the proof node. Usually, the only difference is an additional
    // cl operator or the outmost or operator being replaced by a cl operator.
    //
    // When steps are added to the proof that have not been there previously,
    // it is unwise to add them in the same manner. To illustrate this the
    // following counterexample shows the pitfalls of this approach:
    //
    //  (or a (or b c))   (not a)
    // --------------------------- RESOLUTION
    //  (or b c)
    //
    //  is converted into an Alethe proof that should be printed as
    //
    //  (cl a (or b c))   (cl (not a))
    // -------------------------------- RESOLUTION
    //  (cl (or b c))
    // --------------- OR
    //  (cl b c)
    //
    // Here, (cl (or b c)) and (cl b c) cannot correspond to the same proof node
    // (or b c). Thus, we build a new proof node using the kind SEXPR
    // that is then printed as (cl (or b c)). We denote this wrapping of a proof
    // node by using an extra pair of parenthesis, i.e. ((or b c)) is the proof
    // node printed as (cl (or b c)).
    //
    //
    // Some proof rules have a close correspondence in Alethe. There are two
    // very frequent patterns that, to avoid repetition, are described here and
    // referred to in the comments on the specific proof rules below.
    //
    // The first pattern, which will be called singleton pattern in the
    // following, adds the original proof node F with the corresponding rule R'
    // of the Alethe calculus and uses the same premises as the original proof
    // node (P1:F1) ... (Pn:Fn). However, the conclusion is printed as (cl F).
    //
    // This means a cvc5 rule R that looks as follows:
    //
    //  (P1:F1) ... (Pn:Fn)
    // --------------------- R
    //  F
    //
    // is transformed into:
    //
    //  (P1:F1) ... (Pn:Fn)
    // --------------------- R'
    //  (cl F)*
    //
    // * the corresponding proof node is F
    //
    // The second pattern, which will be called clause pattern in the following,
    // has a disjunction (or G1 ... Gn) as conclusion. It also adds the orignal
    // proof node (or G1 ... Gn) with the corresponding rule R' of the Alethe
    // calculus and uses the same premises as the original proof node (P1:F1)
    // ... (Pn:Fn). However, the conclusion is printed as (cl G1 ... Gn), i.e.
    // the or is replaced by the cl operator.
    //
    // This means a cvc5 rule R that looks as follows:
    //
    //  (P1:F1) ... (Pn:Fn)
    // --------------------- R
    //  (or G1 ... Gn)
    //
    // Is transformed into:
    //
    //  (P1:F1) ... (Pn:Fn)
    // --------------------- R'
    //  (cl G1 ... Gn)*
    //
    // * the corresponding proof node is (or G1 ... Gn)
    //
    //================================================= Core rules
    //======================== Assume and Scope
    case PfRule::ASSUME:
    {
      return addAletheStep(AletheRule::ASSUME, res, res, children, {}, *cdp);
    }
    // See proof_rule.h for documentation on the SCOPE rule. This comment uses
    // variable names as introduced there. Since the SCOPE rule originally
    // concludes
    // (=> (and F1 ... Fn) F) or (not (and F1 ... Fn)) but the ANCHOR rule
    // concludes (cl (not F1) ... (not Fn) F), to keep the original shape of the
    // proof node it is necessary to rederive the original conclusion. The
    // transformation is described below, depending on the form of SCOPE's
    // conclusion.
    //
    // Note that after the original conclusion is rederived the new proof node
    // will actually have to be printed, respectively, (cl (=> (and F1 ... Fn)
    // F)) or (cl (not (and F1 ... Fn))).
    //
    // Let (not (and F1 ... Fn))^i denote the repetition of (not (and F1 ...
    // Fn)) for i times.
    //
    // T1:
    //
    //   P
    // ----- ANCHOR    ------- ... ------- AND_POS
    //  VP1             VP2_1  ...  VP2_n
    // ------------------------------------ RESOLUTION
    //               VP2a
    // ------------------------------------ REORDERING
    //  VP2b
    // ------ CONTRACTION           ------- IMPLIES_NEG1
    //   VP3                          VP4
    // ------------------------------------  RESOLUTION    ------- IMPLIES_NEG2
    //    VP5                                                VP6
    // ----------------------------------------------------------- RESOLUTION
    //                               VP7
    //
    // VP1: (cl (not F1) ... (not Fn) F)
    // VP2_i: (cl (not (and F1 ... Fn)) Fi), for i = 1 to n
    // VP2a: (cl F (not (and F1 ... Fn))^n)
    // VP2b: (cl (not (and F1 ... Fn))^n F)
    // VP3: (cl (not (and F1 ... Fn)) F)
    // VP4: (cl (=> (and F1 ... Fn) F) (and F1 ... Fn)))
    // VP5: (cl (=> (and F1 ... Fn) F) F)
    // VP6: (cl (=> (and F1 ... Fn) F) (not F))
    // VP7: (cl (=> (and F1 ... Fn) F) (=> (and F1 ... Fn) F))
    //
    // Note that if n = 1, then the ANCHOR step yields (cl (not F1) F), which is
    // the same as VP3. Since VP1 = VP3, the steps for that transformation are
    // not generated.
    //
    //
    // If F = false:
    //
    //                                    --------- IMPLIES_SIMPLIFY
    //    T1                                 VP9
    // --------- CONTRACTION              --------- EQUIV_1
    //    VP8                                VP10
    // -------------------------------------------- RESOLUTION
    //          (cl (not (and F1 ... Fn)))*
    //
    // VP8: (cl (=> (and F1 ... Fn))) (cl (not (=> (and F1 ... Fn) false))
    //      (not (and F1 ... Fn)))
    // VP9: (cl (= (=> (and F1 ... Fn) false) (not (and F1 ... Fn))))
    //
    //
    // Otherwise,
    //                T1
    //  ------------------------------ CONTRACTION
    //   (cl (=> (and F1 ... Fn) F))**
    //
    //
    // *  the corresponding proof node is (not (and F1 ... Fn))
    // ** the corresponding proof node is (=> (and F1 ... Fn) F)
    case PfRule::SCOPE:
    {
      bool success = true;

      // Build vp1
      std::vector<Node> negNode{d_cl};
      std::vector<Node> sanitized_args;
      for (Node arg : args)
      {
        negNode.push_back(arg.notNode());  // (not F1) ... (not Fn)
        sanitized_args.push_back(d_anc.convert(arg));
      }
      negNode.push_back(children[0]);  // (cl (not F1) ... (not Fn) F)
      Node vp1 = nm->mkNode(kind::SEXPR, negNode);
      success &= addAletheStep(AletheRule::ANCHOR_SUBPROOF,
                               vp1,
                               vp1,
                               children,
                               sanitized_args,
                               *cdp);

      Node andNode, vp3;
      if (args.size() == 1)
      {
        vp3 = vp1;
        andNode = args[0];  // F1
      }
      else
      {
        // Build vp2i
        andNode = nm->mkNode(kind::AND, args);  // (and F1 ... Fn)
        std::vector<Node> premisesVP2 = {vp1};
        std::vector<Node> notAnd = {d_cl, children[0]};  // cl F
        Node vp2_i;
        for (size_t i = 0, size = args.size(); i < size; i++)
        {
          vp2_i = nm->mkNode(kind::SEXPR, d_cl, andNode.notNode(), args[i]);
          success &=
              addAletheStep(AletheRule::AND_POS, vp2_i, vp2_i, {}, {}, *cdp);
          premisesVP2.push_back(vp2_i);
          notAnd.push_back(andNode.notNode());  // cl F (not (and F1 ... Fn))^i
        }

        Node vp2a = nm->mkNode(kind::SEXPR, notAnd);
        success &= addAletheStep(
            AletheRule::RESOLUTION, vp2a, vp2a, premisesVP2, {}, *cdp);

        notAnd.erase(notAnd.begin() + 1);  //(cl (not (and F1 ... Fn))^n)
        notAnd.push_back(children[0]);     //(cl (not (and F1 ... Fn))^n F)
        Node vp2b = nm->mkNode(kind::SEXPR, notAnd);
        success &=
            addAletheStep(AletheRule::REORDERING, vp2b, vp2b, {vp2a}, {}, *cdp);

        vp3 = nm->mkNode(kind::SEXPR, d_cl, andNode.notNode(), children[0]);
        success &=
            addAletheStep(AletheRule::CONTRACTION, vp3, vp3, {vp2b}, {}, *cdp);
      }

      Node vp8 = nm->mkNode(
          kind::SEXPR, d_cl, nm->mkNode(kind::IMPLIES, andNode, children[0]));

      Node vp4 = nm->mkNode(kind::SEXPR, d_cl, vp8[1], andNode);
      success &=
          addAletheStep(AletheRule::IMPLIES_NEG1, vp4, vp4, {}, {}, *cdp);

      Node vp5 = nm->mkNode(kind::SEXPR, d_cl, vp8[1], children[0]);
      success &=
          addAletheStep(AletheRule::RESOLUTION, vp5, vp5, {vp4, vp3}, {}, *cdp);

      Node vp6 = nm->mkNode(kind::SEXPR, d_cl, vp8[1], children[0].notNode());
      success &=
          addAletheStep(AletheRule::IMPLIES_NEG2, vp6, vp6, {}, {}, *cdp);

      Node vp7 = nm->mkNode(kind::SEXPR, d_cl, vp8[1], vp8[1]);
      success &=
          addAletheStep(AletheRule::RESOLUTION, vp7, vp7, {vp5, vp6}, {}, *cdp);

      if (children[0] != nm->mkConst(false))
      {
        success &=
            addAletheStep(AletheRule::CONTRACTION, res, vp8, {vp7}, {}, *cdp);
      }
      else
      {
        success &=
            addAletheStep(AletheRule::CONTRACTION, vp8, vp8, {vp7}, {}, *cdp);

        Node vp9 =
            nm->mkNode(kind::SEXPR,
                       d_cl,
                       nm->mkNode(kind::EQUAL, vp8[1], andNode.notNode()));

        success &=
            addAletheStep(AletheRule::IMPLIES_SIMPLIFY, vp9, vp9, {}, {}, *cdp);

        Node vp10 =
            nm->mkNode(kind::SEXPR, d_cl, vp8[1].notNode(), andNode.notNode());
        success &=
            addAletheStep(AletheRule::EQUIV1, vp10, vp10, {vp9}, {}, *cdp);

        success &= addAletheStep(AletheRule::RESOLUTION,
                                 res,
                                 nm->mkNode(kind::SEXPR, d_cl, res),
                                 {vp8, vp10},
                                 {},
                                 *cdp);
      }

      return success;
    }
    case PfRule::DSL_REWRITE:
    {
      // get the name
      rewriter::DslPfRule di;
      Node rule;
      if (rewriter::getDslPfRule(args[0], di))
      {
        std::stringstream ss;
        ss << di;
        rule = nm->mkBoundVar(ss.str(), nm->sExprType());
      }
      else
      {
        Unreachable();
      }
      return addAletheStep(AletheRule::ALL_SIMPLIFY,
                           res,
                           nm->mkNode(kind::SEXPR, d_cl, res),
                           children,
                           {rule},
                           *cdp);
    }
    case PfRule::EVALUATE:
    {
      return addAletheStep(AletheRule::ALL_SIMPLIFY,
                           res,
                           nm->mkNode(kind::SEXPR, d_cl, res),
                           children,
                           {nm->mkBoundVar("evaluate", nm->sExprType())},
                           *cdp);
    }
    // The rule is translated according to the theory id tid and the outermost
    // connective of the first term in the conclusion F, since F always has the
    // form (= t1 t2) where t1 is the term being rewritten. This is not an exact
    // translation but should work in most cases.
    //
    // E.g. if F is (= (* 0 d) 0) and tid = THEORY_ARITH, then prod_simplify
    // is correctly guessed as the rule.
    case PfRule::THEORY_REWRITE:
    {
      AletheRule vrule = AletheRule::UNDEFINED;
      Node t = res[0];

      theory::TheoryId tid;
      if (!theory::builtin::BuiltinProofRuleChecker::getTheoryId(args[1], tid))
      {
        return addAletheStep(
            vrule, res, nm->mkNode(kind::SEXPR, d_cl, res), children, {}, *cdp);
      }
      switch (tid)
      {
        case theory::TheoryId::THEORY_BUILTIN:
        {
          switch (t.getKind())
          {
            case kind::ITE:
            {
              vrule = AletheRule::ITE_SIMPLIFY;
              break;
            }
            case kind::EQUAL:
            {
              vrule = AletheRule::EQ_SIMPLIFY;
              break;
            }
            case kind::AND:
            {
              vrule = AletheRule::AND_SIMPLIFY;
              break;
            }
            case kind::OR:
            {
              vrule = AletheRule::OR_SIMPLIFY;
              break;
            }
            case kind::NOT:
            {
              vrule = AletheRule::NOT_SIMPLIFY;
              break;
            }
            case kind::IMPLIES:
            {
              vrule = AletheRule::IMPLIES_SIMPLIFY;
              break;
            }
            case kind::WITNESS:
            {
              vrule = AletheRule::QNT_SIMPLIFY;
              break;
            }
            default:
            {
              // In this case the rule is undefined
            }
          }
          break;
        }
        case theory::TheoryId::THEORY_BOOL:
        {
          vrule = AletheRule::BOOL_SIMPLIFY;
          break;
        }
        case theory::TheoryId::THEORY_UF:
        {
          if (t.getKind() == kind::EQUAL)
          {
            // A lot of these seem to be symmetry rules but not all...
            vrule = AletheRule::EQUIV_SIMPLIFY;
          }
          break;
        }
        case theory::TheoryId::THEORY_ARITH:
        {
          switch (t.getKind())
          {
            case kind::DIVISION:
            {
              vrule = AletheRule::DIV_SIMPLIFY;
              break;
            }
            case kind::RELATION_PRODUCT:
            {
              vrule = AletheRule::PROD_SIMPLIFY;
              break;
            }
            case kind::MINUS:
            {
              vrule = AletheRule::MINUS_SIMPLIFY;
              break;
            }
            case kind::UMINUS:
            {
              vrule = AletheRule::UNARY_MINUS_SIMPLIFY;
              break;
            }
            case kind::PLUS:
            {
              vrule = AletheRule::SUM_SIMPLIFY;
              break;
            }
            case kind::MULT:
            {
              vrule = AletheRule::PROD_SIMPLIFY;
              break;
            }
            case kind::EQUAL:
            {
              vrule = AletheRule::EQUIV_SIMPLIFY;
              break;
            }
            case kind::LT:
            {
              [[fallthrough]];
            }
            case kind::GT:
            {
              [[fallthrough]];
            }
            case kind::GEQ:
            {
              [[fallthrough]];
            }
            case kind::LEQ:
            {
              vrule = AletheRule::COMP_SIMPLIFY;
              break;
            }
            case kind::CAST_TO_REAL:
            {
              return addAletheStep(AletheRule::LA_GENERIC,
                                   res,
                                   nm->mkNode(kind::SEXPR, d_cl, res),
                                   children,
                                   {nm->mkConst(CONST_RATIONAL, Rational(1))},
                                   *cdp);
            }
            default:
            {
              // In this case the rule is undefined
            }
          }
          break;
        }
        case theory::TheoryId::THEORY_QUANTIFIERS:
        {
          vrule = AletheRule::QUANTIFIER_SIMPLIFY;
          break;
        }
        default:
        {
          // In this case the rule is undefined
        };
      }
      return addAletheStep(
          vrule, res, nm->mkNode(kind::SEXPR, d_cl, res), children, {}, *cdp);
    }
    // ======== Resolution and N-ary Resolution
    // See proof_rule.h for documentation on the RESOLUTION and CHAIN_RESOLUTION
    // rule. This comment uses variable names as introduced there.
    //
    // Because the RESOLUTION rule is merely a special case of CHAIN_RESOLUTION,
    // the same translation can be used for both.
    //
<<<<<<< HEAD
    // The main complication for the translation of the rule is that in the case
    // that the conclusion C is (or G1 ... Gn), the result is ambigous. E.g.,
    //
    // (cl F1 (or F2 F3))    (cl (not F1))
    // -------------------------------------- RESOLUTION
    // (cl (or F2 F3))
    //
    // (cl F1 F2 F3)         (cl (not F1))
    // -------------------------------------- RESOLUTION
    // (cl F2 F3)
    //
    // both (cl (or F2 F3)) and (cl F2 F3) correspond to the same proof node (or
    // F2 F3). Thus, it has to be checked if C is a singleton clause or not.
    //
=======
>>>>>>> 9a37d1cf
    // If C = (or F1 ... Fn) is a non-singleton clause, then:
    //
    //   VP1 ... VPn
    // ------------------ RESOLUTION
    //  (cl F1 ... Fn)*
    //
    // Else if, C = false:
    //
    //   VP1 ... VPn
    // ------------------ RESOLUTION
    //       (cl)*
    //
    // Otherwise:
    //
    //   VP1 ... VPn
    // ------------------ RESOLUTION
    //      (cl C)*
    //
    //  * the corresponding proof node is C
    case PfRule::RESOLUTION:
    case PfRule::CHAIN_RESOLUTION:
    {
      if (!expr::isSingletonClause(res, children, args))
      {
        return addAletheStepFromOr(
            AletheRule::RESOLUTION, res, children, args, *cdp);
      }
      return addAletheStep(AletheRule::RESOLUTION,
                           res,
                           res == nm->mkConst(false)
                               ? nm->mkNode(kind::SEXPR, d_cl)
                               : nm->mkNode(kind::SEXPR, d_cl, res),
                           children,
                           args,
                           *cdp);
    }
    // ======== Factoring
    // See proof_rule.h for documentation on the FACTORING rule. This comment
    // uses variable names as introduced there.
    //
    // If C2 = (or F1 ... Fn) but C1 != (or C2 ... C2), then VC2 = (cl F1 ...
    // Fn) Otherwise, VC2 = (cl C2).
    //
    //    P
    // ------- CONTRACTION
    //   VC2*
    //
    // * the corresponding proof node is C2
    case PfRule::FACTORING:
    {
      if (res.getKind() == kind::OR)
      {
        for (const Node& child : children[0])
        {
          if (child != res)
          {
            return addAletheStepFromOr(
                AletheRule::CONTRACTION, res, children, {}, *cdp);
          }
        }
      }
      return addAletheStep(AletheRule::CONTRACTION,
                           res,
                           nm->mkNode(kind::SEXPR, d_cl, res),
                           children,
                           {},
                           *cdp);
    }
    // ======== Reordering
    // This rule is translated according to the clauses pattern.
    case PfRule::REORDERING:
    {
      return addAletheStepFromOr(
          AletheRule::REORDERING, res, children, {}, *cdp);
    }
    // ======== Split
    // See proof_rule.h for documentation on the SPLIT rule. This comment
    // uses variable names as introduced there.
    //
    // --------- NOT_NOT      --------- NOT_NOT
    //    VP1                    VP2
    // -------------------------------- RESOLUTION
    //          (cl F (not F))*
    //
    // VP1: (cl (not (not (not F))) F)
    // VP2: (cl (not (not (not (not F)))) (not F))
    //
    // * the corresponding proof node is (or F (not F))
    case PfRule::SPLIT:
    {
      Node vp1 = nm->mkNode(
          kind::SEXPR, d_cl, args[0].notNode().notNode().notNode(), args[0]);
      Node vp2 = nm->mkNode(kind::SEXPR,
                              d_cl,
                              args[0].notNode().notNode().notNode().notNode(),
                              args[0].notNode());

      return addAletheStep(AletheRule::NOT_NOT, vp2, vp2, {}, {}, *cdp)
          && addAletheStep(AletheRule::NOT_NOT, vp1, vp1, {}, {}, *cdp)
          && addAletheStepFromOr(AletheRule::RESOLUTION, res, {vp1, vp2}, {}, *cdp);
    }
    // ======== Equality resolution
    // See proof_rule.h for documentation on the EQ_RESOLVE rule. This
    // comment uses variable names as introduced there.
    //
    // If F1 = (or G1 ... Gn), then P1 will be printed as (cl G1 ... Gn) but
    // needs to be printed as (cl (or G1 ... Gn)). The only exception to this
    // are ASSUME steps that are always printed as (cl (or G1 ... Gn)) and
    // EQ_RESOLVE steps themselves.
    //
    //           ------  ...  ------ OR_NEG
    //   P1       VP21   ...   VP2n
    //  ---------------------------- RESOLUTION
    //              VP3
    //  ---------------------------- CONTRACTION
    //              VP4
    //
    //  for i=1 to n, VP2i: (cl (or G1 ... Gn) (not Gi))
    //  VP3: (cl (or G1 ... Gn)^n)
    //  VP4: (cl (or (G1 ... Gn))
    //
    //  Let child1 = VP4.
    //
    //
    // Otherwise, child1 = P1.
    //
    //
    // Then, if F2 = false:
    //
    //  ------ EQUIV_POS2
    //   VP1                P2    child1
    //  --------------------------------- RESOLUTION
    //                (cl)*
    //
    // Otherwise:
    //
    //  ------ EQUIV_POS2
    //   VP1                P2    child1
    //  --------------------------------- RESOLUTION
    //              (cl F2)*
    //
    // VP1: (cl (not (= F1 F2)) (not F1) F2)
    //
    // * the corresponding proof node is F2
    case PfRule::EQ_RESOLVE:
    {
      bool success = true;
      Node vp1 =
          nm->mkNode(kind::SEXPR,
                     {d_cl, children[1].notNode(), children[0].notNode(), res});
      Node child1 = children[0];

      // Transform (cl F1 ... Fn) into (cl (or F1 ... Fn))
      if (children[0].notNode() != children[1].notNode()
          && children[0].getKind() == kind::OR)
      {
        PfRule pr = cdp->getProofFor(child1)->getRule();
        if (pr != PfRule::ASSUME && pr != PfRule::EQ_RESOLVE)
        {
          std::vector<Node> clauses{d_cl};
          clauses.insert(clauses.end(),
                         children[0].begin(),
                         children[0].end());  //(cl G1 ... Gn)

          std::vector<Node> vp2Nodes{children[0]};
          std::vector<Node> resNodes{d_cl};
          for (size_t i = 0, size = children[0].getNumChildren(); i < size; i++)
          {
            Node vp2i = nm->mkNode(
                kind::SEXPR,
                d_cl,
                children[0],
                children[0][i].notNode());  //(cl (or G1 ... Gn) (not Gi))
            success &=
                addAletheStep(AletheRule::OR_NEG, vp2i, vp2i, {}, {}, *cdp);
            vp2Nodes.push_back(vp2i);
            resNodes.push_back(children[0]);
          }
          Node vp3 = nm->mkNode(kind::SEXPR, resNodes);
          success &= addAletheStep(
              AletheRule::RESOLUTION, vp3, vp3, vp2Nodes, {}, *cdp);

          Node vp4 = nm->mkNode(kind::SEXPR, d_cl, children[0]);
          success &=
              addAletheStep(AletheRule::CONTRACTION, vp4, vp4, {vp3}, {}, *cdp);
          child1 = vp4;
        }
      }

      success &= addAletheStep(AletheRule::EQUIV_POS2, vp1, vp1, {}, {}, *cdp);

      return success &= addAletheStep(AletheRule::RESOLUTION,
                                      res,
                                      res == nm->mkConst(false)
                                          ? nm->mkNode(kind::SEXPR, d_cl)
                                          : nm->mkNode(kind::SEXPR, d_cl, res),
                                      {vp1, children[1], child1},
                                      {},
                                      *cdp);
    }
    // ======== Modus ponens
    // See proof_rule.h for documentation on the MODUS_PONENS rule. This comment
    // uses variable names as introduced there.
    //
    //     (P2:(=> F1 F2))
    // ------------------------ IMPLIES
    //  (VP1:(cl (not F1) F2))             (P1:F1)
    // -------------------------------------------- RESOLUTION
    //                   (cl F2)*
    //
    // * the corresponding proof node is F2
    case PfRule::MODUS_PONENS:
    {
      Node vp1 = nm->mkNode(kind::SEXPR, d_cl, children[0].notNode(), res);

      return addAletheStep(
                 AletheRule::IMPLIES, vp1, vp1, {children[1]}, {}, *cdp)
             && addAletheStep(AletheRule::RESOLUTION,
                              res,
                              nm->mkNode(kind::SEXPR, d_cl, res),
                              {vp1, children[0]},
                              {},
                              *cdp);
    }
    // ======== Double negation elimination
    // See proof_rule.h for documentation on the NOT_NOT_ELIM rule. This comment
    // uses variable names as introduced there.
    //
    // ---------------------------------- NOT_NOT
    //  (VP1:(cl (not (not (not F))) F))           (P:(not (not F)))
    // ------------------------------------------------------------- RESOLUTION
    //                            (cl F)*
    //
    // * the corresponding proof node is F
    case PfRule::NOT_NOT_ELIM:
    {
      Node vp1 = nm->mkNode(kind::SEXPR, d_cl, children[0].notNode(), res);

      return addAletheStep(AletheRule::NOT_NOT, vp1, vp1, {}, {}, *cdp)
             && addAletheStep(AletheRule::RESOLUTION,
                              res,
                              nm->mkNode(kind::SEXPR, d_cl, res),
                              {vp1, children[0]},
                              {},
                              *cdp);
    }
    // ======== Contradiction
    // See proof_rule.h for documentation on the CONTRA rule. This
    // comment uses variable names as introduced there.
    //
    //  P1   P2
    // --------- RESOLUTION
    //   (cl)*
    //
    // * the corresponding proof node is false
    case PfRule::CONTRA:
    {
      return addAletheStep(AletheRule::RESOLUTION,
                           res,
                           nm->mkNode(kind::SEXPR, d_cl),
                           children,
                           {},
                           *cdp);
    }
    // ======== And elimination
    // This rule is translated according to the singleton pattern.
    case PfRule::AND_ELIM:
    {
      return addAletheStep(AletheRule::AND,
                           res,
                           nm->mkNode(kind::SEXPR, d_cl, res),
                           children,
                           {},
                           *cdp);
    }
    // ======== And introduction
    // See proof_rule.h for documentation on the AND_INTRO rule. This
    // comment uses variable names as introduced there.
    //
    //
    // ----- AND_NEG
    //  VP1            P1 ... Pn
    // -------------------------- RESOLUTION
    //   (cl (and F1 ... Fn))*
    //
    // VP1:(cl (and F1 ... Fn) (not F1) ... (not Fn))
    //
    // * the corresponding proof node is (and F1 ... Fn)
    case PfRule::AND_INTRO:
    {
      std::vector<Node> neg_Nodes = {d_cl,res};
      for (size_t i = 0, size = children.size(); i < size; i++)
      {
        neg_Nodes.push_back(children[i].notNode());
      }
      Node vp1 = nm->mkNode(kind::SEXPR, neg_Nodes);

      std::vector<Node> new_children = {vp1};
      new_children.insert(new_children.end(), children.begin(), children.end());

      return addAletheStep(AletheRule::AND_NEG, vp1, vp1, {}, {}, *cdp)
             && addAletheStep(AletheRule::RESOLUTION,
                              res,
                              nm->mkNode(kind::SEXPR, d_cl, res),
                              new_children,
                              {},
                              *cdp);
    }
    // ======== Not Or elimination
    // This rule is translated according to the singleton pattern.
    case PfRule::NOT_OR_ELIM:
    {
      return addAletheStep(AletheRule::NOT_OR,
                           res,
                           nm->mkNode(kind::SEXPR, d_cl, res),
                           children,
                           {},
                           *cdp);
    }
    // ======== Implication elimination
    // This rule is translated according to the clause pattern.
    case PfRule::IMPLIES_ELIM:
    {
      return addAletheStepFromOr(AletheRule::IMPLIES, res, children, {}, *cdp);
    }
    // ======== Not Implication elimination version 1
    // This rule is translated according to the singleton pattern.
    case PfRule::NOT_IMPLIES_ELIM1:
    {
      return addAletheStep(AletheRule::NOT_IMPLIES1,
                           res,
                           nm->mkNode(kind::SEXPR, d_cl, res),
                           children,
                           {},
                           *cdp);
    }
    // ======== Not Implication elimination version 2
    // This rule is translated according to the singleton pattern.
    case PfRule::NOT_IMPLIES_ELIM2:
    {
      return addAletheStep(AletheRule::NOT_IMPLIES2,
                           res,
                           nm->mkNode(kind::SEXPR, d_cl, res),
                           children,
                           {},
                           *cdp);
    }
    // ======== Various elimination rules
    // The following rules are all translated according to the clause pattern.
    case PfRule::EQUIV_ELIM1:
    {
      return addAletheStepFromOr(AletheRule::EQUIV1, res, children, {}, *cdp);
    }
    case PfRule::EQUIV_ELIM2:
    {
      return addAletheStepFromOr(AletheRule::EQUIV2, res, children, {}, *cdp);
    }
    case PfRule::NOT_EQUIV_ELIM1:
    {
      return addAletheStepFromOr(
          AletheRule::NOT_EQUIV1, res, children, {}, *cdp);
    }
    case PfRule::NOT_EQUIV_ELIM2:
    {
      return addAletheStepFromOr(
          AletheRule::NOT_EQUIV2, res, children, {}, *cdp);
    }
    case PfRule::XOR_ELIM1:
    {
      return addAletheStepFromOr(AletheRule::XOR1, res, children, {}, *cdp);
    }
    case PfRule::XOR_ELIM2:
    {
      return addAletheStepFromOr(AletheRule::XOR2, res, children, {}, *cdp);
    }
    case PfRule::NOT_XOR_ELIM1:
    {
      return addAletheStepFromOr(AletheRule::NOT_XOR1, res, children, {}, *cdp);
    }
    case PfRule::NOT_XOR_ELIM2:
    {
      return addAletheStepFromOr(AletheRule::NOT_XOR2, res, children, {}, *cdp);
    }
    case PfRule::ITE_ELIM1:
    {
      return addAletheStepFromOr(AletheRule::ITE2, res, children, {}, *cdp);
    }
    case PfRule::ITE_ELIM2:
    {
      return addAletheStepFromOr(AletheRule::ITE1, res, children, {}, *cdp);
    }
    case PfRule::NOT_ITE_ELIM1:
    {
      return addAletheStepFromOr(AletheRule::NOT_ITE2, res, children, {}, *cdp);
    }
    case PfRule::NOT_ITE_ELIM2:
    {
      return addAletheStepFromOr(AletheRule::NOT_ITE1, res, children, {}, *cdp);
    }
    //================================================= De Morgan rules
    // ======== Not And
    // This rule is translated according to the clause pattern.
    case PfRule::NOT_AND:
    {
      return addAletheStepFromOr(AletheRule::NOT_AND, res, children, {}, *cdp);
    }

    //================================================= CNF rules
    // The following rules are all translated according to the clause pattern.
    case PfRule::CNF_AND_POS:
    {
      return addAletheStepFromOr(AletheRule::AND_POS, res, children, {}, *cdp);
    }
    case PfRule::CNF_AND_NEG:
    {
      return addAletheStepFromOr(AletheRule::AND_NEG, res, children, {}, *cdp);
    }
    case PfRule::CNF_OR_POS:
    {
      return addAletheStepFromOr(AletheRule::OR_POS, res, children, {}, *cdp);
    }
    case PfRule::CNF_OR_NEG:
    {
      return addAletheStepFromOr(AletheRule::OR_NEG, res, children, {}, *cdp);
    }
    case PfRule::CNF_IMPLIES_POS:
    {
      return addAletheStepFromOr(
          AletheRule::IMPLIES_POS, res, children, {}, *cdp);
    }
    case PfRule::CNF_IMPLIES_NEG1:
    {
      return addAletheStepFromOr(
          AletheRule::IMPLIES_NEG1, res, children, {}, *cdp);
    }
    case PfRule::CNF_IMPLIES_NEG2:
    {
      return addAletheStepFromOr(
          AletheRule::IMPLIES_NEG2, res, children, {}, *cdp);
    }
    case PfRule::CNF_EQUIV_POS1:
    {
      return addAletheStepFromOr(
          AletheRule::EQUIV_POS2, res, children, {}, *cdp);
    }
    case PfRule::CNF_EQUIV_POS2:
    {
      return addAletheStepFromOr(
          AletheRule::EQUIV_POS1, res, children, {}, *cdp);
    }
    case PfRule::CNF_EQUIV_NEG1:
    {
      return addAletheStepFromOr(
          AletheRule::EQUIV_NEG2, res, children, {}, *cdp);
    }
    case PfRule::CNF_EQUIV_NEG2:
    {
      return addAletheStepFromOr(
          AletheRule::EQUIV_NEG1, res, children, {}, *cdp);
    }
    case PfRule::CNF_XOR_POS1:
    {
      return addAletheStepFromOr(AletheRule::XOR_POS1, res, children, {}, *cdp);
    }
    case PfRule::CNF_XOR_POS2:
    {
      return addAletheStepFromOr(AletheRule::XOR_POS2, res, children, {}, *cdp);
    }
    case PfRule::CNF_XOR_NEG1:
    {
      return addAletheStepFromOr(AletheRule::XOR_NEG2, res, children, {}, *cdp);
    }
    case PfRule::CNF_XOR_NEG2:
    {
      return addAletheStepFromOr(AletheRule::XOR_NEG1, res, children, {}, *cdp);
    }
    case PfRule::CNF_ITE_POS1:
    {
      return addAletheStepFromOr(AletheRule::ITE_POS2, res, children, {}, *cdp);
    }
    case PfRule::CNF_ITE_POS2:
    {
      return addAletheStepFromOr(AletheRule::ITE_POS1, res, children, {}, *cdp);
    }
    case PfRule::CNF_ITE_NEG1:
    {
      return addAletheStepFromOr(AletheRule::ITE_NEG2, res, children, {}, *cdp);
    }
    case PfRule::CNF_ITE_NEG2:
    {
      return addAletheStepFromOr(AletheRule::ITE_NEG1, res, children, {}, *cdp);
    }
    // ======== CNF ITE Pos version 3
    //
    // ----- ITE_POS1            ----- ITE_POS2
    //  VP1                       VP2
    // ------------------------------- RESOLUTION
    //             VP3
    // ------------------------------- REORDERING
    //             VP4
    // ------------------------------- CONTRACTION
    //  (cl (not (ite C F1 F2)) F1 F2)
    //
    // VP1: (cl (not (ite C F1 F2)) C F2)
    // VP2: (cl (not (ite C F1 F2)) (not C) F1)
    // VP3: (cl (not (ite C F1 F2)) F2 (not (ite C F1 F2)) F1)
    // VP4: (cl (not (ite C F1 F2)) (not (ite C F1 F2)) F1 F2)
    //
    // * the corresponding proof node is (or (not (ite C F1 F2)) F1 F2)
    case PfRule::CNF_ITE_POS3:
    {
      Node vp1 = nm->mkNode(kind::SEXPR, {d_cl, res[0], args[0][0], res[2]});
      Node vp2 =
          nm->mkNode(kind::SEXPR, {d_cl, res[0], args[0][0].notNode(), res[1]});
      Node vp3 =
          nm->mkNode(kind::SEXPR, {d_cl, res[0], res[2], res[0], res[1]});
      Node vp4 =
          nm->mkNode(kind::SEXPR, {d_cl, res[0], res[0], res[1], res[2]});

      return addAletheStep(AletheRule::ITE_POS1, vp1, vp1, {}, {}, *cdp)
             && addAletheStep(AletheRule::ITE_POS2, vp2, vp2, {}, {}, *cdp)
             && addAletheStep(
                 AletheRule::RESOLUTION, vp3, vp3, {vp1, vp2}, {}, *cdp)
             && addAletheStep(AletheRule::REORDERING, vp4, vp4, {vp3}, {}, *cdp)
             && addAletheStepFromOr(
                 AletheRule::CONTRACTION, res, {vp4}, {}, *cdp);
    }
    // ======== CNF ITE Neg version 3
    //
    // ----- ITE_NEG1            ----- ITE_NEG2
    //  VP1                       VP2
    // ------------------------------- RESOLUTION
    //             VP3
    // ------------------------------- REORDERING
    //             VP4
    // ------------------------------- CONTRACTION
    //  (cl (ite C F1 F2) C (not F2))
    //
    // VP1: (cl (ite C F1 F2) C (not F2))
    // VP2: (cl (ite C F1 F2) (not C) (not F1))
    // VP3: (cl (ite C F1 F2) (not F2) (ite C F1 F2) (not F1))
    // VP4: (cl (ite C F1 F2) (ite C F1 F2) (not F1) (not F2))
    //
    // * the corresponding proof node is (or (ite C F1 F2) C (not F2))
    case PfRule::CNF_ITE_NEG3:
    {
      Node vp1 = nm->mkNode(kind::SEXPR, {d_cl, res[0], args[0][0], res[2]});
      Node vp2 =
          nm->mkNode(kind::SEXPR, {d_cl, res[0], args[0][0].notNode(), res[1]});
      Node vp3 =
          nm->mkNode(kind::SEXPR, {d_cl, res[0], res[2], res[0], res[1]});
      Node vp4 =
          nm->mkNode(kind::SEXPR, {d_cl, res[0], res[0], res[1], res[2]});

      return addAletheStep(AletheRule::ITE_NEG1, vp1, vp1, {}, {}, *cdp)
             && addAletheStep(AletheRule::ITE_NEG2, vp2, vp2, {}, {}, *cdp)
             && addAletheStep(
                 AletheRule::RESOLUTION, vp3, vp3, {vp1, vp2}, {}, *cdp)
             && addAletheStep(AletheRule::REORDERING, vp4, vp4, {vp3}, {}, *cdp)
             && addAletheStepFromOr(
                 AletheRule::CONTRACTION, res, {vp4}, {}, *cdp);
    }
    //================================================= Equality rules
    // The following rules are all translated according to the singleton
    // pattern.
    case PfRule::REFL:
    {
      return addAletheStep(AletheRule::REFL,
                           res,
                           nm->mkNode(kind::SEXPR, d_cl, res),
                           children,
                           {},
                           *cdp);
    }
    case PfRule::SYMM:
    {
      return addAletheStep(
          res.getKind() == kind::NOT ? AletheRule::NOT_SYMM : AletheRule::SYMM,
          res,
          nm->mkNode(kind::SEXPR, d_cl, res),
          children,
          {},
          *cdp);
    }
    case PfRule::TRANS:
    {
      return addAletheStep(AletheRule::TRANS,
                           res,
                           nm->mkNode(kind::SEXPR, d_cl, res),
                           children,
                           {},
                           *cdp);
    }
    // ======== Congruence
    // In the case that the kind of the function symbol f? is FORALL or
    // EXISTS, the cong rule needs to be converted into a bind rule. The first
    // n children will be refl rules, e.g. (= (v0 Int) (v0 Int)).
    //
    //  Let t1 = (BOUND_VARIABLE LIST (v1 A1) ... (vn An)) and s1 =
    //  (BOUND_VARIABLE LIST (v1 A1) ... (vn vn)).
    //
    //  ----- REFL ... ----- REFL
    //   VP1            VPn             P2
    //  --------------------------------------- bind,
    //                                          ((:= (v1 A1) v1) ...
    //                                          (:= (vn An) vn))
    //   (cl (= (forall ((v1 A1)...(vn An)) t2)
    //   (forall ((v1 B1)...(vn Bn)) s2)))**
    //
    //  VPi: (cl (= vi vi))*
    //
    //  * the corresponding proof node is (or (= vi vi))
    //
    // Otherwise, the rule follows the singleton pattern, i.e.:
    //
    //    P1 ... Pn
    //  -------------------------------------------------------- cong
    //   (cl (= (<kind> f? t1 ... tn) (<kind> f? s1 ... sn)))**
    //
    // ** the corresponding proof node is (= (<kind> f? t1 ... tn) (<kind> f?
    // s1 ... sn))
    case PfRule::CONG:
    {
      if (res[0].isClosure())
      {
        std::vector<Node> vpis;
        bool success = true;
        for (size_t i = 0, size = children[0][0].getNumChildren(); i < size;
             i++)
        {
          Node vpi = children[0][0][i].eqNode(children[0][1][i]);
          new_args.push_back(vpi);
          vpis.push_back(nm->mkNode(kind::SEXPR, d_cl, vpi));
          success &= addAletheStep(AletheRule::REFL, vpi, vpi, {}, {}, *cdp);
        }
        vpis.push_back(children[1]);
        return success
               && addAletheStep(AletheRule::ANCHOR_BIND,
                                res,
                                nm->mkNode(kind::SEXPR, d_cl, res),
                                vpis,
                                new_args,
                                *cdp);
      }
      return addAletheStep(AletheRule::CONG,
                           res,
                           nm->mkNode(kind::SEXPR, d_cl, res),
                           children,
                           {},
                           *cdp);
    }
    // ======== True intro
    //
    // ------------------------------- EQUIV_SIMPLIFY
    //  (VP1:(cl (= (= F true) F)))
    // ------------------------------- EQUIV2
    //  (VP2:(cl (= F true) (not F)))           P
    // -------------------------------------------- RESOLUTION
    //  (cl (= F true))*
    //
    // * the corresponding proof node is (= F true)
    case PfRule::TRUE_INTRO:
    {
      Node vp1 = nm->mkNode(kind::SEXPR, d_cl, res.eqNode(children[0]));
      Node vp2 = nm->mkNode(kind::SEXPR, d_cl, res, children[0].notNode());
      return addAletheStep(AletheRule::EQUIV_SIMPLIFY, vp1, vp1, {}, {}, *cdp)
             && addAletheStep(AletheRule::EQUIV2, vp2, vp2, {vp1}, {}, *cdp)
             && addAletheStep(AletheRule::RESOLUTION,
                              res,
                              nm->mkNode(kind::SEXPR, d_cl, res),
                              {vp2, children[0]},
                              {},
                              *cdp);
    }
    // ======== True elim
    //
    // ------------------------------- EQUIV_SIMPLIFY
    //  (VP1:(cl (= (= F true) F)))
    // ------------------------------- EQUIV1
    //  (VP2:(cl (not (= F true)) F))           P
    // -------------------------------------------- RESOLUTION
    //  (cl F)*
    //
    // * the corresponding proof node is F
    case PfRule::TRUE_ELIM:
    {
      Node vp1 = nm->mkNode(kind::SEXPR, d_cl, children[0].eqNode(res));
      Node vp2 = nm->mkNode(kind::SEXPR, d_cl, children[0].notNode(), res);
      return addAletheStep(AletheRule::EQUIV_SIMPLIFY, vp1, vp1, {}, {}, *cdp)
             && addAletheStep(AletheRule::EQUIV1, vp2, vp2, {vp1}, {}, *cdp)
             && addAletheStep(AletheRule::RESOLUTION,
                              res,
                              nm->mkNode(kind::SEXPR, d_cl, res),
                              {vp2, children[0]},
                              {},
                              *cdp);
    }
    // ======== False intro
    //
    // ----- EQUIV_SIMPLIFY
    //  VP1
    // ----- EQUIV2     ----- NOT_NOT
    //  VP2              VP3
    // ---------------------- RESOLUTION
    //          VP4                        P
    // -------------------------------------- RESOLUTION
    //          (cl (= F false))*
    //
    // VP1: (cl (= (= F false) (not F)))
    // VP2: (cl (= F false) (not (not F)))
    // VP3: (cl (not (not (not F))) F)
    // VP4: (cl (= F false) F)
    //
    // * the corresponding proof node is (= F false)
    case PfRule::FALSE_INTRO:
    {
      Node vp1 = nm->mkNode(kind::SEXPR, d_cl, res.eqNode(children[0]));
      Node vp2 = nm->mkNode(kind::SEXPR, d_cl, res, children[0].notNode());
      Node vp3 = nm->mkNode(
          kind::SEXPR, d_cl, children[0].notNode().notNode(), children[0][0]);
      Node vp4 = nm->mkNode(kind::SEXPR, d_cl, res, children[0][0]);

      return addAletheStep(AletheRule::EQUIV_SIMPLIFY, vp1, vp1, {}, {}, *cdp)
             && addAletheStep(AletheRule::EQUIV2, vp2, vp2, {vp1}, {}, *cdp)
             && addAletheStep(AletheRule::NOT_NOT, vp3, vp3, {}, {}, *cdp)
             && addAletheStep(
                 AletheRule::RESOLUTION, vp4, vp4, {vp2, vp3}, {}, *cdp)
             && addAletheStep(AletheRule::RESOLUTION,
                              res,
                              nm->mkNode(kind::SEXPR, d_cl, res),
                              {vp4, children[0]},
                              {},
                              *cdp);
    }
    // ======== False elim
    //
    // ----- EQUIV_SIMPLIFY
    //  VP1
    // ----- EQUIV1
    //  VP2                P
    // ---------------------- RESOLUTION
    //     (cl (not F))*
    //
    // VP1: (cl (= (= F false) (not F)))
    // VP2: (cl (not (= F false)) (not F))
    // VP3: (cl (not (not (not F))) F)
    // VP4: (cl (= F false) F)
    //
    // * the corresponding proof node is (not F)
    case PfRule::FALSE_ELIM:
    {
      Node vp1 = nm->mkNode(kind::SEXPR, d_cl, children[0].eqNode(res));
      Node vp2 = nm->mkNode(kind::SEXPR, d_cl, children[0].notNode(), res);

      return addAletheStep(AletheRule::EQUIV_SIMPLIFY, vp1, vp1, {}, {}, *cdp)
             && addAletheStep(AletheRule::EQUIV1, vp2, vp2, {vp1}, {}, *cdp)
             && addAletheStep(AletheRule::RESOLUTION,
                              res,
                              nm->mkNode(kind::SEXPR, d_cl, res),
                              {vp2, children[0]},
                              {},
                              *cdp);
    }
    //================================================= Quantifiers rules
    // ======== Skolem intro
    /*case PfRule::SKOLEM_INTRO:
    {
      return
    addAletheStep(AletheRule::REFL,res,nm->mkNode(kind::SEXPR,d_cl,res),{},{},*cdp);
    }*/
    // ======== Skolemize
    // See proof_rule.h for documentation on the SKOLEMIZE rule. This
    // comment uses variable names as introduced there.
    //
    // If the conclusion is of the form F*sigma = not G:
    //
    //  ------------------------------------------------ SKO_EX
    //   (= (exists ((x1 T1) ... (xn Tn)) F) (F*sigma))
    //
    //  Then, apply the cvc5 rule EQ_RESOLVE to obtain F*sigma from this.
    //
    // Otherwise, if the child has the form (not (exist
    // case PfRule::SKOLEMIZE:
    // {
    // TODO: Add ANCHOR, map skolemized variable to substitutions skv_1
    // SkolemManager::getWitnessForm
    // Get choice term that corresponds to skv_1
    // F*sigma needs to be changed s.t. all occurences of skv_1 are replaced
    // with the choice term LOOK AT LEAN for replacement
    // NodeConverter will eventually be changed to do this
    // LeanNodeConverter
    // choice terms itself might contain skv variables
    // getSkolemTermVectors then I can get skolems
    //
    /*if (res.getKind() != kind::NOT)
    {
      Node choice;
      Node vp1 = nm->mkNode(
          kind::SEXPR, d_cl, nm->mkNode(kind::EQUAL, children[0], res));
      return addAletheStep(AletheRule::SKO_EX, vp1, vp1, {}, {}, *cdp)
             && cdp->addStep(
                 res, PfRule::EQ_RESOLVE, {vp1, children[0]}, args);
    }*/
    /*if (res.getKind() == kind::NOT)
    {
      std::cout << "children " << children << std::endl;
      std::cout << "res " << res << std::endl;
      std::cout << "skv_1 " << args << std::endl;
      Node temp = SkolemManager::getWitnessForm(res);
      std::cout << "children[0] " << children[0]
                << SkolemManager::getWitnessForm(children[0]) << std::endl;
      std::cout << "children[0][0][0][0] " << children[0][0][0][0] << "    "
                << SkolemManager::getWitnessForm(children[0][0][0][0])
                << std::endl;
      std::cout << "children[0][0][1] " << children[0][0][1]
                << SkolemManager::getWitnessForm(children[0][0][1])
                << std::endl;
      Node vp1 = nm->mkNode(
          kind::SEXPR, d_cl, nm->mkNode(kind::EQUAL, children[0][0], res));
      return addAletheStep(
                 AletheRule::ANCHOR_SKO_FORALL, vp1, vp1, {}, {}, *cdp)
             && addAletheStep(AletheRule::RESOLUTION,
                              res,
                              nm->mkNode(kind::SEXPR, d_cl, res),
                              {vp1, children[0]},
                              {},
                              *cdp);
    }
    return addAletheStep(
        AletheRule::ALL_SIMPLIFY, res, res, {}, children, *cdp);
  }*/
    // ======== Instantiate
    // See proof_rule.h for documentation on the INSTANTIATE rule. This
    // comment uses variable names as introduced there.
    //
    // ----- FORALL_INST, (= x1 t1) ... (= xn tn)
    //  VP1
    // ----- OR
    //  VP2              P
    // -------------------- RESOLUTION
    //     (cl F*sigma)^
    //
    // VP1: (cl (or (not (forall ((x1 T1) ... (xn Tn)) F*sigma)
    // VP2: (cl (not (forall ((x1 T1) ... (xn Tn)) F)) F*sigma)
    //
    // ^ the corresponding proof node is F*sigma
    case PfRule::INSTANTIATE:
    {
      for (size_t i = 0, size = children[0][0].getNumChildren(); i < size; i++)
      {
        new_args.push_back(children[0][0][i].eqNode(args[i]));
      }
      Node vp1 = nm->mkNode(
          kind::SEXPR, d_cl, nm->mkNode(kind::OR, children[0].notNode(), res));
      Node vp2 = nm->mkNode(kind::SEXPR, d_cl, children[0].notNode(), res);
      return addAletheStep(
                 AletheRule::FORALL_INST, vp1, vp1, {}, new_args, *cdp)
             && addAletheStep(AletheRule::OR, vp2, vp2, {vp1}, {}, *cdp)
             && addAletheStep(AletheRule::RESOLUTION,
                              res,
                              nm->mkNode(kind::SEXPR, d_cl, res),
                              {vp2, children[0]},
                              {},
                              *cdp);
    }
    // ======== Alpha Equivalence
    // See proof_rule.h for documentation on the ALPHA_EQUIV rule. This
    // comment uses variable names as introduced there.
    //
    // Let F = (forall ((y1 A1) ... (yn An)) G) and F*sigma = (forall ((z1 A1)
    // ... (zn An)) G*sigma)
    //
    //
    // -----    ----- REFL  ----- REFL
    //  VP1 .... VPn         VP
    // -------------------------- BIND, ((:= (y1 A1) z1) ... (:= (yn An) zn))
    //         (= F F*sigma)
    //
    // VPi: (cl (= yi zi))^
    // VP: (cl (= G G*sigma))
    //
    // ^ the corresponding proof node is F*sigma
    case PfRule::ALPHA_EQUIV:
    {
      // performance optimization
      // If y1 ... yn are mapped to y1 ... yn it suffices to use a refl step
      if (res[0].toString() == res[1].toString())
      {
        return addAletheStep(AletheRule::REFL,
                             res,
                             nm->mkNode(kind::SEXPR, d_cl, res),
                             {},
                             {},
                             *cdp);
      }

      std::vector<Node> new_children;
      bool success = true;
      for (size_t i = 1, size = args.size(); i < size; i++)
      {
        Node vpi = nm->mkNode(kind::SEXPR, d_cl, args[i]);
        new_children.push_back(vpi);
        success&& addAletheStep(AletheRule::REFL, vpi, vpi, {}, {}, *cdp);
      }
      Node vp = nm->mkNode(
          kind::SEXPR, d_cl, nm->mkNode(kind::EQUAL, res[0][1], res[1][1]));
      success&& addAletheStep(AletheRule::REFL, vp, vp, {}, {}, *cdp);
      new_children.push_back(vp);
      new_args.insert(new_args.begin(), args.begin() + 1, args.end());
      return success
             && addAletheStep(AletheRule::ANCHOR_BIND,
                              res,
                              nm->mkNode(kind::SEXPR, d_cl, res),
                              new_children,
                              new_args,
                              *cdp);
    }
    //================================================= Arithmetic rules
    // ======== Adding Inequalities
    //
    // ----- LIA_GENERIC
    //  VP1                P1 ... Pn
    // ------------------------------- RESOLUTION
    //  (cl (>< t1 t2))*
    //
    // VP1: (cl (not l1) ... (not ln) (>< t1 t2))
    //
    // * the corresponding proof node is (>< t1 t2)
    case PfRule::MACRO_ARITH_SCALE_SUM_UB:
    {
      std::vector<Node> vp1s{d_cl};
      for (const Node& child : children)
      {
        vp1s.push_back(child.notNode());
      }
      vp1s.push_back(res);
      Node vp1 = nm->mkNode(kind::SEXPR, vp1s);
      std::vector<Node> new_children = {vp1};
      new_children.insert(new_children.end(), children.begin(), children.end());
      return addAletheStep(AletheRule::LIA_GENERIC, vp1, vp1, {}, args, *cdp)
             && addAletheStep(AletheRule::RESOLUTION,
                              res,
                              nm->mkNode(kind::SEXPR, d_cl, res),
                              new_children,
                              {},
                              *cdp);
    }
    // ======== Tightening Strict Integer Upper Bounds
    //
    // ----- LA_GENERIC, 1
    //  VP1                      P
    // ------------------------------------- RESOLUTION
    //  (cl (<= i greatestIntLessThan(c)))*
    //
    // VP1: (cl (not (< i c)) (<= i greatestIntLessThan(c)))
    //
    // * the corresponding proof node is (<= i greatestIntLessThan(c))
    case PfRule::INT_TIGHT_UB:
    {
      Node vp1 = nm->mkNode(kind::SEXPR, d_cl, children[0], res);
      std::vector<Node> new_children = {vp1, children[0]};
      new_args.push_back(nm->mkConst<Rational>(CONST_RATIONAL, 1));
      return addAletheStep(AletheRule::LA_GENERIC, vp1, vp1, {}, new_args, *cdp)
             && addAletheStep(AletheRule::RESOLUTION,
                              res,
                              nm->mkNode(kind::SEXPR, d_cl, res),
                              new_children,
                              {},
                              *cdp);
    }
    // ======== Tightening Strict Integer Lower Bounds
    //
    // ----- LA_GENERIC, 1
    //  VP1                      P
    // ------------------------------------- RESOLUTION
    //  (cl (>= i leastIntGreaterThan(c)))*
    //
    // VP1: (cl (not (> i c)) (>= i leastIntGreaterThan(c)))
    //
    // * the corresponding proof node is (>= i leastIntGreaterThan(c))
    case PfRule::INT_TIGHT_LB:
    {
      Node vp1 = nm->mkNode(kind::SEXPR, d_cl, children[0], res);
      std::vector<Node> new_children = {vp1, children[0]};
      new_args.push_back(nm->mkConst<Rational>(CONST_RATIONAL, 1));
      return addAletheStep(AletheRule::LA_GENERIC, vp1, vp1, {}, new_args, *cdp)
             && addAletheStep(AletheRule::RESOLUTION,
                              res,
                              nm->mkNode(kind::SEXPR, d_cl, res),
                              new_children,
                              {},
                              *cdp);
    }
    // ======== Trichotomy of the reals
    // See proof_rule.h for documentation on the ARITH_TRICHOTOMY rule. This
    // comment uses variable names as introduced there.
    //
    // If C = (= x c) or C = (> x c) pre-processing has to transform (>= x c)
    // into (<= c x)
    //
    // ------------------------------------------------------ LA_DISEQUALITY
    //  (VP1: (cl (or (= x c) (not (<= x c)) (not (<= c x)))))
    // -------------------------------------------------------- OR
    //  (VP2: (cl (= x c) (not (<= x c)) (not (<= c x))))
    //
    // If C = (> x c) or C = (< x c) post-processing has to be added. In these
    // cases resolution on VP2 A B yields (not (<=x c)) or (not (<= c x)) and
    // comp_simplify is used to transform it into C. Otherwise,
    //
    //  VP2   A   B
    // ---------------- RESOLUTION
    //  (cl C)*
    //
    // * the corresponding proof node is C
    case PfRule::ARITH_TRICHOTOMY:
    {
      bool success = true;
      Node equal;
      Node lesser;
      Node greater;

      if (res.getKind() == kind::EQUAL)
      {
        equal = res;
        if (children[0].getKind() == kind::LEQ)
        {
          greater = children[0];
          lesser = children[1];
        }
        else
        {
          greater = children[1];
          lesser = children[0];
        }
      }
      // Add case where res is not =
      else if (res.getKind() == kind::GT)
      {
        greater = res;
        if (children[0].getKind() == kind::NOT)
        {
          equal = children[0];
          lesser = children[1];
        }
        else
        {
          equal = children[1];
          lesser = children[0];
        }
      }
      else
      {
        lesser = res;
        if (children[0].getKind() == kind::NOT)
        {
          equal = children[0];
          greater = children[1];
        }
        else
        {
          equal = children[1];
          greater = children[0];
        }
      }

      Node x;
      Node c;
      if (equal.getKind() == kind::NOT)
      {
        x = equal[0][0];
        c = equal[0][1];
      }
      else
      {
        x = equal[0];
        c = equal[1];
      }
      Node vp_child1 = children[0];
      Node vp_child2 = children[1];

      // Preprocessing
      if (res == equal || res == greater)
      {  // C = (= x c) or C = (> x c)
        // lesser = (>= x c)
        Node vpc2 = nm->mkNode(kind::SEXPR,
                               d_cl,
                               nm->mkNode(kind::EQUAL,
                                          nm->mkNode(kind::GEQ, x, c),
                                          nm->mkNode(kind::LEQ, c, x)));
        // (cl (= (>= x c) (<= c x)))
        Node vpc1 = nm->mkNode(kind::SEXPR,
                               {d_cl,
                                vpc2[1].notNode(),
                                nm->mkNode(kind::GEQ, x, c).notNode(),
                                nm->mkNode(kind::LEQ, c, x)});
        // (cl (not(= (>= x c) (<= c x))) (not (>= x c)) (<= c x))
        vp_child1 = nm->mkNode(
            kind::SEXPR, d_cl, nm->mkNode(kind::LEQ, c, x));  // (cl (<= c x))

        success &=
            addAletheStep(AletheRule::EQUIV_POS2, vpc1, vpc1, {}, {}, *cdp)
            && addAletheStep(
                AletheRule::COMP_SIMPLIFY, vpc2, vpc2, {}, {}, *cdp)
            && addAletheStep(AletheRule::RESOLUTION,
                             vp_child1,
                             vp_child1,
                             {vpc1, vpc2, lesser},
                             {},
                             *cdp);
        // greater = (<= x c) or greater = (not (= x c)) -> no preprocessing
        // necessary
        if (res == equal)
        {
          vp_child2 = greater;
        }
        else
        {
          vp_child2 = equal;
        }
      }

      // Process
      Node vp1 = nm->mkNode(kind::SEXPR,
                            d_cl,
                            nm->mkNode(kind::OR,
                                       nm->mkNode(kind::EQUAL, x, c),
                                       nm->mkNode(kind::LEQ, x, c).notNode(),
                                       nm->mkNode(kind::LEQ, c, x).notNode()));
      // (cl (or (= x c) (not (<= x c)) (not (<= c x))))
      Node vp2 = nm->mkNode(kind::SEXPR,
                            {d_cl,
                             nm->mkNode(kind::EQUAL, x, c),
                             nm->mkNode(kind::LEQ, x, c).notNode(),
                             nm->mkNode(kind::LEQ, c, x).notNode()});
      // (cl (= x c) (not (<= x c)) (not (<= c x)))
      success &=
          addAletheStep(AletheRule::LA_DISEQUALITY, vp1, vp1, {}, {}, *cdp)
          && addAletheStep(AletheRule::OR, vp2, vp2, {vp1}, {}, *cdp);

      // Postprocessing
      if (res == equal)
      {  // no postprocessing necessary
        return success
               && addAletheStep(AletheRule::RESOLUTION,
                                res,
                                nm->mkNode(kind::SEXPR, d_cl, res),
                                {vp2, vp_child1, vp_child2},
                                {},
                                *cdp);
      }
      else if (res == greater)
      {  // have (not (<= x c)) but result should be (> x c)
        Node vp3 = nm->mkNode(
            kind::SEXPR,
            d_cl,
            nm->mkNode(kind::LEQ, x, c).notNode());  // (cl (not (<= x c)))
        Node vp4 = nm->mkNode(
            kind::SEXPR,
            {d_cl,
             nm->mkNode(kind::EQUAL,
                        nm->mkNode(kind::GT, x, c),
                        nm->mkNode(kind::LEQ, x, c).notNode())
                 .notNode(),
             nm->mkNode(kind::GT, x, c),
             nm->mkNode(kind::LEQ, x, c)
                 .notNode()
                 .notNode()});  // (cl (not(= (> x c) (not (<= x c)))) (> x c)
                                // (not (not (<= x c))))
        Node vp5 =
            nm->mkNode(kind::SEXPR,
                       d_cl,
                       nm->mkNode(kind::EQUAL,
                                  nm->mkNode(kind::GT, x, c),
                                  nm->mkNode(kind::LEQ, x, c).notNode()));
        // (cl (= (> x c) (not (<= x c))))

        return success
               && addAletheStep(AletheRule::RESOLUTION,
                                vp3,
                                vp3,
                                {vp2, vp_child1, vp_child2},
                                {},
                                *cdp)
               && addAletheStep(AletheRule::EQUIV_POS1, vp4, vp4, {}, {}, *cdp)
               && addAletheStep(
                   AletheRule::COMP_SIMPLIFY, vp5, vp5, {}, {}, *cdp)
               && addAletheStep(AletheRule::RESOLUTION,
                                res,
                                nm->mkNode(kind::SEXPR, d_cl, res),
                                {vp3, vp4, vp5},
                                {},
                                *cdp);
      }
      else
      {  // have (not (<= c x)) but result should be (< x c)
        Node vp3 = nm->mkNode(
            kind::SEXPR,
            d_cl,
            nm->mkNode(kind::LEQ, c, x).notNode());  // (cl (not (<= c x)))
        Node vp4 = nm->mkNode(
            kind::SEXPR,
            {d_cl,
             nm->mkNode(kind::EQUAL,
                        nm->mkNode(kind::LT, x, c),
                        nm->mkNode(kind::LEQ, c, x).notNode())
                 .notNode(),
             nm->mkNode(kind::LT, x, c),
             nm->mkNode(kind::LEQ, c, x)
                 .notNode()
                 .notNode()});  // (cl (not(= (< x c) (not (<= c x)))) (< x c)
                                // (not (not (<= c x))))
        Node vp5 = nm->mkNode(
            kind::SEXPR,
            d_cl,
            nm->mkNode(kind::EQUAL,
                       nm->mkNode(kind::LT, x, c),
                       nm->mkNode(kind::LEQ, c, x)
                           .notNode()));  // (cl (= (< x c) (not (<= c x))))

        return success
               && addAletheStep(AletheRule::RESOLUTION,
                                vp3,
                                vp3,
                                {vp2, vp_child1, vp_child2},
                                {},
                                *cdp)
               && addAletheStep(AletheRule::EQUIV_POS1, vp4, vp4, {}, {}, *cdp)
               && addAletheStep(
                   AletheRule::COMP_SIMPLIFY, vp5, vp5, {}, {}, *cdp)
               && addAletheStep(AletheRule::RESOLUTION,
                                res,
                                nm->mkNode(kind::SEXPR, d_cl, res),
                                {vp3, vp4, vp5},
                                {},
                                *cdp);
      }
    }
    default:
    {
      Trace("alethe-proof")
          << "... rule not translated yet " << id << " / " << res << " "
          << children << " " << args << std::endl;
      std::cout << "UNTRANSLATED rule: " << id << std::endl;
      return addAletheStep(AletheRule::UNDEFINED,
                           res,
                           nm->mkNode(kind::SEXPR, d_cl, res),
                           children,
                           args,
                           *cdp);
    }
      Trace("alethe-proof")
          << "... error translating rule " << id << " / " << res << " "
          << children << " " << args << std::endl;
      return false;
<<<<<<< HEAD
  }

  Trace("alethe-proof") << "... error translating rule " << id << " / " << res
                        << " " << children << " " << args << std::endl;
  return false;
}

// Adds OR rule to the premises of a step if the premise is not a clause and
// should not be a singleton. Since FACTORING and REORDERING always take
// non-singletons, this adds an OR step to their premise if it was formerly
// printed as (cl (or F1 ... Fn)). For resolution, it is necessary to check all
// children to find out whether they're singleton before determining if they are
// already printed correctly.
bool AletheProofPostprocessCallback::finalize(Node res,
                                              PfRule id,
                                              const std::vector<Node>& children,
                                              const std::vector<Node>& args,
                                              CDProof* cdp)
{
  NodeManager* nm = NodeManager::currentNM();
  AletheRule rule = getAletheRule(args[0]);
  Trace("alethe-proof") << "... finalizer for rule " << rule << " / " << res
                        << std::endl;
  switch (rule)
  {
    // In the case of a resolution rule the rule might originally have been a
    // cvc5 RESOLUTION or CHAIN_RESOLUTION rule. In these cases it is possible
    // that one of the children was printed as (cl (or F1 ... Fn)) but used as
    // (cl F1 ... Fn). However, since the information about the pivot of the
    // resolution step the child is used in is provided it is always possible
    // to figure out if an additional OR step is necessary.
    case AletheRule::RESOLUTION:
    {
      if (args.size() < 4)
      {
        return false;
      }
      std::vector<Node> new_children = children;
      std::vector<Node> new_args =
          options::proofAletheResPivots()
              ? args
              : std::vector<Node>(args.begin(), args.begin() + 3);
      Node trueNode = nm->mkConst(true);
      Node falseNode = nm->mkConst(false);
      bool hasUpdated = false;

      // The first child is used as a non-singleton clause if it is not equal
      // to its pivot L_1. Since it's the first clause in the resolution it can
      // only be equal to the pivot in the case the polarity is true.
      if (children[0].getKind() == kind::OR
          && (args[3] != trueNode || children[0] != args[4]))
      {
        std::shared_ptr<ProofNode> childPf = cdp->getProofFor(children[0]);
        Node childConclusion = childPf->getArguments()[2];
        // if child conclusion is of the form (sexpr cl (or ...)), then we need
        // to add an OR step, since this child must not be a singleton
        if (childConclusion.getNumChildren() == 2 && childConclusion[0] == d_cl
            && childConclusion[1].getKind() == kind::OR)
        {
          hasUpdated = true;
          // Add or step
          std::vector<Node> subterms{d_cl};
          subterms.insert(subterms.end(),
                          childConclusion[1].begin(),
                          childConclusion[1].end());
          Node newConclusion = nm->mkNode(kind::SEXPR, subterms);
          addAletheStep(AletheRule::OR,
                        newConclusion,
                        newConclusion,
                        {children[0]},
                        {},
                        *cdp);
          new_children[0] = newConclusion;
          Trace("alethe-proof")
              << "Added OR step in finalizer " << childConclusion << " / "
              << newConclusion << std::endl;
        }
      }
      // For all other children C_i the procedure is similar. There is however a
      // key difference in the choice of the pivot element which is now the
      // L_{i-1}, i.e. the pivot of the child with the result of the i-1
      // resolution steps between the children before it. Therefore, if the
      // policy id_{i-1} is true, the pivot has to appear negated in the child
      // in which case it should not be a (cl (or F1 ... Fn)) node. The same is
      // true if it isn't the pivot element.
      for (std::size_t i = 1, size = children.size(); i < size; ++i)
      {
        if (children[i].getKind() == kind::OR
            && (args[2 * (i - 1) + 3] != falseNode
                || args[2 * (i - 1) + 1 + 3] != children[i]))
        {
          std::shared_ptr<ProofNode> childPf = cdp->getProofFor(children[i]);
          Node childConclusion = childPf->getArguments()[2];
          // Add or step
          if (childConclusion.getNumChildren() == 2
              && childConclusion[0] == d_cl
              && childConclusion[1].getKind() == kind::OR)
          {
            hasUpdated = true;
            std::vector<Node> lits{d_cl};
            lits.insert(lits.end(),
                        childConclusion[1].begin(),
                        childConclusion[1].end());
            Node conclusion = nm->mkNode(kind::SEXPR, lits);
            addAletheStep(AletheRule::OR,
                          conclusion,
                          conclusion,
                          {children[i]},
                          {},
                          *cdp);
            new_children[i] = conclusion;
            Trace("alethe-proof")
                << "Added OR step in finalizer" << childConclusion << " / "
                << conclusion << std::endl;
          }
        }
      }
      if (hasUpdated || !options::proofAletheResPivots())
      {
        Trace("alethe-proof")
            << "... update alethe step in finalizer " << res << " "
            << new_children << " / " << args << std::endl;
        cdp->addStep(res, PfRule::ALETHE_RULE, new_children, new_args);
        return true;
      }
      return false;
    }
    // A application of the FACTORING rule:
    //
    // (or a a b)
    // ---------- FACTORING
    //  (or a b)
    //
    // might be translated during pre-visit (update) to:
    //
    // (or (cl a a b))*
    // ---------------- CONTRACTION
    //  (cl a b)**
    //
    // In this post-visit an additional OR step is added in that case:
    //
    // (cl (or a a b))*
    // ---------------- OR
    // (cl a a b)
    // ---------------- CONTRACTION
    // (cl a b)**
    //
    // * the corresponding proof node is (or a a b)
    // ** the corresponding proof node is (or a b)
    //
    // The process is anagolous for REORDERING.
    case AletheRule::REORDERING:
    case AletheRule::CONTRACTION:
    {
      std::shared_ptr<ProofNode> childPf = cdp->getProofFor(children[0]);
      Node childConclusion = childPf->getArguments()[2];
      if (childConclusion.getNumChildren() == 2 && childConclusion[0] == d_cl
          && childConclusion[1].getKind() == kind::OR)
      {
        // Add or step for child
        std::vector<Node> subterms{d_cl};
        subterms.insert(subterms.end(),
                        childConclusion[1].begin(),
                        childConclusion[1].end());
        Node newChild = nm->mkNode(kind::SEXPR, subterms);
        addAletheStep(
            AletheRule::OR, newChild, newChild, {children[0]}, {}, *cdp);
        Trace("alethe-proof")
            << "Added OR step in finalizer to child " << childConclusion
            << " / " << newChild << std::endl;
        // update res step
        cdp->addStep(res, PfRule::ALETHE_RULE, {newChild}, args);
        return true;
      }
      return false;
    }
    default: return false;
  }
=======
  }

  Trace("alethe-proof") << "... error translating rule " << id << " / " << res
                        << " " << children << " " << args << std::endl;
  return false;
}

bool AletheProofPostprocessCallback::finalize(Node res,
                                              PfRule id,
                                              const std::vector<Node>& children,
                                              const std::vector<Node>& args,
                                              CDProof* cdp)
{
  NodeManager* nm = NodeManager::currentNM();
  AletheRule rule = getAletheRule(args[0]);
  Trace("alethe-proof") << "... finalizer for rule " << rule << " / " << res
                       << std::endl;
  switch (rule)
  {
    case AletheRule::RESOLUTION:
    {
      if (args.size() < 4)
      {
        return false;
      }
      // In this case might have been printed as (cl (or a b)) but is not used
      // as a singleton
      std::vector<Node> new_children = children;
      std::vector<Node> new_args =
          options::proofAletheResPivots()
              ? args
              : std::vector<Node>(args.begin(), args.begin() + 3);
      Node trueNode = nm->mkConst(true);
      Node falseNode = nm->mkConst(false);
      bool hasUpdated = false;

      if (children[0].getKind() == kind::OR
          && (args[3] != trueNode || children[0] != args[4]))
      {
        std::shared_ptr<ProofNode> childPf = cdp->getProofFor(children[0]);
        Node childConclusion = childPf->getArguments()[2];
        // if child conclusion is of the form (sexpr cl (or ...)), then we need
        // to add an OR step, since this child must not be a singleton
        if (childConclusion.getNumChildren() == 2 && childConclusion[0] == d_cl
            && childConclusion[1].getKind() == kind::OR)
        {
          hasUpdated = true;
          // Add or step
          std::vector<Node> subterms{d_cl};
          subterms.insert(subterms.end(),
                          childConclusion[1].begin(),
                          childConclusion[1].end());
          Node newConclusion = nm->mkNode(kind::SEXPR, subterms);
          addAletheStep(AletheRule::OR,
                        newConclusion,
                        newConclusion,
                        {children[0]},
                        {},
                        *cdp);
          new_children[0] = newConclusion;
          Trace("alethe-proof")
              << "Added OR step in finalizer " << childConclusion << " / "
              << newConclusion << std::endl;
        }
      }
      for (std::size_t i = 1, size = children.size(); i < size; ++i)
      {
        if (children[i].getKind() == kind::OR
            && (args[2 * (i - 1) + 3] != falseNode
                || args[2 * (i - 1) + 1 + 3] != children[i]))
        {
          std::shared_ptr<ProofNode> childPf = cdp->getProofFor(children[i]);
          Node childConclusion = childPf->getArguments()[2];
          // Add or step
          if (childConclusion.getNumChildren() == 2
              && childConclusion[0] == d_cl
              && childConclusion[1].getKind() == kind::OR)
          {
            hasUpdated = true;
            std::vector<Node> lits{d_cl};
            lits.insert(lits.end(),
                        childConclusion[1].begin(),
                        childConclusion[1].end());
            Node conclusion = nm->mkNode(kind::SEXPR, lits);
            addAletheStep(AletheRule::OR,
                          conclusion,
                          conclusion,
                          {children[i]},
                          {},
                          *cdp);
            new_children[i] = conclusion;
            Trace("alethe-proof")
                << "Added OR step in finalizer" << childConclusion << " / "
                << conclusion << std::endl;
          }
        }
      }
      if (hasUpdated || !options::proofAletheResPivots())
      {
        Trace("alethe-proof")
            << "... update alethe step in finalizer " << res << " "
            << new_children << " / " << args << std::endl;
        cdp->addStep(res, PfRule::ALETHE_RULE, new_children, new_args);
        return true;
      }
      return false;
    }

    // (OR a a b)
    // --------- FACTORING
    //  (OR a b)
    //
    // After pre-visit
    //
    // (OR a a b)
    // ----------- CONTRACTION
    //  (cl a b)
    //
    // After post-visit:
    //
    // (cl (OR a a b))
    // ---------------- OR
    // (cl a a b)
    // ---------- CONTRACTION
    // (cl a b)
    case AletheRule::REORDERING:
    case AletheRule::CONTRACTION:
    {
      std::shared_ptr<ProofNode> childPf = cdp->getProofFor(children[0]);
      Node childConclusion = childPf->getArguments()[2];
      if (childConclusion.getNumChildren() == 2 && childConclusion[0] == d_cl
          && childConclusion[1].getKind() == kind::OR)
      {
        // Add or step for child
        std::vector<Node> subterms{d_cl};
        subterms.insert(subterms.end(),
                        childConclusion[1].begin(),
                        childConclusion[1].end());
        Node newChild = nm->mkNode(kind::SEXPR, subterms);
        addAletheStep(AletheRule::OR, newChild, newChild, {children[0]}, {}, *cdp);
        Trace("alethe-proof") << "Added OR step in finalizer to child " << childConclusion
                              << " / " << newChild << std::endl;
        // update res step
        cdp->addStep(res, PfRule::ALETHE_RULE, {newChild}, args);
        return true;
      }
      return false;
    }
    default: return false;
  }

  // add OR rule to the premise if the premise is not a clause and should not be
  // a singleton. Since FACTORING and REORDERING always take non-singletons, add
  // OR if not a cl in the third argument.  For resolution, you need to check
  // all children to see whether they're singleton.

  /*** TO CHANGE SO THAT RESOLUTION IS PROPERLY HANDLED

      // If a child F = (or F1 ... Fn) is the result of ASSUME or
      // EQ_RESOLVE it might be necessary to add an additional step with the
      // Alethe or rule since otherwise it will be used as (cl (or F1 ... Fn)).

      // The first child is used as a non-singleton clause if it is not equal
      // to its pivot L_1. Since it's the first clause in the resolution it can
      // only be equal to the pivot in the case the polarity is true.
      if (children[0].getKind() == kind::OR
          && (args[0] != trueNode || children[0] != args[1]))
      {
        std::shared_ptr<ProofNode> childPf = cdp->getProofFor(children[0]);
        if (childPf->getRule() == PfRule::ASSUME
            || childPf->getRule() == PfRule::EQ_RESOLVE)
        {
          // Add or step
          std::vector<Node> subterms{d_cl};
          subterms.insert(
              subterms.end(), children[0].begin(), children[0].end());
          Node conclusion = nm->mkNode(kind::SEXPR, subterms);
          addAletheStep(
              AletheRule::OR, conclusion, conclusion, {children[0]}, {}, *cdp);
          new_children[0] = conclusion;
        }
      }

      // For all other children C_i the procedure is similar. There is however a
      // key difference in the choice of the pivot element which is now the
      // L_{i-1}, i.e. the pivot of the child with the result of the i-1
      // resolution steps between the children before it. Therefore, if the
      // policy id_{i-1} is true, the pivot has to appear negated in the child
      // in which case it should not be a (cl (or F1 ... Fn)) node. The same is
      // true if it isn't the pivot element.
      for (std::size_t i = 1, size = children.size(); i < size; ++i)
      {
        if (children[i].getKind() == kind::OR
            && (args[2 * (i - 1)] != falseNode
                || args[2 * (i - 1) + 1] != children[i]))
        {
          std::shared_ptr<ProofNode> childPf = cdp->getProofFor(children[i]);
          if (childPf->getRule() == PfRule::ASSUME
              || childPf->getRule() == PfRule::EQ_RESOLVE)
          {
            // Add or step
            std::vector<Node> lits{d_cl};
            lits.insert(lits.end(), children[i].begin(), children[i].end());
            Node conclusion = nm->mkNode(kind::SEXPR, lits);
            addAletheStep(AletheRule::OR,
                          conclusion,
                          conclusion,
                          {children[i]},
                          {},
                          *cdp);
            new_children[i] = conclusion;
          }
        }
      }

  */

>>>>>>> 9a37d1cf
  return false;
}

// The last step of the proof was:
//
// Children:  (P1:C1) ... (Pn:Cn)
// Arguments: (AletheRule::VRULE,false,(cl false))
// ---------------------
// Conclusion: (false)
//
// In Alethe:
//
//  P1 ... Pn
// ------------------- VRULE   ---------------------- FALSE
//  (VP1:(cl false))*           (VP2:(cl (not true)))
// -------------------------------------------------- RESOLUTION
//                       (cl)**
//
// *  the corresponding proof node is ((false))
// ** the corresponding proof node is (false)
bool AletheProofPostprocessCallback::finalStep(
    Node res,
    PfRule id,
    const std::vector<Node>& children,
    const std::vector<Node>& args,
    CDProof* cdp)
{
  NodeManager* nm = NodeManager::currentNM();
  Node falseNode = nm->mkConst(false);

  if (
      // If the last proof rule was not translated yet
      (id == PfRule::ALETHE_RULE) &&
      // This case can only occur if the last step is an assumption
      (args[2].getNumChildren() > 1) &&
      // If the proof node has result (false) additional steps have to be added.
      (args[2][1] != falseNode))
  {
    return false;
  }

  // remove attribute for outermost scope
  if (id != PfRule::ALETHE_RULE)
  {
    std::vector<Node> sanitized_args{
        res,
        res,
        nm->mkConst<Rational>(CONST_RATIONAL,
                              static_cast<unsigned>(AletheRule::ASSUME))};
    for (const Node& arg : args)
    {
      sanitized_args.push_back(d_anc.convert(arg));
    }
    return cdp->addStep(res, PfRule::ALETHE_RULE, children, sanitized_args);
  }

  bool success = true;
  Node vp1 = nm->mkNode(kind::SEXPR, res);    // ((false))
  Node vp2 = nm->mkConst(false).notNode();    // (not true)
  Node res2 = nm->mkNode(kind::SEXPR, d_cl);  // (cl)
  AletheRule vrule = getAletheRule(args[0]);

  // In the special case that false is an assumption, we print false instead of
  // (cl false)
  success &= addAletheStep(
      vrule,
      vp1,
      (vrule == AletheRule::ASSUME ? res : nm->mkNode(kind::SEXPR, d_cl, res)),
      children,
      {},
      *cdp);
  Trace("alethe-proof") << "... add Alethe step " << vp1 << " / "
                        << nm->mkNode(kind::SEXPR, d_cl, res) << " " << vrule
                        << " " << children << " / {}" << std::endl;

  success &= addAletheStep(
      AletheRule::FALSE, vp2, nm->mkNode(kind::SEXPR, d_cl, vp2), {}, {}, *cdp);
  Trace("alethe-proof") << "... add Alethe step " << vp2 << " / "
                        << nm->mkNode(kind::SEXPR, d_cl, vp2) << " "
                        << AletheRule::FALSE << " {} / {}" << std::endl;

  success &=
      addAletheStep(AletheRule::RESOLUTION, res, res2, {vp2, vp1}, {}, *cdp);
  Trace("alethe-proof") << "... add Alethe step " << res << " / " << res2 << " "
                        << AletheRule::RESOLUTION << " {" << vp2 << ", " << vp1
                        << " / {}" << std::endl;
  if (!success)
  {
    Trace("alethe-proof") << "... Error while printing final steps"
                          << std::endl;
  }

  return true;
}

bool AletheProofPostprocessCallback::addAletheStep(
    AletheRule rule,
    Node res,
    Node conclusion,
    const std::vector<Node>& children,
    const std::vector<Node>& args,
    CDProof& cdp)
{
  // delete attributes
  Node sanitized_conclusion = conclusion;
  if (expr::hasClosure(conclusion))
  {
    sanitized_conclusion = d_anc.convert(conclusion);
  }

  std::vector<Node> new_args = std::vector<Node>();
  new_args.push_back(NodeManager::currentNM()->mkConst(
      CONST_RATIONAL, Rational(static_cast<unsigned>(rule))));
  new_args.push_back(res);
  new_args.push_back(sanitized_conclusion);
  new_args.insert(new_args.end(), args.begin(), args.end());
  Trace("alethe-proof") << "... add alethe step " << res << " / " << conclusion
                        << " " << rule << " " << children << " / " << new_args
                        << std::endl;
  return cdp.addStep(res, PfRule::ALETHE_RULE, children, new_args);
}

bool AletheProofPostprocessCallback::addAletheStepFromOr(
    AletheRule rule,
    Node res,
    const std::vector<Node>& children,
    const std::vector<Node>& args,
    CDProof& cdp)
{
  std::vector<Node> subterms = {d_cl};
  subterms.insert(subterms.end(), res.begin(), res.end());
  Node conclusion = NodeManager::currentNM()->mkNode(kind::SEXPR, subterms);
  return addAletheStep(rule, res, conclusion, children, args, cdp);
}

<<<<<<< HEAD
AletheProofPostprocessNoSubtypeCallback::
    AletheProofPostprocessNoSubtypeCallback(ProofNodeManager* pnm)
    : d_pnm(pnm)
=======
/*AletheProofPostprocessFinalCallback::AletheProofPostprocessFinalCallback(
    ProofNodeManager* pnm, AletheNodeConverter& anc)
    : d_pnm(pnm), d_anc(anc)
>>>>>>> 9a37d1cf
{
  d_finalizeRules = {
      AletheRule::CONG, AletheRule::TRANS, AletheRule::FORALL_INST};
  NodeManager* nm = NodeManager::currentNM();
  d_cl = nm->mkBoundVar("cl", nm->sExprType());
}*/

// The last step of the proof was:
//
// Children:  (P1:C1) ... (Pn:Cn)
// Arguments: (AletheRule::VRULE,false,(cl false))
// ---------------------
// Conclusion: (false)
//
// In Alethe:
//
//  P1 ... Pn
// ------------------- VRULE   ---------------------- FALSE
//  (VP1:(cl false))*           (VP2:(cl (not true)))
// -------------------------------------------------- RESOLUTION
//                       (cl)**
//
// *  the corresponding proof node is ((false))
// ** the corresponding proof node is (false)
/*bool AletheProofPostprocessFinalCallback::update(
    Node res,
    PfRule id,
    const std::vector<Node>& children,
    const std::vector<Node>& args,
    CDProof* cdp,
    bool& continueUpdate)
{

}*/

AletheProofPostprocessNoSubtypeCallback::
    AletheProofPostprocessNoSubtypeCallback(ProofNodeManager* pnm)
    : d_pnm(pnm)
{
  d_finalizeRules = {
      AletheRule::CONG, AletheRule::TRANS, AletheRule::FORALL_INST};
  NodeManager* nm = NodeManager::currentNM();
  d_cl = nm->mkBoundVar("cl", nm->sExprType());
}

bool AletheProofPostprocessNoSubtypeCallback::shouldUpdate(
    std::shared_ptr<ProofNode> pn,
    const std::vector<Node>& fa,
    bool& continueUpdate)
{
  return true;
}

bool AletheProofPostprocessNoSubtypeCallback::update(
    Node res,
    PfRule id,
    const std::vector<Node>& children,
    const std::vector<Node>& args,
    CDProof* cdp,
    bool& continueUpdate)
{
  AletheRule rule = getAletheRule(args[0]);

  Trace("alethe-proof-subtyping")
      << "AletheProofPostprocessNoSubtypeCallback::update: " << res << " "
      << rule << " " << children << " / " << args << std::endl;
  // AlwaysAssert(args.size() >= 3);
  // traverse conclusion and any other args and update them
  bool changed = false;
  std::vector<Node> newArgs{args[0], args[1]};
  for (size_t i = 2, size = args.size(); i < size; ++i)
  {
    newArgs.push_back(d_anc.convert(args[i]));
    changed |= newArgs.back() != args[i];
  }
  if (changed)
  {
    Trace("alethe-proof-subtyping")
        << "\tConvertion changed " << args << " into " << newArgs << "\n";
    // whether new conclusion became (= A A) or (cl (= A A))
    if ((newArgs[2].getKind() == kind::EQUAL && newArgs[2][0] == newArgs[2][1])
        || (newArgs[2].getKind() == kind::SEXPR
            && newArgs[2].getNumChildren() == 2
            && newArgs[2][1].getKind() == kind::EQUAL
            && newArgs[2][1][0] == newArgs[2][1][1]))
    {
      Trace("alethe-proof-subtyping") << "\tTrivialized into REFL\n";
      // turn this step into a REFL one, ignore children and remaining arguments
      newArgs[0] = NodeManager::currentNM()->mkConst<Rational>(
          CONST_RATIONAL, static_cast<unsigned>(AletheRule::REFL));
      cdp->addStep(res, id, {}, {newArgs.begin(), newArgs.begin() + 3});
    }
    else
    {
      cdp->addStep(res, id, children, newArgs);
    }
    return true;
  }
  return false;
}

bool AletheProofPostprocessNoSubtypeCallback::finalize(
    Node res,
    PfRule id,
    const std::vector<Node>& children,
    const std::vector<Node>& args,
    CDProof* cdp)
{
  AletheRule rule = getAletheRule(args[0]);
  if (d_finalizeRules.find(rule) == d_finalizeRules.end())
  {
    return false;
  }
  Trace("alethe-proof-subtyping")
      << "AletheProofPostprocessNoSubtypeCallback::finalize: " << res << " "
      << rule << " " << children << " / " << args << std::endl;
  NodeManager* nm = NodeManager::currentNM();
  bool updated = false;
  std::vector<Node> newChildren = children;
  switch (rule)
  {
    case AletheRule::TRANS:
    {
      // get children
      size_t size = children.size();
      const std::vector<Node>& child0Args =cdp->getProofFor(children[0])->getArguments();
      AlwaysAssert(child0Args.size() >= 3);
      AlwaysAssert(child0Args[2].getKind() != kind::SEXPR
                   || child0Args[2].getNumChildren() == 2);
      Node lastLink = child0Args[2].getKind() == kind::SEXPR ? child0Args[2][1]
                                                             : child0Args[2];
      // for each child check that the link in the transitivity chain is
      // compatible with the previous one. Otherwise add a step that casts
      // correctly
      for (size_t i = 1; i < size; ++i)
      {
        const std::vector<Node>& childArgs =
            cdp->getProofFor(children[i])->getArguments();
        AlwaysAssert(childArgs.size() >= 3);
        AlwaysAssert(childArgs[2].getKind() != kind::SEXPR
                     || childArgs[2].getNumChildren() == 2);
        Node childConclusion = childArgs[2].getKind() == kind::SEXPR
                                   ? childArgs[2][1]
                                   : childArgs[2];
        Node links[2] = {lastLink, childConclusion};
        AlwaysAssert(links[0].getKind() == kind::EQUAL
                     && links[1].getKind() == kind::EQUAL)
            << "not equalities: " << links[0] << " .. " << links[1] << "\n";
        if (links[0][1] == links[1][0])
        {
          lastLink = links[1];
          continue;
        }
        updated = true;
        Trace("alethe-proof-subtyping")
            << "\t..links l_" << (i - 1) << "[1] and l_" << i
            << "[0] differ:\n\t\t\t" << links[0][1] << " .. " << links[1][0]
            << "\n";
        // AlwaysAssert(links[0][1].getType().isReal()
        //              && links[1][0].getType().isReal());
        // Necessarily one of the differing terms has an integer subterm that is
        // a real subterm in the respective position of the other term. Both
        // should be lifted to reals via a new step which will proxy the
        // previous link into the chain
        // AlwaysAssert(!links[0][1].getType().isInteger()
        //              || links[1][0].getType().isInteger());
        // We test which is the "int link" by the heuristic that the it's the
        // one without CAST_TO_REAL / TO_REAL
        size_t intLink = !expr::hasSubtermKinds(
                             {kind::CAST_TO_REAL, kind::TO_REAL}, links[0][1])
                             ? 0
                             : 1;
        // size_t intLink = links[0][1].getType().isInteger() ? 0 : 1;
        size_t childUpdatedIndex = i - (1 - intLink);
        Trace("alethe-proof-subtyping")
            << "\t..int link is l_" << childUpdatedIndex << ": "
            << links[intLink] << "\n";
        // if (Configuration::isAssertionBuild())
        // {
        // for (size_t j = 0; j < 2; ++j)
        // {
        //   AlwaysAssert(links[intLink][1 - j].isConst()
        //                || !expr::hasSubtermKinds({kind::APPLY_UF,
        //                kind::SKOLEM},
        //                                          links[intLink][1 - j]))
        //       << "Unconvertable " << links[intLink][1 - j];
        // }
        // }
        AlwaysAssert(
            d_anc.traverseAndConvertAllConsts(links[intLink][1 - intLink])
            == links[1 - intLink][intLink]);
        // Add step for proxy
        Node newChild =
            nm->mkNode(kind::SEXPR,
                       // d_cl
                       d_cl,
                       // converted link
                       d_anc.traverseAndConvertAllConsts(links[intLink]));
        Trace("alethe-proof-subtyping")
            << "\t..new l_" << childUpdatedIndex << ": " << newChild << "\n";
        cdp->addStep(newChild,
                     PfRule::ALETHE_RULE,
                     {children[childUpdatedIndex]},
                     {nm->mkConst<Rational>(
                          CONST_RATIONAL,
                          static_cast<unsigned>(AletheRule::ALL_SIMPLIFY)),
                      newChild,
                      newChild});
        // update children
        newChildren[childUpdatedIndex] = newChild;
        // get new running last link
        lastLink = newChild[1];
      }
      // Update proof step with new premises
      if (updated)
      {
        // it must be the case that conclusion reflects new premises, i.e. that
        // conclusion t1 = tn means that first premise has (as printed
        // conclusion) "t1 = ..." and and last premise has "... = tn".
        AlwaysAssert(
            args[2][1][0]
                == cdp->getProofFor(newChildren[0])->getArguments()[2][1][0]
            && args[2][1][1]
                   == cdp->getProofFor(newChildren.back())
                          ->getArguments()[2][1][1]);
        cdp->addStep(res, PfRule::ALETHE_RULE, newChildren, args);
        return true;
      }
      break;
    }
    case AletheRule::CONG:
    {
      // given conclusion (= (f t11' ... tn1') (f t12' ... tn2')), for each
      // child (= ti1 ti2), check whether ti{1,2} is the same as ti{1,2}'. If
      // not, then we need to add a proxy step to the premise if ti{1,2}
      // is integer and, if ti{1,2}' is integer, change the conclusion.
      //
      // An invariant is probably that I don't need to check ti1' vs ti2'
      // because the above checks should cover this.
      Node conclusion = args[2][1];
      std::vector<Node> newConclusionChildren[2];
      newConclusionChildren[0] = {conclusion[0].begin(), conclusion[0].end()};
      newConclusionChildren[1] = {conclusion[1].begin(), conclusion[1].end()};
      for (size_t i = 0, size = children.size(); i < size; ++i)
      {
        const std::vector<Node>& childArgs = cdp->getProofFor(children[i])->getArguments();
        AlwaysAssert(childArgs.size() >= 3);
        AlwaysAssert(childArgs[2].getKind() != kind::SEXPR
                     || childArgs[2].getNumChildren() == 2);
        Node childConclusion = childArgs[2].getKind() == kind::SEXPR
                                   ? childArgs[2][1]
                                   : childArgs[2];
        Trace("alethe-proof-subtyping")
            << "\t..original conclusion " << i << ": " << childConclusion << "\n";

        size_t differ[2] = {conclusion[0][i] != childConclusion[0] ? i : size,
                            conclusion[1][i] != childConclusion[1] ? i : size};
        if (differ[0] < size || differ[1] < size)
        {
          updated = true;
          Trace("alethe-proof-subtyping")
              << "\t..child " << i << ": " << childConclusion << "\n";
          Trace("alethe-proof-subtyping")
              << "\t.." << i << "-th child/conclusion args differ on positions "
              << (differ[0] < size ? "0 " : "") << (differ[1] < size ? "1" : "")
              << " of conclusion equality\n";
          // Determine wether to add proxy step. Note that this is not something
          // trivial, as it effectively amounts to a rewriting proof, since the
          // part of the term to change may be deep within the term. Consider
          // the example
          //
          //          ... (= ti1 ti2) ...
          // -------------------------------------- CONG
          // (= (f ... ti1' ...) (f ... ti2' ...))
          //
          // where ti2 != ti2' but they're not integer or real terms. Rather
          // they're arbitrary terms that contain subterms t and t' which are
          // one integer and one real (and not integer). To determine who of
          // t/t' is the "true" real, we apply the heuristic of, according to
          // which of ti{1,2}/ti{1,2}' differ, whether ti{1,2} contains casts.
          // If it does not, then we assume that its differing subterm t is an
          // integer.
          //
          // TODO: the foolproof way is to traverse both simultaneously until we
          // find the difference (i.e. t vs t'), check how they differ, and
          // determine whether the premise is the "integer one".
          bool updateChild = !expr::hasSubtermKinds(
              {kind::CAST_TO_REAL, kind::TO_REAL},
              differ[0] == size ? childConclusion[1] : childConclusion[0]);
          // bool updateChild = childConclusion[0].getType().isInteger();
          if (updateChild)
          {
            Trace("alethe-proof-subtyping")
                << "\t..need proxy step for child\n";
            Node newChild =
                nm->mkNode(kind::SEXPR,
                           // d_cl
                           d_cl,
                           // converted link
                           d_anc.traverseAndConvertAllConsts(childConclusion));
            Trace("alethe-proof-subtyping")
                << "\t\t..new child " << newChild << "\n";
            cdp->addStep(newChild,
                         PfRule::ALETHE_RULE,
                         {children[i]},
                         {nm->mkConst<Rational>(
                              CONST_RATIONAL,
                              static_cast<unsigned>(AletheRule::ALL_SIMPLIFY)),
                          newChild,
                          newChild});
            // update children
            newChildren[i] = newChild;
          }
          // Whether to change conclusion
          for (size_t j = 0; j < 2; ++j)
          {
            Node childArgToCompare =
                updateChild ? newChildren[i][1][j] : childConclusion[j];
            // We need to change conclusion if conclusion[j][i] is different
            // from childArgToCompare, in which case necessarily
            // conclusion[j][i] has a differing integer subterm from a real one
            // in childArgToCompare
            if (conclusion[j][i] != childArgToCompare)
            // if (conclusion[j][i].getType().isInteger()
            //     && (differ[j] < size || updateChild))
            {
              Trace("alethe-proof-subtyping")
                  << "\t..need update " << i << "-th arg of conclusion[" << j
                  << "]\n";
              newConclusionChildren[j][i] = childArgToCompare;
              // newConclusionChildren[j][i] =
              //     d_anc.traverseAndConvertAllConsts(conclusion[j][i]);
              AlwaysAssert(d_anc.traverseAndConvertAllConsts(conclusion[j][i])
                           == childArgToCompare)
                  << "Converted " << conclusion[j][i] << " differ from "
                  << childArgToCompare << "\n";
              Trace("alethe-proof-subtyping")
                  << "\t\t..arg " << conclusion[j][i] << " became "
                  << childArgToCompare << "\n";
            }
          }
        }
      }
      // Update proof step with new premises and possibly new conclusion
      if (updated)
      {
        std::vector<Node> newArgs = args;
        Kind k = conclusion[0].getKind();
        if (kind::metaKindOf(k) == kind::metakind::PARAMETERIZED)
        {
          Node op = conclusion[0].getOperator();
          newConclusionChildren[0].insert(newConclusionChildren[0].begin(), op);
          newConclusionChildren[1].insert(newConclusionChildren[1].begin(), op);
        }
        Node maybeNewConclusion =
            nm->mkNode(k, newConclusionChildren[0])
                .eqNode(nm->mkNode(k, newConclusionChildren[1]));
        if (conclusion != maybeNewConclusion)
        {
          Trace("alethe-proof-subtyping")
              << "\t..updated conclusion to " << maybeNewConclusion << "\n";
          newArgs[2] = nm->mkNode(kind::SEXPR, args[2][0], maybeNewConclusion);
        }
        cdp->addStep(res, PfRule::ALETHE_RULE, newChildren, newArgs);
        return true;
      }
      break;
    }
    case AletheRule::FORALL_INST:
    {
      // do substitution on quantifier body. If different, then just replace
      //
      // Conclusion (args[2]) is of the form:
      //   (sexpr cl (or (not (forall (...) body)) inst))
      Node body = args[2][1][0][0][1];
      Node inst = args[2][1][1];
      // subs are stored in args[3..] as (= v t)
      std::vector<Node> vars, subs;
      for (size_t i = 3, nc = args.size(); i < nc; ++i)
      {
        AlwaysAssert(args[i].getKind() == kind::EQUAL) << args[i];
        vars.push_back(args[i][0]);
        subs.push_back(args[i][1]);
      }
      Node bodyInst =
          body.substitute(vars.begin(), vars.end(), subs.begin(), subs.end());
      // when this happen it's always the instance who is in the wrong: a real
      // variable may be instantiated with an integer, but the opposite is not
      // possible
      if (bodyInst != inst)
      {
        Trace("alethe-proof-subtyping")
            << "\t..quantif body instantiated " << bodyInst
            << "\n\t..differs from the original " << inst << "\n";
        std::vector<Node> newArgs = args;
        // Rebuild conclusion. The negated forall is the same, only the inst
        // changes.
        Node newConclusion = nm->mkNode(kind::OR, args[2][1][0], bodyInst);
        Trace("alethe-proof-subtyping")
            << "\t..updated original conclusion " << args[2][1] << " to "
            << newConclusion << "\n";
        newArgs[2] = nm->mkNode(kind::SEXPR, args[2][0], newConclusion);
        newArgs[1] = newArgs[2];
        cdp->addStep(newArgs[2], PfRule::ALETHE_RULE, children, newArgs);
        Trace("alethe-proof-subtyping")
            << "\t..add a trust step to derive original conclusion from fixed "
               "one\n";
        // Add a new step that derives the original conclusion from the lifting
        // of the modified body. This way we don't need to change the rest of
        // the proof on account of the wrong instantiation
        cdp->addStep(res,
                     PfRule::ALETHE_RULE,
                     {newArgs[2]},
                     {nm->mkConst<Rational>(
                          CONST_RATIONAL,
                          static_cast<unsigned>(AletheRule::ALL_SIMPLIFY)),
                      res,
                      args[2]});
        return true;
      }
      break;
    }
    default:
    {
      break;
    }
  }
  AlwaysAssert(args.size() >= 3);
  return false;
}

AletheProofPostprocess::AletheProofPostprocess(ProofNodeManager* pnm,
                                               AletheNodeConverter& anc)
    : d_pnm(pnm), d_cb(d_pnm, anc), d_nst(d_pnm)
{
}

AletheProofPostprocess::~AletheProofPostprocess() {}

void AletheProofPostprocess::process(std::shared_ptr<ProofNode> pf)
{
  // Translate proof node
  ProofNodeUpdater updater(d_pnm, d_cb, false, false, true);
  updater.process(pf->getChildren()[0]);

  // In the Alethe proof format the final step has to be (cl). However, after
  // the translation it might be (cl false). In that case additional steps are
  // required.
  // The function has the additional purpose of sanitizing the attributes of the
  // first SCOPE
  CDProof cpf(d_pnm, nullptr, "ProofNodeUpdater::CDProof", true);
  const std::vector<std::shared_ptr<ProofNode>>& cc = pf->getChildren();
  std::vector<Node> ccn;
  for (const std::shared_ptr<ProofNode>& cp : cc)
  {
    Node cpres = cp->getResult();
    ccn.push_back(cpres);
    // store in the proof
    cpf.addProof(cp);
  }
  if (d_cb.finalStep(
          pf->getResult(), pf->getRule(), ccn, pf->getArguments(), &cpf))
  {
    std::shared_ptr<ProofNode> npn = cpf.getProofFor(pf->getResult());

    // then, update the original proof node based on this one
    Trace("pf-process-debug") << "Update node..." << std::endl;
<<<<<<< HEAD
=======
    // TODO: MAKE THIS WORK
>>>>>>> 9a37d1cf
    d_pnm->updateNode(pf.get(), npn.get());
    Trace("pf-process-debug") << "...update node finished." << std::endl;
  }

  Trace("alethe-proof-subtyping") << "\n--------------------------------\n";
  ProofNodeUpdater finalFinal(d_pnm, d_nst, false, false, true);
  finalFinal.process(pf->getChildren()[0]);
}

}  // namespace proof

}  // namespace cvc5<|MERGE_RESOLUTION|>--- conflicted
+++ resolved
@@ -15,11 +15,6 @@
 
 #include "proof/alethe/alethe_post_processor.h"
 
-<<<<<<< HEAD
-#include <bits/c++config.h>
-
-=======
->>>>>>> 9a37d1cf
 #include <sstream>
 
 #include "base/configuration.h"
@@ -532,7 +527,6 @@
     // Because the RESOLUTION rule is merely a special case of CHAIN_RESOLUTION,
     // the same translation can be used for both.
     //
-<<<<<<< HEAD
     // The main complication for the translation of the rule is that in the case
     // that the conclusion C is (or G1 ... Gn), the result is ambigous. E.g.,
     //
@@ -547,8 +541,6 @@
     // both (cl (or F2 F3)) and (cl F2 F3) correspond to the same proof node (or
     // F2 F3). Thus, it has to be checked if C is a singleton clause or not.
     //
-=======
->>>>>>> 9a37d1cf
     // If C = (or F1 ... Fn) is a non-singleton clause, then:
     //
     //   VP1 ... VPn
@@ -1803,7 +1795,6 @@
           << "... error translating rule " << id << " / " << res << " "
           << children << " " << args << std::endl;
       return false;
-<<<<<<< HEAD
   }
 
   Trace("alethe-proof") << "... error translating rule " << id << " / " << res
@@ -1982,225 +1973,6 @@
     }
     default: return false;
   }
-=======
-  }
-
-  Trace("alethe-proof") << "... error translating rule " << id << " / " << res
-                        << " " << children << " " << args << std::endl;
-  return false;
-}
-
-bool AletheProofPostprocessCallback::finalize(Node res,
-                                              PfRule id,
-                                              const std::vector<Node>& children,
-                                              const std::vector<Node>& args,
-                                              CDProof* cdp)
-{
-  NodeManager* nm = NodeManager::currentNM();
-  AletheRule rule = getAletheRule(args[0]);
-  Trace("alethe-proof") << "... finalizer for rule " << rule << " / " << res
-                       << std::endl;
-  switch (rule)
-  {
-    case AletheRule::RESOLUTION:
-    {
-      if (args.size() < 4)
-      {
-        return false;
-      }
-      // In this case might have been printed as (cl (or a b)) but is not used
-      // as a singleton
-      std::vector<Node> new_children = children;
-      std::vector<Node> new_args =
-          options::proofAletheResPivots()
-              ? args
-              : std::vector<Node>(args.begin(), args.begin() + 3);
-      Node trueNode = nm->mkConst(true);
-      Node falseNode = nm->mkConst(false);
-      bool hasUpdated = false;
-
-      if (children[0].getKind() == kind::OR
-          && (args[3] != trueNode || children[0] != args[4]))
-      {
-        std::shared_ptr<ProofNode> childPf = cdp->getProofFor(children[0]);
-        Node childConclusion = childPf->getArguments()[2];
-        // if child conclusion is of the form (sexpr cl (or ...)), then we need
-        // to add an OR step, since this child must not be a singleton
-        if (childConclusion.getNumChildren() == 2 && childConclusion[0] == d_cl
-            && childConclusion[1].getKind() == kind::OR)
-        {
-          hasUpdated = true;
-          // Add or step
-          std::vector<Node> subterms{d_cl};
-          subterms.insert(subterms.end(),
-                          childConclusion[1].begin(),
-                          childConclusion[1].end());
-          Node newConclusion = nm->mkNode(kind::SEXPR, subterms);
-          addAletheStep(AletheRule::OR,
-                        newConclusion,
-                        newConclusion,
-                        {children[0]},
-                        {},
-                        *cdp);
-          new_children[0] = newConclusion;
-          Trace("alethe-proof")
-              << "Added OR step in finalizer " << childConclusion << " / "
-              << newConclusion << std::endl;
-        }
-      }
-      for (std::size_t i = 1, size = children.size(); i < size; ++i)
-      {
-        if (children[i].getKind() == kind::OR
-            && (args[2 * (i - 1) + 3] != falseNode
-                || args[2 * (i - 1) + 1 + 3] != children[i]))
-        {
-          std::shared_ptr<ProofNode> childPf = cdp->getProofFor(children[i]);
-          Node childConclusion = childPf->getArguments()[2];
-          // Add or step
-          if (childConclusion.getNumChildren() == 2
-              && childConclusion[0] == d_cl
-              && childConclusion[1].getKind() == kind::OR)
-          {
-            hasUpdated = true;
-            std::vector<Node> lits{d_cl};
-            lits.insert(lits.end(),
-                        childConclusion[1].begin(),
-                        childConclusion[1].end());
-            Node conclusion = nm->mkNode(kind::SEXPR, lits);
-            addAletheStep(AletheRule::OR,
-                          conclusion,
-                          conclusion,
-                          {children[i]},
-                          {},
-                          *cdp);
-            new_children[i] = conclusion;
-            Trace("alethe-proof")
-                << "Added OR step in finalizer" << childConclusion << " / "
-                << conclusion << std::endl;
-          }
-        }
-      }
-      if (hasUpdated || !options::proofAletheResPivots())
-      {
-        Trace("alethe-proof")
-            << "... update alethe step in finalizer " << res << " "
-            << new_children << " / " << args << std::endl;
-        cdp->addStep(res, PfRule::ALETHE_RULE, new_children, new_args);
-        return true;
-      }
-      return false;
-    }
-
-    // (OR a a b)
-    // --------- FACTORING
-    //  (OR a b)
-    //
-    // After pre-visit
-    //
-    // (OR a a b)
-    // ----------- CONTRACTION
-    //  (cl a b)
-    //
-    // After post-visit:
-    //
-    // (cl (OR a a b))
-    // ---------------- OR
-    // (cl a a b)
-    // ---------- CONTRACTION
-    // (cl a b)
-    case AletheRule::REORDERING:
-    case AletheRule::CONTRACTION:
-    {
-      std::shared_ptr<ProofNode> childPf = cdp->getProofFor(children[0]);
-      Node childConclusion = childPf->getArguments()[2];
-      if (childConclusion.getNumChildren() == 2 && childConclusion[0] == d_cl
-          && childConclusion[1].getKind() == kind::OR)
-      {
-        // Add or step for child
-        std::vector<Node> subterms{d_cl};
-        subterms.insert(subterms.end(),
-                        childConclusion[1].begin(),
-                        childConclusion[1].end());
-        Node newChild = nm->mkNode(kind::SEXPR, subterms);
-        addAletheStep(AletheRule::OR, newChild, newChild, {children[0]}, {}, *cdp);
-        Trace("alethe-proof") << "Added OR step in finalizer to child " << childConclusion
-                              << " / " << newChild << std::endl;
-        // update res step
-        cdp->addStep(res, PfRule::ALETHE_RULE, {newChild}, args);
-        return true;
-      }
-      return false;
-    }
-    default: return false;
-  }
-
-  // add OR rule to the premise if the premise is not a clause and should not be
-  // a singleton. Since FACTORING and REORDERING always take non-singletons, add
-  // OR if not a cl in the third argument.  For resolution, you need to check
-  // all children to see whether they're singleton.
-
-  /*** TO CHANGE SO THAT RESOLUTION IS PROPERLY HANDLED
-
-      // If a child F = (or F1 ... Fn) is the result of ASSUME or
-      // EQ_RESOLVE it might be necessary to add an additional step with the
-      // Alethe or rule since otherwise it will be used as (cl (or F1 ... Fn)).
-
-      // The first child is used as a non-singleton clause if it is not equal
-      // to its pivot L_1. Since it's the first clause in the resolution it can
-      // only be equal to the pivot in the case the polarity is true.
-      if (children[0].getKind() == kind::OR
-          && (args[0] != trueNode || children[0] != args[1]))
-      {
-        std::shared_ptr<ProofNode> childPf = cdp->getProofFor(children[0]);
-        if (childPf->getRule() == PfRule::ASSUME
-            || childPf->getRule() == PfRule::EQ_RESOLVE)
-        {
-          // Add or step
-          std::vector<Node> subterms{d_cl};
-          subterms.insert(
-              subterms.end(), children[0].begin(), children[0].end());
-          Node conclusion = nm->mkNode(kind::SEXPR, subterms);
-          addAletheStep(
-              AletheRule::OR, conclusion, conclusion, {children[0]}, {}, *cdp);
-          new_children[0] = conclusion;
-        }
-      }
-
-      // For all other children C_i the procedure is similar. There is however a
-      // key difference in the choice of the pivot element which is now the
-      // L_{i-1}, i.e. the pivot of the child with the result of the i-1
-      // resolution steps between the children before it. Therefore, if the
-      // policy id_{i-1} is true, the pivot has to appear negated in the child
-      // in which case it should not be a (cl (or F1 ... Fn)) node. The same is
-      // true if it isn't the pivot element.
-      for (std::size_t i = 1, size = children.size(); i < size; ++i)
-      {
-        if (children[i].getKind() == kind::OR
-            && (args[2 * (i - 1)] != falseNode
-                || args[2 * (i - 1) + 1] != children[i]))
-        {
-          std::shared_ptr<ProofNode> childPf = cdp->getProofFor(children[i]);
-          if (childPf->getRule() == PfRule::ASSUME
-              || childPf->getRule() == PfRule::EQ_RESOLVE)
-          {
-            // Add or step
-            std::vector<Node> lits{d_cl};
-            lits.insert(lits.end(), children[i].begin(), children[i].end());
-            Node conclusion = nm->mkNode(kind::SEXPR, lits);
-            addAletheStep(AletheRule::OR,
-                          conclusion,
-                          conclusion,
-                          {children[i]},
-                          {},
-                          *cdp);
-            new_children[i] = conclusion;
-          }
-        }
-      }
-
-  */
-
->>>>>>> 9a37d1cf
   return false;
 }
 
@@ -2335,50 +2107,6 @@
   Node conclusion = NodeManager::currentNM()->mkNode(kind::SEXPR, subterms);
   return addAletheStep(rule, res, conclusion, children, args, cdp);
 }
-
-<<<<<<< HEAD
-AletheProofPostprocessNoSubtypeCallback::
-    AletheProofPostprocessNoSubtypeCallback(ProofNodeManager* pnm)
-    : d_pnm(pnm)
-=======
-/*AletheProofPostprocessFinalCallback::AletheProofPostprocessFinalCallback(
-    ProofNodeManager* pnm, AletheNodeConverter& anc)
-    : d_pnm(pnm), d_anc(anc)
->>>>>>> 9a37d1cf
-{
-  d_finalizeRules = {
-      AletheRule::CONG, AletheRule::TRANS, AletheRule::FORALL_INST};
-  NodeManager* nm = NodeManager::currentNM();
-  d_cl = nm->mkBoundVar("cl", nm->sExprType());
-}*/
-
-// The last step of the proof was:
-//
-// Children:  (P1:C1) ... (Pn:Cn)
-// Arguments: (AletheRule::VRULE,false,(cl false))
-// ---------------------
-// Conclusion: (false)
-//
-// In Alethe:
-//
-//  P1 ... Pn
-// ------------------- VRULE   ---------------------- FALSE
-//  (VP1:(cl false))*           (VP2:(cl (not true)))
-// -------------------------------------------------- RESOLUTION
-//                       (cl)**
-//
-// *  the corresponding proof node is ((false))
-// ** the corresponding proof node is (false)
-/*bool AletheProofPostprocessFinalCallback::update(
-    Node res,
-    PfRule id,
-    const std::vector<Node>& children,
-    const std::vector<Node>& args,
-    CDProof* cdp,
-    bool& continueUpdate)
-{
-
-}*/
 
 AletheProofPostprocessNoSubtypeCallback::
     AletheProofPostprocessNoSubtypeCallback(ProofNodeManager* pnm)
@@ -2812,10 +2540,6 @@
 
     // then, update the original proof node based on this one
     Trace("pf-process-debug") << "Update node..." << std::endl;
-<<<<<<< HEAD
-=======
-    // TODO: MAKE THIS WORK
->>>>>>> 9a37d1cf
     d_pnm->updateNode(pf.get(), npn.get());
     Trace("pf-process-debug") << "...update node finished." << std::endl;
   }
