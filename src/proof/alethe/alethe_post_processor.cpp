/******************************************************************************
 * Top contributors (to current version):
 *   Hanna Lachnitt, Haniel Barbosa
 *
 * This file is part of the cvc5 project.
 *
 * Copyright (c) 2009-2021 by the authors listed in the file AUTHORS
 * in the top-level source directory and their institutional affiliations.
 * All rights reserved.  See the file COPYING in the top-level source
 * directory for licensing information.
 * ****************************************************************************
 *
 * The module for processing proof nodes into Alethe proof nodes
 */

#include "proof/alethe/alethe_post_processor.h"

#include <sstream>

#include "expr/node_algorithm.h"
#include "proof/proof.h"
#include "proof/proof_checker.h"
#include "proof/proof_node_algorithm.h"
#include "rewriter/rewrite_proof_rule.h"
#include "theory/builtin/proof_checker.h"
#include "util/rational.h"

namespace cvc5 {

namespace proof {

AletheProofPostprocessCallback::AletheProofPostprocessCallback(
    ProofNodeManager* pnm, AletheNodeConverter& anc)
    : d_pnm(pnm), d_anc(anc)
{
  NodeManager* nm = NodeManager::currentNM();
  d_cl = nm->mkBoundVar("cl", nm->sExprType());
}

bool AletheProofPostprocessCallback::shouldUpdate(std::shared_ptr<ProofNode> pn,
                                                  const std::vector<Node>& fa,
                                                  bool& continueUpdate)
{
  return pn->getRule() != PfRule::ALETHE_RULE;
}

bool AletheProofPostprocessCallback::update(Node res,
                                            PfRule id,
                                            const std::vector<Node>& children,
                                            const std::vector<Node>& args,
                                            CDProof* cdp,
                                            bool& continueUpdate)
{
  Trace("alethe-proof") << "- Alethe post process callback " << res << " " << id
                        << " " << children << " / " << args << std::endl;

  NodeManager* nm = NodeManager::currentNM();
  std::vector<Node> new_args = std::vector<Node>();

  switch (id)
  {
    // To keep the original shape of the proof node it is necessary to rederive
    // the original conclusion. However, the term that should be printed might
    // be different from that conclusion. Thus, it is stored as an additional
    // argument in the proof node. Usually, the only difference is an additional
    // cl operator or the outmost or operator being replaced by a cl operator.
    //
    // When steps are added to the proof that have not been there previously,
    // it is unwise to add them in the same manner. To illustrate this the
    // following counterexample shows the pitfalls of this approach:
    //
    //  (or a (or b c))   (not a)
    // --------------------------- RESOLUTION
    //  (or b c)
    //
    //  is converted into an Alethe proof that should be printed as
    //
    //  (cl a (or b c))   (cl (not a))
    // -------------------------------- RESOLUTION
    //  (cl (or b c))
    // --------------- OR
    //  (cl b c)
    //
    // Here, (cl (or b c)) and (cl b c) cannot correspond to the same proof node
    // (or b c). Thus, we build a new proof node using the kind SEXPR
    // that is then printed as (cl (or b c)). We denote this wrapping of a proof
    // node by using an extra pair of parenthesis, i.e. ((or b c)) is the proof
    // node printed as (cl (or b c)).
    //
    //
    // Some proof rules have a close correspondence in Alethe. There are two
    // very frequent patterns that, to avoid repetition, are described here and
    // referred to in the comments on the specific proof rules below.
    //
    // The first pattern, which will be called singleton pattern in the
    // following, adds the original proof node F with the corresponding rule R'
    // of the Alethe calculus and uses the same premises as the original proof
    // node (P1:F1) ... (Pn:Fn). However, the conclusion is printed as (cl F).
    //
    // This means a cvc5 rule R that looks as follows:
    //
    //  (P1:F1) ... (Pn:Fn)
    // --------------------- R
    //  F
    //
    // is transformed into:
    //
    //  (P1:F1) ... (Pn:Fn)
    // --------------------- R'
    //  (cl F)*
    //
    // * the corresponding proof node is F
    //
    // The second pattern, which will be called clause pattern in the following,
    // has a disjunction (or G1 ... Gn) as conclusion. It also adds the orignal
    // proof node (or G1 ... Gn) with the corresponding rule R' of the Alethe
    // calculus and uses the same premises as the original proof node (P1:F1)
    // ... (Pn:Fn). However, the conclusion is printed as (cl G1 ... Gn), i.e.
    // the or is replaced by the cl operator.
    //
    // This means a cvc5 rule R that looks as follows:
    //
    //  (P1:F1) ... (Pn:Fn)
    // --------------------- R
    //  (or G1 ... Gn)
    //
    // Is transformed into:
    //
    //  (P1:F1) ... (Pn:Fn)
    // --------------------- R'
    //  (cl G1 ... Gn)*
    //
    // * the corresponding proof node is (or G1 ... Gn)
    //
    //================================================= Core rules
    //======================== Assume and Scope
    case PfRule::ASSUME:
    {
      return addAletheStep(AletheRule::ASSUME, res, res, children, {}, *cdp);
    }
    // See proof_rule.h for documentation on the SCOPE rule. This comment uses
    // variable names as introduced there. Since the SCOPE rule originally
    // concludes
    // (=> (and F1 ... Fn) F) or (not (and F1 ... Fn)) but the ANCHOR rule
    // concludes (cl (not F1) ... (not Fn) F), to keep the original shape of the
    // proof node it is necessary to rederive the original conclusion. The
    // transformation is described below, depending on the form of SCOPE's
    // conclusion.
    //
    // Note that after the original conclusion is rederived the new proof node
    // will actually have to be printed, respectively, (cl (=> (and F1 ... Fn)
    // F)) or (cl (not (and F1 ... Fn))).
    //
    // Let (not (and F1 ... Fn))^i denote the repetition of (not (and F1 ...
    // Fn)) for i times.
    //
    // T1:
    //
    //   P
    // ----- ANCHOR    ------- ... ------- AND_POS
    //  VP1             VP2_1  ...  VP2_n
    // ------------------------------------ RESOLUTION
    //               VP2a
    // ------------------------------------ REORDER
    //  VP2b
    // ------ DUPLICATED_LITERALS   ------- IMPLIES_NEG1
    //   VP3                          VP4
    // ------------------------------------  RESOLUTION    ------- IMPLIES_NEG2
    //    VP5                                                VP6
    // ----------------------------------------------------------- RESOLUTION
    //                               VP7
    //
    // VP1: (cl (not F1) ... (not Fn) F)
    // VP2_i: (cl (not (and F1 ... Fn)) Fi), for i = 1 to n
    // VP2a: (cl F (not (and F1 ... Fn))^n)
    // VP2b: (cl (not (and F1 ... Fn))^n F)
    // VP3: (cl (not (and F1 ... Fn)) F)
    // VP4: (cl (=> (and F1 ... Fn) F) (and F1 ... Fn)))
    // VP5: (cl (=> (and F1 ... Fn) F) F)
    // VP6: (cl (=> (and F1 ... Fn) F) (not F))
    // VP7: (cl (=> (and F1 ... Fn) F) (=> (and F1 ... Fn) F))
    //
    // Note that if n = 1, then the ANCHOR step yields (cl (not F1) F), which is
    // the same as VP3. Since VP1 = VP3, the steps for that transformation are
    // not generated.
    //
    //
    // If F = false:
    //
    //                                    --------- IMPLIES_SIMPLIFY
    //    T1                                 VP9
    // --------- DUPLICATED_LITERALS      --------- EQUIV_1
    //    VP8                                VP10
    // -------------------------------------------- RESOLUTION
    //          (cl (not (and F1 ... Fn)))*
    //
    // VP8: (cl (=> (and F1 ... Fn))) (cl (not (=> (and F1 ... Fn) false))
    //      (not (and F1 ... Fn)))
    // VP9: (cl (= (=> (and F1 ... Fn) false) (not (and F1 ... Fn))))
    //
    //
    // Otherwise,
    //                T1
    //  ------------------------------ DUPLICATED_LITERALS
    //   (cl (=> (and F1 ... Fn) F))**
    //
    //
    // *  the corresponding proof node is (not (and F1 ... Fn))
    // ** the corresponding proof node is (=> (and F1 ... Fn) F)
    case PfRule::SCOPE:
    {
      bool success = true;

      // Build vp1
      std::vector<Node> negNode{d_cl};
      std::vector<Node> sanitized_args;
      for (Node arg : args)
      {
        negNode.push_back(arg.notNode());  // (not F1) ... (not Fn)
        sanitized_args.push_back(d_anc.convert(arg));
      }
      negNode.push_back(children[0]);  // (cl (not F1) ... (not Fn) F)
      Node vp1 = nm->mkNode(kind::SEXPR, negNode);
      success &= addAletheStep(AletheRule::ANCHOR_SUBPROOF,
                               vp1,
                               vp1,
                               children,
                               sanitized_args,
                               *cdp);

      Node andNode, vp3;
      if (args.size() == 1)
      {
        vp3 = vp1;
        andNode = args[0];  // F1
      }
      else
      {
        // Build vp2i
        andNode = nm->mkNode(kind::AND, args);  // (and F1 ... Fn)
        std::vector<Node> premisesVP2 = {vp1};
        std::vector<Node> notAnd = {d_cl, children[0]};  // cl F
        Node vp2_i;
        for (size_t i = 0, size = args.size(); i < size; i++)
        {
          vp2_i = nm->mkNode(kind::SEXPR, d_cl, andNode.notNode(), args[i]);
          success &=
              addAletheStep(AletheRule::AND_POS, vp2_i, vp2_i, {}, {}, *cdp);
          premisesVP2.push_back(vp2_i);
          notAnd.push_back(andNode.notNode());  // cl F (not (and F1 ... Fn))^i
        }

        Node vp2a = nm->mkNode(kind::SEXPR, notAnd);
        success &= addAletheStep(
            AletheRule::RESOLUTION, vp2a, vp2a, premisesVP2, {}, *cdp);

        notAnd.erase(notAnd.begin() + 1);  //(cl (not (and F1 ... Fn))^n)
        notAnd.push_back(children[0]);     //(cl (not (and F1 ... Fn))^n F)
        Node vp2b = nm->mkNode(kind::SEXPR, notAnd);
        success &=
            addAletheStep(AletheRule::REORDER, vp2b, vp2b, {vp2a}, {}, *cdp);

        vp3 = nm->mkNode(kind::SEXPR, d_cl, andNode.notNode(), children[0]);
        success &= addAletheStep(
            AletheRule::DUPLICATED_LITERALS, vp3, vp3, {vp2b}, {}, *cdp);
      }

      Node vp8 = nm->mkNode(
          kind::SEXPR, d_cl, nm->mkNode(kind::IMPLIES, andNode, children[0]));

      Node vp4 = nm->mkNode(kind::SEXPR, d_cl, vp8[1], andNode);
      success &=
          addAletheStep(AletheRule::IMPLIES_NEG1, vp4, vp4, {}, {}, *cdp);

      Node vp5 = nm->mkNode(kind::SEXPR, d_cl, vp8[1], children[0]);
      success &=
          addAletheStep(AletheRule::RESOLUTION, vp5, vp5, {vp4, vp3}, {}, *cdp);

      Node vp6 = nm->mkNode(kind::SEXPR, d_cl, vp8[1], children[0].notNode());
      success &=
          addAletheStep(AletheRule::IMPLIES_NEG2, vp6, vp6, {}, {}, *cdp);

      Node vp7 = nm->mkNode(kind::SEXPR, d_cl, vp8[1], vp8[1]);
      success &=
          addAletheStep(AletheRule::RESOLUTION, vp7, vp7, {vp5, vp6}, {}, *cdp);

      if (children[0] != nm->mkConst(false))
      {
        success &= addAletheStep(
            AletheRule::DUPLICATED_LITERALS, res, vp8, {vp7}, {}, *cdp);
      }
      else
      {
        success &= addAletheStep(
            AletheRule::DUPLICATED_LITERALS, vp8, vp8, {vp7}, {}, *cdp);

        Node vp9 =
            nm->mkNode(kind::SEXPR,
                       d_cl,
                       nm->mkNode(kind::EQUAL, vp8[1], andNode.notNode()));

        success &=
            addAletheStep(AletheRule::IMPLIES_SIMPLIFY, vp9, vp9, {}, {}, *cdp);

        Node vp10 =
            nm->mkNode(kind::SEXPR, d_cl, vp8[1].notNode(), andNode.notNode());
        success &=
            addAletheStep(AletheRule::EQUIV1, vp10, vp10, {vp9}, {}, *cdp);

        success &= addAletheStep(AletheRule::RESOLUTION,
                                 res,
                                 nm->mkNode(kind::SEXPR, d_cl, res),
                                 {vp8, vp10},
                                 {},
                                 *cdp);
      }

      return success;
    }
    case PfRule::DSL_REWRITE:
    {
      // get the name
      rewriter::DslPfRule di;
      Node rule;
      if (rewriter::getDslPfRule(args[0], di))
      {
        std::stringstream ss;
        ss << di;
        rule = nm->mkBoundVar(ss.str(), nm->sExprType());
      }
      else
      {
        Unreachable();
      }
      return addAletheStep(AletheRule::ALL_SIMPLIFY,
                           res,
                           nm->mkNode(kind::SEXPR, d_cl, res),
                           children,
                           {rule},
                           *cdp);
    }
    case PfRule::EVALUATE:
    {
      return addAletheStep(AletheRule::ALL_SIMPLIFY,
                           res,
                           nm->mkNode(kind::SEXPR, d_cl, res),
                           children,
                           {nm->mkBoundVar("evaluate", nm->sExprType())},
                           *cdp);
    }
    // The rule is translated according to the theory id tid and the outermost
    // connective of the first term in the conclusion F, since F always has the
    // form (= t1 t2) where t1 is the term being rewritten. This is not an exact
    // translation but should work in most cases.
    //
    // E.g. if F is (= (* 0 d) 0) and tid = THEORY_ARITH, then prod_simplify
    // is correctly guessed as the rule.
    case PfRule::THEORY_REWRITE:
    {
      AletheRule vrule = AletheRule::UNDEFINED;
      Node t = res[0];

      theory::TheoryId tid;
      if (!theory::builtin::BuiltinProofRuleChecker::getTheoryId(args[1], tid))
      {
        return addAletheStep(
            vrule, res, nm->mkNode(kind::SEXPR, d_cl, res), children, {}, *cdp);
      }
      switch (tid)
      {
        case theory::TheoryId::THEORY_BUILTIN:
        {
          switch (t.getKind())
          {
            case kind::ITE:
            {
              vrule = AletheRule::ITE_SIMPLIFY;
              break;
            }
            case kind::EQUAL:
            {
              vrule = AletheRule::EQ_SIMPLIFY;
              break;
            }
            case kind::AND:
            {
              vrule = AletheRule::AND_SIMPLIFY;
              break;
            }
            case kind::OR:
            {
              vrule = AletheRule::OR_SIMPLIFY;
              break;
            }
            case kind::NOT:
            {
              vrule = AletheRule::NOT_SIMPLIFY;
              break;
            }
            case kind::IMPLIES:
            {
              vrule = AletheRule::IMPLIES_SIMPLIFY;
              break;
            }
            case kind::WITNESS:
            {
              vrule = AletheRule::QNT_SIMPLIFY;
              break;
            }
            default:
            {
              // In this case the rule is undefined
            }
          }
          break;
        }
        case theory::TheoryId::THEORY_BOOL:
        {
          vrule = AletheRule::BOOL_SIMPLIFY;
          break;
        }
        case theory::TheoryId::THEORY_UF:
        {
          if (t.getKind() == kind::EQUAL)
          {
            // A lot of these seem to be symmetry rules but not all...
            vrule = AletheRule::EQUIV_SIMPLIFY;
          }
          break;
        }
        case theory::TheoryId::THEORY_ARITH:
        {
          switch (t.getKind())
          {
            case kind::DIVISION:
            {
              vrule = AletheRule::DIV_SIMPLIFY;
              break;
            }
            case kind::PRODUCT:
            {
              vrule = AletheRule::PROD_SIMPLIFY;
              break;
            }
            case kind::MINUS:
            {
              vrule = AletheRule::MINUS_SIMPLIFY;
              break;
            }
            case kind::UMINUS:
            {
              vrule = AletheRule::UNARY_MINUS_SIMPLIFY;
              break;
            }
            case kind::PLUS:
            {
              vrule = AletheRule::SUM_SIMPLIFY;
              break;
            }
            case kind::MULT:
            {
              vrule = AletheRule::PROD_SIMPLIFY;
              break;
            }
            case kind::EQUAL:
            {
              vrule = AletheRule::EQUIV_SIMPLIFY;
              break;
            }
            case kind::LT:
            {
              [[fallthrough]];
            }
            case kind::GT:
            {
              [[fallthrough]];
            }
            case kind::GEQ:
            {
              [[fallthrough]];
            }
            case kind::LEQ:
            {
              vrule = AletheRule::COMP_SIMPLIFY;
              break;
            }
            case kind::CAST_TO_REAL:
            {
              return addAletheStep(AletheRule::LA_GENERIC,
                                   res,
                                   nm->mkNode(kind::SEXPR, d_cl, res),
                                   children,
                                   {nm->mkConst(Rational(1))},
                                   *cdp);
            }
            default:
            {
              // In this case the rule is undefined
            }
          }
          break;
        }
        case theory::TheoryId::THEORY_QUANTIFIERS:
        {
          vrule = AletheRule::QUANTIFIER_SIMPLIFY;
          break;
        }
        default:
        {
          // In this case the rule is undefined
        };
      }
      return addAletheStep(
          vrule, res, nm->mkNode(kind::SEXPR, d_cl, res), children, {}, *cdp);
    }
    // ======== Resolution and N-ary Resolution
    // See proof_rule.h for documentation on the RESOLUTION and CHAIN_RESOLUTION
    // rule. This comment uses variable names as introduced there.
    //
    // Because the RESOLUTION rule is merely a special case of CHAIN_RESOLUTION,
    // the same translation can be used for both.
    //
    // The main complication for the translation is that in the case the
    // conclusion C is (or G1 ... Gn), the result is ambigous. E.g.,
    //
    // (cl F1 (or F2 F3))    (cl (not F1))
    // -------------------------------------- RESOLUTION
    // (cl (or F2 F3))
    //
    // (cl F1 F2 F3)         (cl (not F1))
    // -------------------------------------- RESOLUTION
    // (cl F2 F3)
    //
    // both (cl (or F2 F3)) and (cl F2 F3) correspond to the same proof node (or
    // F2 F3). One way to deal with this issue is for the translation to keep
    // track of the current clause generated after each resolution (the
    // resolvent) and then compare it to the result. E.g. in the first case
    // current_resolvent = {(or F2 F3)} indicates that the result is a singleton
    // clause, while in the second current_resolvent = {F2,F3}, indicating the
    // result is a non-singleton clause.
    //
    // It is always clear what clauses to add to current_resolvent, except for
    // when a child is an assumption or the result of an equality resolution
    // step. In these cases it might be necessary to add an additional or step.
    //
    // If for any Ci, rule(Ci) = ASSUME or rule(Ci) = EQ_RESOLVE and Ci = (or F1
    // ... Fn) and Ci != L_{i-1} (for C1, C1 != L_1) then:
    //
    //        (Pi:Ci)
    // ---------------------- OR
    //  (VPi:(cl F1 ... Fn))
    //
    // Otherwise VPi = Ci.
    //
    // However to determine whether C is a singleton clause or not it is not
    // necessary to calculate the complete current resolvent. Instead it
    // suffices to find the last introduction of the conclusion as a subterm of
    // a child and then check if it is eliminated by a later resolution step. If
    // the conclusion was not introduced as a subterm it has to be a
    // non-singleton clause. If it was introduced but not eliminated, it follows
    // that it is indeed not a singleton clause and should be printed as (cl F1
    // ... Fn) instead of (cl (or F1 ... Fn)).
    //
    // This procedure is possible since the proof is already structured in a
    // certain way. It can never contain a second occurrence of a literal when
    // the first occurrence we found was eliminated from the proof. E.g.,
    //
    // (cl (not (or a b)))   (cl (or a b) (or a b))
    // ---------------------------------------------
    //                 (cl (or a b))
    //
    // is not possible because of the semantics of CHAIN_RESOLUTION, which only
    // removes one occurence of the resolvent in the resolving clauses.
    //
    //
    // If C = (or F1 ... Fn) is a non-singleton clause, then:
    //
    //   VP1 ... VPn
    // ------------------ RESOLUTION
    //  (cl F1 ... Fn)*
    //
    // Else if, C = false:
    //
    //   VP1 ... VPn
    // ------------------ RESOLUTION
    //       (cl)*
    //
    // Otherwise:
    //
    //   VP1 ... VPn
    // ------------------ RESOLUTION
    //      (cl C)*
    //
    //  * the corresponding proof node is C
    case PfRule::RESOLUTION:
    case PfRule::CHAIN_RESOLUTION:
    {
      Node trueNode = nm->mkConst(true);
      Node falseNode = nm->mkConst(false);
      std::vector<Node> new_children = children;

      // If a child F = (or F1 ... Fn) is the result of ASSUME or
      // EQ_RESOLVE it might be necessary to add an additional step with the
      // Alethe or rule since otherwise it will be used as (cl (or F1 ... Fn)).

      // The first child is used as a non-singleton clause if it is not equal
      // to its pivot L_1. Since it's the first clause in the resolution it can
      // only be equal to the pivot in the case the polarity is true.
      if (children[0].getKind() == kind::OR
          && (args[0] != trueNode || children[0] != args[1]))
      {
        std::shared_ptr<ProofNode> childPf = cdp->getProofFor(children[0]);
        if (childPf->getRule() == PfRule::ASSUME
            || childPf->getRule() == PfRule::EQ_RESOLVE)
        {
          // Add or step
          std::vector<Node> subterms{d_cl};
          subterms.insert(
              subterms.end(), children[0].begin(), children[0].end());
          Node conclusion = nm->mkNode(kind::SEXPR, subterms);
          addAletheStep(
              AletheRule::OR, conclusion, conclusion, {children[0]}, {}, *cdp);
          new_children[0] = conclusion;
        }
      }

      // For all other children C_i the procedure is similar. There is however a
      // key difference in the choice of the pivot element which is now the
      // L_{i-1}, i.e. the pivot of the child with the result of the i-1
      // resolution steps between the children before it. Therefore, if the
      // policy id_{i-1} is true, the pivot has to appear negated in the child
      // in which case it should not be a (cl (or F1 ... Fn)) node. The same is
      // true if it isn't the pivot element.
      for (std::size_t i = 1, size = children.size(); i < size; ++i)
      {
        if (children[i].getKind() == kind::OR
            && (args[2 * (i - 1)] != falseNode
                || args[2 * (i - 1) + 1] != children[i]))
        {
          std::shared_ptr<ProofNode> childPf = cdp->getProofFor(children[i]);
          if (childPf->getRule() == PfRule::ASSUME
              || childPf->getRule() == PfRule::EQ_RESOLVE)
          {
            // Add or step
            std::vector<Node> lits{d_cl};
            lits.insert(lits.end(), children[i].begin(), children[i].end());
            Node conclusion = nm->mkNode(kind::SEXPR, lits);
            addAletheStep(AletheRule::OR,
                          conclusion,
                          conclusion,
                          {children[i]},
                          {},
                          *cdp);
            new_children[i] = conclusion;
          }
        }
      }

      if (!expr::isSingletonClause(res, children, args))
      {
        return addAletheStepFromOr(
            AletheRule::RESOLUTION, res, new_children, {}, *cdp);
      }
      return addAletheStep(AletheRule::RESOLUTION,
                           res,
                           res == falseNode
                               ? nm->mkNode(kind::SEXPR, d_cl)
                               : nm->mkNode(kind::SEXPR, d_cl, res),
                           new_children,
                           {},
                           *cdp);
    }
    // ======== Factoring
    // See proof_rule.h for documentation on the FACTORING rule. This comment
    // uses variable names as introduced there.
    //
    // If C2 = (or F1 ... Fn) but C1 != (or C2 ... C2), then VC2 = (cl F1 ...
    // Fn) Otherwise, VC2 = (cl C2).
    //
    //    P
    // ------- DUPLICATED_LITERALS
    //   VC2*
    //
    // * the corresponding proof node is C2
    case PfRule::FACTORING:
    {
      if (res.getKind() == kind::OR)
      {
        for (const Node& child : children[0])
        {
          if (child != res)
          {
            return addAletheStepFromOr(
                AletheRule::DUPLICATED_LITERALS, res, children, {}, *cdp);
          }
        }
      }
      return addAletheStep(AletheRule::DUPLICATED_LITERALS,
                           res,
                           nm->mkNode(kind::SEXPR, d_cl, res),
                           children,
                           {},
                           *cdp);
    }
    // ======== Split
    // See proof_rule.h for documentation on the SPLIT rule. This comment
    // uses variable names as introduced there.
    //
    // --------- NOT_NOT      --------- NOT_NOT
    //    VP1                    VP2
    // -------------------------------- RESOLUTION
    //          (cl F (not F))*
    //
    // VP1: (cl (not (not (not F))) F)
    // VP2: (cl (not (not (not (not F)))) (not F))
    //
    // * the corresponding proof node is (or F (not F))
    case PfRule::SPLIT:
    {
      Node vp1 = nm->mkNode(
          kind::SEXPR, d_cl, args[0].notNode().notNode().notNode(), args[0]);
      Node vp2 = nm->mkNode(kind::SEXPR,
                              d_cl,
                              args[0].notNode().notNode().notNode().notNode(),
                              args[0].notNode());

      return addAletheStep(AletheRule::NOT_NOT, vp2, vp2, {}, {}, *cdp)
          && addAletheStep(AletheRule::NOT_NOT, vp1, vp1, {}, {}, *cdp)
          && addAletheStepFromOr(AletheRule::RESOLUTION, res, {vp1, vp2}, {}, *cdp);
    }
    // ======== Equality resolution
    // See proof_rule.h for documentation on the EQ_RESOLVE rule. This
    // comment uses variable names as introduced there.
    //
    // If F1 = (or G1 ... Gn), then P1 will be printed as (cl G1 ... Gn) but
    // needs to be printed as (cl (or G1 ... Gn)). The only exception to this
    // are ASSUME steps that are always printed as (cl (or G1 ... Gn)) and
    // EQ_RESOLVE steps themselves.
    //
    //           ------  ...  ------ OR_NEG
    //   P1       VP21   ...   VP2n
    //  ---------------------------- RESOLUTION
    //              VP3
    //  ---------------------------- DUPLICATED_LITERALS
    //              VP4
    //
    //  for i=1 to n, VP2i: (cl (or G1 ... Gn) (not Gi))
    //  VP3: (cl (or G1 ... Gn)^n)
    //  VP4: (cl (or (G1 ... Gn))
    //
    //  Let child1 = VP4.
    //
    //
    // Otherwise, child1 = P1.
    //
    //
    // Then, if F2 = false:
    //
    //  ------ EQUIV_POS2
    //   VP1                P2    child1
    //  --------------------------------- RESOLUTION
    //                (cl)*
    //
    // Otherwise:
    //
    //  ------ EQUIV_POS2
    //   VP1                P2    child1
    //  --------------------------------- RESOLUTION
    //              (cl F2)*
    //
    // VP1: (cl (not (= F1 F2)) (not F1) F2)
    //
    // * the corresponding proof node is F2
    case PfRule::EQ_RESOLVE:
    {
      bool success = true;
      Node vp1 =
          nm->mkNode(kind::SEXPR,
                     {d_cl, children[1].notNode(), children[0].notNode(), res});
      Node child1 = children[0];

      // Transform (cl F1 ... Fn) into (cl (or F1 ... Fn))
      if (children[0].notNode() != children[1].notNode()
          && children[0].getKind() == kind::OR)
      {
        PfRule pr = cdp->getProofFor(child1)->getRule();
        if (pr != PfRule::ASSUME && pr != PfRule::EQ_RESOLVE)
        {
          std::vector<Node> clauses{d_cl};
          clauses.insert(clauses.end(),
                         children[0].begin(),
                         children[0].end());  //(cl G1 ... Gn)

          std::vector<Node> vp2Nodes{children[0]};
          std::vector<Node> resNodes{d_cl};
          for (size_t i = 0, size = children[0].getNumChildren(); i < size; i++)
          {
            Node vp2i = nm->mkNode(
                kind::SEXPR,
                d_cl,
                children[0],
                children[0][i].notNode());  //(cl (or G1 ... Gn) (not Gi))
            success &=
                addAletheStep(AletheRule::OR_NEG, vp2i, vp2i, {}, {}, *cdp);
            vp2Nodes.push_back(vp2i);
            resNodes.push_back(children[0]);
          }
          Node vp3 = nm->mkNode(kind::SEXPR, resNodes);
          success &= addAletheStep(
              AletheRule::RESOLUTION, vp3, vp3, vp2Nodes, {}, *cdp);

          Node vp4 = nm->mkNode(kind::SEXPR, d_cl, children[0]);
          success &= addAletheStep(
              AletheRule::DUPLICATED_LITERALS, vp4, vp4, {vp3}, {}, *cdp);
          child1 = vp4;
        }
      }

      success &= addAletheStep(AletheRule::EQUIV_POS2, vp1, vp1, {}, {}, *cdp);

      return success &= addAletheStep(AletheRule::RESOLUTION,
                                      res,
                                      res == nm->mkConst(false)
                                          ? nm->mkNode(kind::SEXPR, d_cl)
                                          : nm->mkNode(kind::SEXPR, d_cl, res),
                                      {vp1, children[1], child1},
                                      {},
                                      *cdp);
    }
    // ======== Modus ponens
    // See proof_rule.h for documentation on the MODUS_PONENS rule. This comment
    // uses variable names as introduced there.
    //
    //     (P2:(=> F1 F2))
    // ------------------------ IMPLIES
    //  (VP1:(cl (not F1) F2))             (P1:F1)
    // -------------------------------------------- RESOLUTION
    //                   (cl F2)*
    //
    // * the corresponding proof node is F2
    case PfRule::MODUS_PONENS:
    {
      Node vp1 = nm->mkNode(kind::SEXPR, d_cl, children[0].notNode(), res);

      return addAletheStep(
                 AletheRule::IMPLIES, vp1, vp1, {children[1]}, {}, *cdp)
             && addAletheStep(AletheRule::RESOLUTION,
                              res,
                              nm->mkNode(kind::SEXPR, d_cl, res),
                              {vp1, children[0]},
                              {},
                              *cdp);
    }
    // ======== Double negation elimination
    // See proof_rule.h for documentation on the NOT_NOT_ELIM rule. This comment
    // uses variable names as introduced there.
    //
    // ---------------------------------- NOT_NOT
    //  (VP1:(cl (not (not (not F))) F))           (P:(not (not F)))
    // ------------------------------------------------------------- RESOLUTION
    //                            (cl F)*
    //
    // * the corresponding proof node is F
    case PfRule::NOT_NOT_ELIM:
    {
      Node vp1 = nm->mkNode(kind::SEXPR, d_cl, children[0].notNode(), res);

      return addAletheStep(AletheRule::NOT_NOT, vp1, vp1, {}, {}, *cdp)
             && addAletheStep(AletheRule::RESOLUTION,
                              res,
                              nm->mkNode(kind::SEXPR, d_cl, res),
                              {vp1, children[0]},
                              {},
                              *cdp);
    }
    // ======== Contradiction
    // See proof_rule.h for documentation on the CONTRA rule. This
    // comment uses variable names as introduced there.
    //
    //  P1   P2
    // --------- RESOLUTION
    //   (cl)*
    //
    // * the corresponding proof node is false
    case PfRule::CONTRA:
    {
      return addAletheStep(AletheRule::RESOLUTION,
                           res,
                           nm->mkNode(kind::SEXPR, d_cl),
                           children,
                           {},
                           *cdp);
    }
    // ======== And elimination
    // This rule is translated according to the singleton pattern.
    case PfRule::AND_ELIM:
    {
      return addAletheStep(AletheRule::AND,
                           res,
                           nm->mkNode(kind::SEXPR, d_cl, res),
                           children,
                           {},
                           *cdp);
    }
    // ======== And introduction
    // See proof_rule.h for documentation on the AND_INTRO rule. This
    // comment uses variable names as introduced there.
    //
    //
    // ----- AND_NEG
    //  VP1            P1 ... Pn
    // -------------------------- RESOLUTION
    //   (cl (and F1 ... Fn))*
    //
    // VP1:(cl (and F1 ... Fn) (not F1) ... (not Fn))
    //
    // * the corresponding proof node is (and F1 ... Fn)
    case PfRule::AND_INTRO:
    {
      std::vector<Node> neg_Nodes = {d_cl,res};
      for (size_t i = 0, size = children.size(); i < size; i++)
      {
        neg_Nodes.push_back(children[i].notNode());
      }
      Node vp1 = nm->mkNode(kind::SEXPR, neg_Nodes);

      std::vector<Node> new_children = {vp1};
      new_children.insert(new_children.end(), children.begin(), children.end());

      return addAletheStep(AletheRule::AND_NEG, vp1, vp1, {}, {}, *cdp)
             && addAletheStep(AletheRule::RESOLUTION,
                              res,
                              nm->mkNode(kind::SEXPR, d_cl, res),
                              new_children,
                              {},
                              *cdp);
    }
    // ======== Not Or elimination
    // This rule is translated according to the singleton pattern.
    case PfRule::NOT_OR_ELIM:
    {
      return addAletheStep(AletheRule::NOT_OR,
                           res,
                           nm->mkNode(kind::SEXPR, d_cl, res),
                           children,
                           {},
                           *cdp);
    }
    // ======== Implication elimination
    // This rule is translated according to the clause pattern.
    case PfRule::IMPLIES_ELIM:
    {
      return addAletheStepFromOr(AletheRule::IMPLIES, res, children, {}, *cdp);
    }
    // ======== Not Implication elimination version 1
    // This rule is translated according to the singleton pattern.
    case PfRule::NOT_IMPLIES_ELIM1:
    {
      return addAletheStep(AletheRule::NOT_IMPLIES1,
                           res,
                           nm->mkNode(kind::SEXPR, d_cl, res),
                           children,
                           {},
                           *cdp);
    }
    // ======== Not Implication elimination version 2
    // This rule is translated according to the singleton pattern.
    case PfRule::NOT_IMPLIES_ELIM2:
    {
      return addAletheStep(AletheRule::NOT_IMPLIES2,
                           res,
                           nm->mkNode(kind::SEXPR, d_cl, res),
                           children,
                           {},
                           *cdp);
    }
    // ======== Various elimination rules
    // The following rules are all translated according to the clause pattern.
    case PfRule::EQUIV_ELIM1:
    {
      return addAletheStepFromOr(AletheRule::EQUIV1, res, children, {}, *cdp);
    }
    case PfRule::EQUIV_ELIM2:
    {
      return addAletheStepFromOr(AletheRule::EQUIV2, res, children, {}, *cdp);
    }
    case PfRule::NOT_EQUIV_ELIM1:
    {
      return addAletheStepFromOr(
          AletheRule::NOT_EQUIV1, res, children, {}, *cdp);
    }
    case PfRule::NOT_EQUIV_ELIM2:
    {
      return addAletheStepFromOr(
          AletheRule::NOT_EQUIV2, res, children, {}, *cdp);
    }
    case PfRule::XOR_ELIM1:
    {
      return addAletheStepFromOr(AletheRule::XOR1, res, children, {}, *cdp);
    }
    case PfRule::XOR_ELIM2:
    {
      return addAletheStepFromOr(AletheRule::XOR2, res, children, {}, *cdp);
    }
    case PfRule::NOT_XOR_ELIM1:
    {
      return addAletheStepFromOr(AletheRule::NOT_XOR1, res, children, {}, *cdp);
    }
    case PfRule::NOT_XOR_ELIM2:
    {
      return addAletheStepFromOr(AletheRule::NOT_XOR2, res, children, {}, *cdp);
    }
    case PfRule::ITE_ELIM1:
    {
      return addAletheStepFromOr(AletheRule::ITE2, res, children, {}, *cdp);
    }
    case PfRule::ITE_ELIM2:
    {
      return addAletheStepFromOr(AletheRule::ITE1, res, children, {}, *cdp);
    }
    case PfRule::NOT_ITE_ELIM1:
    {
      return addAletheStepFromOr(AletheRule::NOT_ITE2, res, children, {}, *cdp);
    }
    case PfRule::NOT_ITE_ELIM2:
    {
      return addAletheStepFromOr(AletheRule::NOT_ITE1, res, children, {}, *cdp);
    }
    //================================================= De Morgan rules
    // ======== Not And
    // This rule is translated according to the clause pattern.
    case PfRule::NOT_AND:
    {
      return addAletheStepFromOr(AletheRule::NOT_AND, res, children, {}, *cdp);
    }

    //================================================= CNF rules
    // The following rules are all translated according to the clause pattern.
    case PfRule::CNF_AND_POS:
    {
      return addAletheStepFromOr(AletheRule::AND_POS, res, children, {}, *cdp);
    }
    case PfRule::CNF_AND_NEG:
    {
      return addAletheStepFromOr(AletheRule::AND_NEG, res, children, {}, *cdp);
    }
    case PfRule::CNF_OR_POS:
    {
      return addAletheStepFromOr(AletheRule::OR_POS, res, children, {}, *cdp);
    }
    case PfRule::CNF_OR_NEG:
    {
      return addAletheStepFromOr(AletheRule::OR_NEG, res, children, {}, *cdp);
    }
    case PfRule::CNF_IMPLIES_POS:
    {
      return addAletheStepFromOr(
          AletheRule::IMPLIES_POS, res, children, {}, *cdp);
    }
    case PfRule::CNF_IMPLIES_NEG1:
    {
      return addAletheStepFromOr(
          AletheRule::IMPLIES_NEG1, res, children, {}, *cdp);
    }
    case PfRule::CNF_IMPLIES_NEG2:
    {
      return addAletheStepFromOr(
          AletheRule::IMPLIES_NEG2, res, children, {}, *cdp);
    }
    case PfRule::CNF_EQUIV_POS1:
    {
      return addAletheStepFromOr(
          AletheRule::EQUIV_POS2, res, children, {}, *cdp);
    }
    case PfRule::CNF_EQUIV_POS2:
    {
      return addAletheStepFromOr(
          AletheRule::EQUIV_POS1, res, children, {}, *cdp);
    }
    case PfRule::CNF_EQUIV_NEG1:
    {
      return addAletheStepFromOr(
          AletheRule::EQUIV_NEG2, res, children, {}, *cdp);
    }
    case PfRule::CNF_EQUIV_NEG2:
    {
      return addAletheStepFromOr(
          AletheRule::EQUIV_NEG1, res, children, {}, *cdp);
    }
    case PfRule::CNF_XOR_POS1:
    {
      return addAletheStepFromOr(AletheRule::XOR_POS1, res, children, {}, *cdp);
    }
    case PfRule::CNF_XOR_POS2:
    {
      return addAletheStepFromOr(AletheRule::XOR_POS2, res, children, {}, *cdp);
    }
    case PfRule::CNF_XOR_NEG1:
    {
      return addAletheStepFromOr(AletheRule::XOR_NEG2, res, children, {}, *cdp);
    }
    case PfRule::CNF_XOR_NEG2:
    {
      return addAletheStepFromOr(AletheRule::XOR_NEG1, res, children, {}, *cdp);
    }
    case PfRule::CNF_ITE_POS1:
    {
      return addAletheStepFromOr(AletheRule::ITE_POS2, res, children, {}, *cdp);
    }
    case PfRule::CNF_ITE_POS2:
    {
      return addAletheStepFromOr(AletheRule::ITE_POS1, res, children, {}, *cdp);
    }
    // ======== CNF ITE Pos version 3
    //
    // ----- ITE_POS1            ----- ITE_POS2
    //  VP1                       VP2
    // ------------------------------- RESOLUTION
    //             VP3
    // ------------------------------- REORDER
    //             VP4
    // ------------------------------- DUPLICATED_LITERALS
    //  (cl (not (ite C F1 F2)) F1 F2)
    //
    // VP1: (cl (not (ite C F1 F2)) C F2)
    // VP2: (cl (not (ite C F1 F2)) (not C) F1)
    // VP3: (cl (not (ite C F1 F2)) F2 (not (ite C F1 F2)) F1)
    // VP4: (cl (not (ite C F1 F2)) (not (ite C F1 F2)) F1 F2)
    //
    // * the corresponding proof node is (or (not (ite C F1 F2)) F1 F2)
    case PfRule::CNF_ITE_POS3:
    {
      Node vp1 = nm->mkNode(kind::SEXPR, {d_cl, res[0], args[0][0], res[2]});
      Node vp2 =
          nm->mkNode(kind::SEXPR, {d_cl, res[0], args[0][0].notNode(), res[1]});
      Node vp3 =
          nm->mkNode(kind::SEXPR, {d_cl, res[0], res[2], res[0], res[1]});
      Node vp4 =
          nm->mkNode(kind::SEXPR, {d_cl, res[0], res[0], res[1], res[2]});

      return addAletheStep(AletheRule::ITE_POS1, vp1, vp1, {}, {}, *cdp)
             && addAletheStep(AletheRule::ITE_POS2, vp2, vp2, {}, {}, *cdp)
             && addAletheStep(
                 AletheRule::RESOLUTION, vp3, vp3, {vp1, vp2}, {}, *cdp)
             && addAletheStep(AletheRule::REORDER, vp4, vp4, {vp3}, {}, *cdp)
             && addAletheStepFromOr(
                 AletheRule::DUPLICATED_LITERALS, res, {vp4}, {}, *cdp);
    }
    // The following rules are all translated according to the clause pattern.
    case PfRule::CNF_ITE_NEG1:
    {
      return addAletheStepFromOr(AletheRule::ITE_NEG2, res, children, {}, *cdp);
    }
    case PfRule::CNF_ITE_NEG2:
    {
      return addAletheStepFromOr(AletheRule::ITE_NEG1, res, children, {}, *cdp);
    }
    // ======== CNF ITE Neg version 3
    //
    // ----- ITE_NEG1            ----- ITE_NEG2
    //  VP1                       VP2
    // ------------------------------- RESOLUTION
    //             VP3
    // ------------------------------- REORDER
    //             VP4
    // ------------------------------- DUPLICATED_LITERALS
    //  (cl (ite C F1 F2) C (not F2))
    //
    // VP1: (cl (ite C F1 F2) C (not F2))
    // VP2: (cl (ite C F1 F2) (not C) (not F1))
    // VP3: (cl (ite C F1 F2) (not F2) (ite C F1 F2) (not F1))
    // VP4: (cl (ite C F1 F2) (ite C F1 F2) (not F1) (not F2))
    //
    // * the corresponding proof node is (or (ite C F1 F2) C (not F2))
    case PfRule::CNF_ITE_NEG3:
    {
      Node vp1 = nm->mkNode(kind::SEXPR, {d_cl, res[0], args[0][0], res[2]});
      Node vp2 =
          nm->mkNode(kind::SEXPR, {d_cl, res[0], args[0][0].notNode(), res[1]});
      Node vp3 =
          nm->mkNode(kind::SEXPR, {d_cl, res[0], res[2], res[0], res[1]});
      Node vp4 =
          nm->mkNode(kind::SEXPR, {d_cl, res[0], res[0], res[1], res[2]});

      return addAletheStep(AletheRule::ITE_NEG1, vp1, vp1, {}, {}, *cdp)
             && addAletheStep(AletheRule::ITE_NEG2, vp2, vp2, {}, {}, *cdp)
             && addAletheStep(
                 AletheRule::RESOLUTION, vp3, vp3, {vp1, vp2}, {}, *cdp)
             && addAletheStep(AletheRule::REORDER, vp4, vp4, {vp3}, {}, *cdp)
             && addAletheStepFromOr(
                 AletheRule::DUPLICATED_LITERALS, res, {vp4}, {}, *cdp);
    }
    //================================================= Equality rules
    // The following rules are all translated according to the singleton
    // pattern.
    case PfRule::REFL:
    {
      return addAletheStep(AletheRule::REFL,
                           res,
                           nm->mkNode(kind::SEXPR, d_cl, res),
                           children,
                           {},
                           *cdp);
    }
    case PfRule::TRANS:
    {
      return addAletheStep(AletheRule::TRANS,
                           res,
                           nm->mkNode(kind::SEXPR, d_cl, res),
                           children,
                           {},
                           *cdp);
    }
<<<<<<< HEAD
    // ======== Congruence
    // In the case that the kind of the function symbol ?f is forall, the cong
    // rule needs to be converted into a bind rule. The first n children will be
    // refl rules, e.g. (= (v0 Int) (v0 Int)).
    //
    //  Let t1 = (BOUND_VARIABLE LIST (v1 A1) ... (vn An)) and s1 =
    //  (BOUND_VARIABLE LIST (w1 B1) ... (wn Bn)).
    //
    //  ---------------- REFL ...  ---------------- REFL
    //   (cl (= v1 v2))*             (cl (= vn wn))
    //  ------------------------------------------- bind, ((:= (v1 A1) w1) ...
    //  (:= (vn An) wn))
    //   (cl (= (forall ((v1 A1)...(vn An)) t2)
    //   (forall ((w1 B1)...(wn Bn)) s2)))*
    //
    // Otherwise, the rule follows the singleton pattern, i.e.:
    //
    //    P1 ... Pn
    //  -------------------------------------------------------- cong
    //   (cl (= (<kind> f? t1 ... tn) (<kind> f? s1 ... sn)))**
    //
    // *  the corresponding proof node is (or (= v1 v2))
    // ** the corresponding proof node is (= (<kind> f? t1 ... tn) (<kind> f? s1
    // ... sn))
    case PfRule::CONG:
    {
      bool success = true;
      std::vector<Node> vpis;
      if (args[0] == ProofRuleChecker::mkKindNode(kind::FORALL)
          || args[0] == ProofRuleChecker::mkKindNode(kind::EXISTS))
      {
        for (size_t i = 0, size = children[0][0].getNumChildren(); i < size;
             i++)
        {
          new_args.push_back(
              nm->mkNode(kind::EQUAL, children[0][0][i], children[0][1][i]));
          vpis.push_back(nm->mkNode(
              kind::SEXPR,
              d_cl,
              nm->mkNode(kind::EQUAL, children[0][0][i], children[0][1][i])));
          success&& addAletheStep(
              AletheRule::REFL, vpis[i], vpis[i], {}, {}, *cdp);
        }
        std::vector<Node> new_children = vpis;
        new_children.insert(
            new_children.end(), children.begin() + 1, children.end());
        return addAletheStep(AletheRule::ANCHOR_BIND,
                             res,
                             nm->mkNode(kind::SEXPR, d_cl, res),
                             new_children,
                             new_args,
                             *cdp);
=======
      // ======== Congruence
      // In the case that the kind of the function symbol ?f is forall or
      // exists, the cong rule needs to be converted into a bind rule. The first
      // n children will be refl rules, e.g. (= (v0 Int) (v0 Int)).
      //
      //  Let t1 = (BOUND_VARIABLE LIST (v1 A1) ... (vn An)) and s1 =
      //  (BOUND_VARIABLE LIST (w1 B1) ... (wn Bn)).
      //
      //  ----- REFL ... ----- REFL
      //   VP1            VPn         P2 ... Pn
      //  --------------------------------------- bind, ((:= (v1 A1) w1) ... (:=
      //  (vn An) wn))
      //   (cl (= (forall ((v1 A1)...(vn An)) t2)
      //   (forall ((w1 B1)...(wn Bn)) s2)))*
      //
      //  VPi: (cl (= vi wi))*
      //
      //  * the corresponding proof node is (or (= vi vi))
      //
      // Otherwise, the rule follows the singleton pattern, i.e.:
      //
      //    P1 ... Pn
      //  -------------------------------------------------------- cong
      //   (cl (= (<kind> f? t1 ... tn) (<kind> f? s1 ... sn)))**
      //
      // ** the corresponding proof node is (= (<kind> f? t1 ... tn) (<kind> f?
      // s1
      // ... sn))
    case PfRule::CONG:
    {
      if (args[0] == ProofRuleChecker::mkKindNode(kind::FORALL)
          || args[0] == ProofRuleChecker::mkKindNode(kind::EXISTS))
      {
        std::vector<Node> vpis;
        bool success = true;
        for (size_t i = 0, size = children[0][0].getNumChildren(); i < size;
             i++)
        {
          Node vpi =
              nm->mkNode(kind::EQUAL, children[0][0][i], children[0][1][i]);
          new_args.push_back(vpi);
          vpis.push_back(nm->mkNode(kind::SEXPR, d_cl, vpi));
          success&& addAletheStep(AletheRule::REFL, vpi, vpi, {}, {}, *cdp);
        }
        vpis.insert(vpis.end(), children.begin() + 1, children.end());
        return success
               && addAletheStep(AletheRule::ANCHOR_BIND,
                                res,
                                nm->mkNode(kind::SEXPR, d_cl, res),
                                vpis,
                                new_args,
                                *cdp);
>>>>>>> 03caa79c
      }
      return addAletheStep(AletheRule::CONG,
                           res,
                           nm->mkNode(kind::SEXPR, d_cl, res),
                           children,
                           {},
                           *cdp);
    }
    // ======== True intro
    //
    // ------------------------------- EQUIV_SIMPLIFY
    //  (VP1:(cl (= (= F true) F)))
    // ------------------------------- EQUIV2
    //  (VP2:(cl (= F true) (not F)))           P
    // -------------------------------------------- RESOLUTION
    //  (cl (= F true))*
    //
    // * the corresponding proof node is (= F true)
    case PfRule::TRUE_INTRO:
    {
      Node vp1 = nm->mkNode(
          kind::SEXPR, d_cl, nm->mkNode(kind::EQUAL, res, children[0]));
      Node vp2 = nm->mkNode(kind::SEXPR, d_cl, res, children[0].notNode());
      return addAletheStep(AletheRule::EQUIV_SIMPLIFY, vp1, vp1, {}, {}, *cdp)
             && addAletheStep(AletheRule::EQUIV2, vp2, vp2, {vp1}, {}, *cdp)
             && addAletheStep(AletheRule::RESOLUTION,
                              res,
                              nm->mkNode(kind::SEXPR, d_cl, res),
                              {vp2, children[0]},
                              {},
                              *cdp);
    }
    // ======== True elim
    //
    // ------------------------------- EQUIV_SIMPLIFY
    //  (VP1:(cl (= (= F true) F)))
    // ------------------------------- EQUIV1
    //  (VP2:(cl (not (= F true)) F))           P
    // -------------------------------------------- RESOLUTION
    //  (cl F)*
    //
    // * the corresponding proof node is F
    case PfRule::TRUE_ELIM:
    {
      bool success = true;
      Node vp1 = nm->mkNode(
          kind::SEXPR, d_cl, nm->mkNode(kind::EQUAL, children[0], res));
      Node vp2 = nm->mkNode(kind::SEXPR, d_cl, children[0].notNode(), res);
      success &=
          addAletheStep(AletheRule::EQUIV_SIMPLIFY, vp1, vp1, {}, {}, *cdp)
          && addAletheStep(AletheRule::EQUIV1, vp2, vp2, {vp1}, {}, *cdp);
      return success
             && addAletheStep(AletheRule::RESOLUTION,
                              res,
                              nm->mkNode(kind::SEXPR, d_cl, res),
                              {vp2, children[0]},
                              {},
                              *cdp);
    }
    // ======== False intro
    //
    // ----- EQUIV_SIMPLIFY
    //  VP1
    // ----- EQUIV2     ----- NOT_NOT
    //  VP2              VP3
    // ---------------------- RESOLUTION
    //          VP4                        P
    // -------------------------------------- RESOLUTION
    //          (cl (= F false))*
    //
    // VP1: (cl (= (= F false) (not F)))
    // VP2: (cl (= F false) (not (not F)))
    // VP3: (cl (not (not (not F))) F)
    // VP4: (cl (= F false) F)
    //
    // * the corresponding proof node is (= F false)
    case PfRule::FALSE_INTRO:
    {
      Node vp1 = nm->mkNode(
          kind::SEXPR, d_cl, nm->mkNode(kind::EQUAL, res, children[0]));
      Node vp2 = nm->mkNode(kind::SEXPR, d_cl, res, children[0].notNode());
      Node vp3 = nm->mkNode(
          kind::SEXPR, d_cl, children[0].notNode().notNode(), children[0][0]);
      Node vp4 = nm->mkNode(kind::SEXPR, d_cl, res, children[0][0]);

      return addAletheStep(AletheRule::EQUIV_SIMPLIFY, vp1, vp1, {}, {}, *cdp)
             && addAletheStep(AletheRule::EQUIV2, vp2, vp2, {vp1}, {}, *cdp)
             && addAletheStep(AletheRule::NOT_NOT, vp3, vp3, {}, {}, *cdp)
             && addAletheStep(
                 AletheRule::RESOLUTION, vp4, vp4, {vp2, vp3}, {}, *cdp)
             && addAletheStep(AletheRule::RESOLUTION,
                              res,
                              nm->mkNode(kind::SEXPR, d_cl, res),
                              {vp4, children[0]},
                              {},
                              *cdp);
    }
    // ======== False elim
    //
    // ----- EQUIV_SIMPLIFY
    //  VP1
    // ----- EQUIV1
    //  VP2                P
    // ---------------------- RESOLUTION
    //     (cl (not F))*
    //
    // VP1: (cl (= (= F false) (not F)))
    // VP2: (cl (not (= F false)) (not F))
    // VP3: (cl (not (not (not F))) F)
    // VP4: (cl (= F false) F)
    //
    // * the corresponding proof node is (not F)
    case PfRule::FALSE_ELIM:
    {
      Node vp1 = nm->mkNode(
          kind::SEXPR, d_cl, nm->mkNode(kind::EQUAL, children[0], res));
      Node vp2 = nm->mkNode(kind::SEXPR, d_cl, children[0].notNode(), res);

      return addAletheStep(AletheRule::EQUIV_SIMPLIFY, vp1, vp1, {}, {}, *cdp)
             && addAletheStep(AletheRule::EQUIV1, vp2, vp2, {vp1}, {}, *cdp)
             && addAletheStep(AletheRule::RESOLUTION,
                              res,
                              nm->mkNode(kind::SEXPR, d_cl, res),
                              {vp2, children[0]},
                              {},
                              *cdp);
    }
    //================================================= Quantifiers rules
    // ======== Instantiate
    // See proof_rule.h for documentation on the INSTANTIATE rule. This
    // comment uses variable names as introduced there.
    //
    // ----- FORALL_INST, (= x1 t1) ... (= xn tn)
    //  VP1
    // ----- OR
    //  VP2              P
    // -------------------- RESOLUTION
    //     (cl F*sigma)^
    //
    // VP1: (cl (or (not (forall ((x1 T1) ... (xn Tn)) F)
    // VP2: (cl (not (forall ((x1 T1) ... (xn Tn)) F)) F*sigma)
    //
    // ^ the corresponding proof node is F*sigma
    case PfRule::INSTANTIATE:
    {
<<<<<<< HEAD
      for (size_t i = 0, size = children[0][0].end() - children[0][0].begin();
           i < size;
           i++)
=======
      for (size_t i = 0, size = children[0][0].end() - children[0][0].begin(); i < size; i++)
>>>>>>> 03caa79c
      {
        new_args.push_back(nm->mkNode(kind::EQUAL, args[i], children[0][0][i]));
      }
      Node vp1 = nm->mkNode(
          kind::SEXPR, d_cl, nm->mkNode(kind::OR, children[0].notNode(), res));
      Node vp2 = nm->mkNode(kind::SEXPR, d_cl, children[0].notNode(), res);
<<<<<<< HEAD
      return addAletheStep(
                 AletheRule::FORALL_INST, vp1, vp1, {}, new_args, *cdp)
=======
      return addAletheStep(AletheRule::FORALL_INST, vp1, vp1, {}, new_args, *cdp)
>>>>>>> 03caa79c
             && addAletheStep(AletheRule::OR, vp2, vp2, {vp1}, {}, *cdp)
             && addAletheStep(AletheRule::RESOLUTION,
                              res,
                              nm->mkNode(kind::SEXPR, d_cl, res),
                              {vp2, children[0]},
                              {},
                              *cdp);
    }
    // ======== Trichotomy of the reals
    // See proof_rule.h for documentation on the ARITH_TRICHOTOMY rule. This
    // comment uses variable names as introduced there.
    //
    // If C = (= x c) or C = (> x c) pre-processing has to transform (>= x c)
    // into (<= c x)
    //
    // ------------------------------------------------------ LA_DISEQUALITY
    //  (VP1: (cl (or (= x c) (not (<= x c)) (not (<= c x)))))
    // -------------------------------------------------------- OR
    //  (VP2: (cl (= x c) (not (<= x c)) (not (<= c x))))
    //
    // If C = (> x c) or C = (< x c) post-processing has to be added. In these
    // cases resolution on VP2 A B yields (not (<=x c)) or (not (<= c x)) and
    // comp_simplify is used to transform it into C. Otherwise,
    //
<<<<<<< HEAD
    //  VP2   A   B
=======
    //  VP2   A   B 
>>>>>>> 03caa79c
    // ---------------- RESOLUTION
    //  (cl C)*
    //
    // * the corresponding proof node is C
    case PfRule::ARITH_TRICHOTOMY:
    {
      bool success = true;
      Node equal;
      Node lesser;
      Node greater;

      if (res.getKind() == kind::EQUAL)
      {
        equal = res;
      }
      else if (children[0].getKind() == kind::NOT)
      {
        equal = children[0];
      }
      else if (children[1].getKind() == kind::NOT)
      {
        equal = children[1];
      }

      if (res.getKind() == kind::GT)
      {
        greater = res;
      }
      else if (children[0].getKind() == kind::LEQ)
      {
        greater = children[0];
      }
      else if (children[1].getKind() == kind::LEQ)
      {
        greater = children[1];
      }

      if (res.getKind() == kind::LT)
      {
        lesser = res;
      }
      else if (children[0].getKind() == kind::GEQ)
      {
        lesser = children[0];
      }
      else if (children[1].getKind() == kind::GEQ)
      {
        lesser = children[1];
      }

      Node x = equal[0][0];
      Node c = equal[0][1];
      Node vp_child1 = children[0];
      Node vp_child2 = children[1];

      // Preprocessing
      if (res == equal || res == greater)
      {  // C = (= x c) or C = (> x c)
        // lesser = (>= x c)
        Node vpc2 = nm->mkNode(kind::SEXPR,
                               d_cl,
                               nm->mkNode(kind::EQUAL,
                                          nm->mkNode(kind::GEQ, x, c),
                                          nm->mkNode(kind::LEQ, c, x)));
        // (cl (= (>= x c) (<= c x)))
        Node vpc1 = nm->mkNode(kind::SEXPR,
                               {d_cl,
                                vpc2[1].notNode(),
                                nm->mkNode(kind::GEQ, x, c).notNode(),
                                nm->mkNode(kind::LEQ, c, x)});
        // (cl (not(= (>= x c) (<= c x))) (not (>= x c)) (<= c x))
        vp_child1 = nm->mkNode(
            kind::SEXPR, d_cl, nm->mkNode(kind::LEQ, c, x));  // (cl (<= c x))

        success &=
            addAletheStep(AletheRule::EQUIV_POS2, vpc1, vpc1, {}, {}, *cdp)
            && addAletheStep(
                AletheRule::COMP_SIMPLIFY, vpc2, vpc2, {}, {}, *cdp)
            && addAletheStep(AletheRule::RESOLUTION,
                             vp_child1,
                             vp_child1,
                             {vpc1, vpc2, lesser},
                             {},
                             *cdp);
        // greater = (<= x c) or greater = (not (= x c)) -> no preprocessing
        // necessary
        if (res == equal)
        {
          vp_child2 = greater;
        }
        else
        {
          vp_child2 = equal;
        }
      }

      // Process
      Node vp1 = nm->mkNode(kind::SEXPR,
                            d_cl,
                            nm->mkNode(kind::OR,
                                       nm->mkNode(kind::EQUAL, x, c),
                                       nm->mkNode(kind::LEQ, x, c).notNode(),
                                       nm->mkNode(kind::LEQ, c, x).notNode()));
      // (cl (or (= x c) (not (<= x c)) (not (<= c x))))
      Node vp2 = nm->mkNode(kind::SEXPR,
                            {d_cl,
                             nm->mkNode(kind::EQUAL, x, c),
                             nm->mkNode(kind::LEQ, x, c).notNode(),
                             nm->mkNode(kind::LEQ, c, x).notNode()});
      // (cl (= x c) (not (<= x c)) (not (<= c x)))
      success &=
          addAletheStep(AletheRule::LA_DISEQUALITY, vp1, vp1, {}, {}, *cdp)
          && addAletheStep(AletheRule::OR, vp2, vp2, {vp1}, {}, *cdp);

      // Postprocessing
      if (res == equal)
      {  // no postprocessing necessary
        return success
               && addAletheStep(AletheRule::RESOLUTION,
                                res,
                                nm->mkNode(kind::SEXPR, d_cl, res),
                                {vp2, vp_child1, vp_child2},
                                {},
                                *cdp);
      }
      else if (res == greater)
      {  // have (not (<= x c)) but result should be (> x c)
        Node vp3 = nm->mkNode(
            kind::SEXPR,
            d_cl,
            nm->mkNode(kind::LEQ, x, c).notNode());  // (cl (not (<= x c)))
        Node vp4 = nm->mkNode(
            kind::SEXPR,
            {d_cl,
             nm->mkNode(kind::EQUAL,
                        nm->mkNode(kind::GT, x, c),
                        nm->mkNode(kind::LEQ, x, c).notNode())
                 .notNode(),
             nm->mkNode(kind::GT, x, c),
             nm->mkNode(kind::LEQ, x, c)
                 .notNode()
                 .notNode()});  // (cl (not(= (> x c) (not (<= x c)))) (> x c)
                                // (not (not (<= x c))))
        Node vp5 =
            nm->mkNode(kind::SEXPR,
                       d_cl,
                       nm->mkNode(kind::EQUAL,
                                  nm->mkNode(kind::GT, x, c),
                                  nm->mkNode(kind::LEQ, x, c).notNode()));
        // (cl (= (> x c) (not (<= x c))))

        return success
               && addAletheStep(AletheRule::RESOLUTION,
                                vp3,
                                vp3,
                                {vp2, vp_child1, vp_child2},
                                {},
                                *cdp)
               && addAletheStep(AletheRule::EQUIV_POS1, vp4, vp4, {}, {}, *cdp)
               && addAletheStep(
                   AletheRule::COMP_SIMPLIFY, vp5, vp5, {}, {}, *cdp)
               && addAletheStep(AletheRule::RESOLUTION,
                                res,
                                nm->mkNode(kind::SEXPR, d_cl, res),
                                {vp3, vp4, vp5},
                                {},
                                *cdp);
      }
      else
      {  // have (not (<= c x)) but result should be (< x c)
        Node vp3 = nm->mkNode(
            kind::SEXPR,
            d_cl,
            nm->mkNode(kind::LEQ, c, x).notNode());  // (cl (not (<= c x)))
        Node vp4 = nm->mkNode(
            kind::SEXPR,
            {d_cl,
             nm->mkNode(kind::EQUAL,
                        nm->mkNode(kind::LT, x, c),
                        nm->mkNode(kind::LEQ, c, x).notNode())
                 .notNode(),
             nm->mkNode(kind::LT, x, c),
             nm->mkNode(kind::LEQ, c, x)
                 .notNode()
                 .notNode()});  // (cl (not(= (< x c) (not (<= c x)))) (< x c)
                                // (not (not (<= c x))))
        Node vp5 = nm->mkNode(
            kind::SEXPR,
            d_cl,
            nm->mkNode(kind::EQUAL,
                       nm->mkNode(kind::LT, x, c),
                       nm->mkNode(kind::LEQ, c, x)
                           .notNode()));  // (cl (= (< x c) (not (<= c x))))

        return success
               && addAletheStep(AletheRule::RESOLUTION,
                                vp3,
                                vp3,
                                {vp2, vp_child1, vp_child2},
                                {},
                                *cdp)
               && addAletheStep(AletheRule::EQUIV_POS1, vp4, vp4, {}, {}, *cdp)
               && addAletheStep(
                   AletheRule::COMP_SIMPLIFY, vp5, vp5, {}, {}, *cdp)
               && addAletheStep(AletheRule::RESOLUTION,
                                res,
                                nm->mkNode(kind::SEXPR, d_cl, res),
                                {vp3, vp4, vp5},
                                {},
                                *cdp);
      }
    }
    //================================================= Extended rules
    // ======== Symmetric
    // This rule is translated according to the singleton pattern.
    case PfRule::SYMM:
    {
      if (res.getKind() == kind::NOT)
      {
        return addAletheStep(AletheRule::NOT_SYMM,
                             res,
                             nm->mkNode(kind::SEXPR, d_cl, res),
                             children,
                             {},
                             *cdp);
      }
      return addAletheStep(AletheRule::SYMM,
                           res,
                           nm->mkNode(kind::SEXPR, d_cl, res),
                           children,
                           {},
                           *cdp);
    }
    // ======== Reordering
    // This rule is translated according to the clauses pattern.
    case PfRule::REORDERING:
    {
      Node trueNode = nm->mkConst(true);
      std::vector<Node> new_children = children;
      if (children[0].getKind() == kind::OR
          && (args[0] != trueNode || children[0] != args[1]))
      {
        std::shared_ptr<ProofNode> childPf = cdp->getProofFor(children[0]);
        if (childPf->getRule() == PfRule::ASSUME
            || childPf->getRule() == PfRule::EQ_RESOLVE)
        {
          // Add or step
          std::vector<Node> subterms{d_cl};
          subterms.insert(
              subterms.end(), children[0].begin(), children[0].end());
          Node conclusion = nm->mkNode(kind::SEXPR, subterms);
          addAletheStep(
              AletheRule::OR, conclusion, conclusion, {children[0]}, {}, *cdp);
          new_children[0] = conclusion;
        }
      }
<<<<<<< HEAD
      return addAletheStepFromOr(
          AletheRule::REORDER, res, new_children, {}, *cdp);
=======
      return addAletheStepFromOr(AletheRule::REORDER, res, new_children, {}, *cdp);
>>>>>>> 03caa79c
    }
    //================================================= Arithmetic rules
    default:
    {
      Trace("alethe-proof")
          << "... rule not translated yet " << id << " / " << res << " "
          << children << " " << args << std::endl;
      std::cout << "UNTRANSLATED rule: " << id << std::endl;
      return addAletheStep(AletheRule::UNDEFINED,
                           res,
                           nm->mkNode(kind::SEXPR, d_cl, res),
                           children,
                           args,
                           *cdp);
    }
      Trace("alethe-proof")
          << "... error translating rule " << id << " / " << res << " "
          << children << " " << args << std::endl;
      return false;
  }

  Trace("alethe-proof") << "... error translating rule " << id << " / " << res
                        << " " << children << " " << args << std::endl;
  return false;
}

bool AletheProofPostprocessCallback::addAletheStep(
    AletheRule rule,
    Node res,
    Node conclusion,
    const std::vector<Node>& children,
    const std::vector<Node>& args,
    CDProof& cdp)
{
  // delete attributes
  Node sanitized_conclusion = conclusion;
  if (expr::hasClosure(conclusion))
  {
    sanitized_conclusion = d_anc.convert(conclusion);
  }

  std::vector<Node> new_args = std::vector<Node>();
  new_args.push_back(
      NodeManager::currentNM()->mkConst<Rational>(static_cast<unsigned>(rule)));
  new_args.push_back(res);
  new_args.push_back(sanitized_conclusion);
  new_args.insert(new_args.end(), args.begin(), args.end());
  Trace("alethe-proof") << "... add Alethe step " << res << " / " << conclusion
                        << " " << rule << " " << children << " / " << new_args
                        << std::endl;
  return cdp.addStep(res, PfRule::ALETHE_RULE, children, new_args);
}

bool AletheProofPostprocessCallback::addAletheStepFromOr(
    AletheRule rule,
    Node res,
    const std::vector<Node>& children,
    const std::vector<Node>& args,
    CDProof& cdp)
{
  std::vector<Node> subterms = {d_cl};
  subterms.insert(subterms.end(), res.begin(), res.end());
  Node conclusion = NodeManager::currentNM()->mkNode(kind::SEXPR, subterms);
  return addAletheStep(rule, res, conclusion, children, args, cdp);
}

AletheProofPostprocessFinalCallback::AletheProofPostprocessFinalCallback(
    ProofNodeManager* pnm, AletheNodeConverter& anc)
    : d_pnm(pnm), d_anc(anc)
{
  NodeManager* nm = NodeManager::currentNM();
  d_cl = nm->mkBoundVar("cl", nm->sExprType());
}

bool AletheProofPostprocessFinalCallback::shouldUpdate(
    std::shared_ptr<ProofNode> pn,
    const std::vector<Node>& fa,
    bool& continueUpdate)
{
  // The proof node should not be traversed further
  continueUpdate = false;

  // If the last proof rule was not translated yet
  if (pn->getRule() != PfRule::ALETHE_RULE)
  {
    return true;
  }
  // This case can only occur if the last step is an assumption
  if ((pn->getArguments()[2].end() - pn->getArguments()[2].begin()) <= 1)
  {
    return true;
  }
  // If the proof node has result (false) additional steps have to be added.
  if (pn->getArguments()[2][1].toString()
<<<<<<< HEAD
      == NodeManager::currentNM()->mkConst(false).toString())
=======
           == NodeManager::currentNM()->mkConst(false).toString())
>>>>>>> 03caa79c
  {
    return true;
  }
  return false;
}

// The last step of the proof was:
//
// Children:  (P1:C1) ... (Pn:Cn)
// Arguments: (AletheRule::VRULE,false,(cl false))
// ---------------------
// Conclusion: (false)
//
// In Alethe:
//
//  P1 ... Pn
// ------------------- VRULE   ---------------------- FALSE
//  (VP1:(cl false))*           (VP2:(cl (not true)))
// -------------------------------------------------- RESOLUTION
//                       (cl)**
//
// *  the corresponding proof node is ((false))
// ** the corresponding proof node is (false)
bool AletheProofPostprocessFinalCallback::update(
    Node res,
    PfRule id,
    const std::vector<Node>& children,
    const std::vector<Node>& args,
    CDProof* cdp,
    bool& continueUpdate)
{
  NodeManager* nm = NodeManager::currentNM();
  // remove attribute for outermost scope
  if (id != PfRule::ALETHE_RULE)
  {
    std::vector<Node> sanitized_args{
        res,
        res,
        nm->mkConst<Rational>(static_cast<unsigned>(AletheRule::ASSUME))};
    for (auto arg : args)
    {
      sanitized_args.push_back(d_anc.convert(arg));
    }
    return cdp->addStep(res,
                        PfRule::ALETHE_RULE,
                        children,
                        sanitized_args,
                        true,
                        CDPOverwrite::ALWAYS);
  }

  bool success = true;
  std::vector<Node> new_args = std::vector<Node>();

  Node vp1 = nm->mkNode(kind::SEXPR, res);    // ((false))
  Node vp2 = nm->mkConst(false).notNode();    // (not true)
  Node res2 = nm->mkNode(kind::SEXPR, d_cl);  // (cl)

  AletheRule vrule = static_cast<AletheRule>(std::stoul(args[0].toString()));
  new_args.push_back(nm->mkConst<Rational>(static_cast<unsigned>(vrule)));
  new_args.push_back(vp1);
  // In the special case that false is an assumption, we print false instead of
  // (cl false)
  if (vrule == AletheRule::ASSUME)
  {
    new_args.push_back(res);  // (false)
  }
  else
  {
    new_args.push_back(nm->mkNode(kind::SEXPR, d_cl, res));  // (cl false)
  }
  Trace("alethe-proof") << "... add Alethe step " << vp1 << " / "
                        << nm->mkNode(kind::SEXPR, d_cl, res) << " " << vrule
                        << " " << children << " / {}" << std::endl;
  success &= cdp->addStep(
      vp1, PfRule::ALETHE_RULE, children, new_args, true, CDPOverwrite::ALWAYS);

  new_args.clear();
  new_args.push_back(
      nm->mkConst<Rational>(static_cast<unsigned>(AletheRule::FALSE)));
  new_args.push_back(vp2);
  new_args.push_back(nm->mkNode(kind::SEXPR, d_cl, vp2));  // (cl (not false))
  Trace("alethe-proof") << "... add Alethe step " << vp2 << " / "
                        << nm->mkNode(kind::SEXPR, d_cl, vp2) << " "
                        << AletheRule::FALSE << " {} / {}" << std::endl;
  success &= cdp->addStep(
      vp2, PfRule::ALETHE_RULE, {}, new_args, true, CDPOverwrite::ALWAYS);

  new_args.clear();
  new_args.push_back(
      nm->mkConst<Rational>(static_cast<unsigned>(AletheRule::RESOLUTION)));
  new_args.push_back(res);
  new_args.push_back(res2);
  Trace("alethe-proof") << "... add Alethe step " << res << " / " << res2 << " "
                        << AletheRule::RESOLUTION << " {" << vp2 << ", " << vp1
                        << " / {}" << std::endl;
  success &= cdp->addStep(res,
                          PfRule::ALETHE_RULE,
                          {vp2, vp1},
                          new_args,
                          true,
                          CDPOverwrite::ALWAYS);
  return success;
}

AletheProofPostprocess::AletheProofPostprocess(ProofNodeManager* pnm,
                                               AletheNodeConverter& anc)
    : d_pnm(pnm), d_cb(d_pnm, anc), d_fcb(d_pnm, anc)
{
}

AletheProofPostprocess::~AletheProofPostprocess() {}

<<<<<<< HEAD
void AletheProofPostprocess::process(std::shared_ptr<ProofNode> pf)
{
=======
void AletheProofPostprocess::process(std::shared_ptr<ProofNode> pf) {
>>>>>>> 03caa79c
  // Translate proof node
  ProofNodeUpdater updater(d_pnm, d_cb, false, false);
  updater.process(pf->getChildren()[0]);

  // In the Alethe proof format the final step has to be (cl). However, after
  // the translation it might be (cl false). In that case additional steps are
  // required.
  // The function has the additional purpose of sanitizing the attributes of the
  // first SCOPE
  ProofNodeUpdater finalize(d_pnm, d_fcb, false, false);
  finalize.process(pf);
}

}  // namespace proof

}  // namespace cvc5<|MERGE_RESOLUTION|>--- conflicted
+++ resolved
@@ -1211,60 +1211,6 @@
                            {},
                            *cdp);
     }
-<<<<<<< HEAD
-    // ======== Congruence
-    // In the case that the kind of the function symbol ?f is forall, the cong
-    // rule needs to be converted into a bind rule. The first n children will be
-    // refl rules, e.g. (= (v0 Int) (v0 Int)).
-    //
-    //  Let t1 = (BOUND_VARIABLE LIST (v1 A1) ... (vn An)) and s1 =
-    //  (BOUND_VARIABLE LIST (w1 B1) ... (wn Bn)).
-    //
-    //  ---------------- REFL ...  ---------------- REFL
-    //   (cl (= v1 v2))*             (cl (= vn wn))
-    //  ------------------------------------------- bind, ((:= (v1 A1) w1) ...
-    //  (:= (vn An) wn))
-    //   (cl (= (forall ((v1 A1)...(vn An)) t2)
-    //   (forall ((w1 B1)...(wn Bn)) s2)))*
-    //
-    // Otherwise, the rule follows the singleton pattern, i.e.:
-    //
-    //    P1 ... Pn
-    //  -------------------------------------------------------- cong
-    //   (cl (= (<kind> f? t1 ... tn) (<kind> f? s1 ... sn)))**
-    //
-    // *  the corresponding proof node is (or (= v1 v2))
-    // ** the corresponding proof node is (= (<kind> f? t1 ... tn) (<kind> f? s1
-    // ... sn))
-    case PfRule::CONG:
-    {
-      bool success = true;
-      std::vector<Node> vpis;
-      if (args[0] == ProofRuleChecker::mkKindNode(kind::FORALL)
-          || args[0] == ProofRuleChecker::mkKindNode(kind::EXISTS))
-      {
-        for (size_t i = 0, size = children[0][0].getNumChildren(); i < size;
-             i++)
-        {
-          new_args.push_back(
-              nm->mkNode(kind::EQUAL, children[0][0][i], children[0][1][i]));
-          vpis.push_back(nm->mkNode(
-              kind::SEXPR,
-              d_cl,
-              nm->mkNode(kind::EQUAL, children[0][0][i], children[0][1][i])));
-          success&& addAletheStep(
-              AletheRule::REFL, vpis[i], vpis[i], {}, {}, *cdp);
-        }
-        std::vector<Node> new_children = vpis;
-        new_children.insert(
-            new_children.end(), children.begin() + 1, children.end());
-        return addAletheStep(AletheRule::ANCHOR_BIND,
-                             res,
-                             nm->mkNode(kind::SEXPR, d_cl, res),
-                             new_children,
-                             new_args,
-                             *cdp);
-=======
       // ======== Congruence
       // In the case that the kind of the function symbol ?f is forall or
       // exists, the cong rule needs to be converted into a bind rule. The first
@@ -1317,7 +1263,6 @@
                                 vpis,
                                 new_args,
                                 *cdp);
->>>>>>> 03caa79c
       }
       return addAletheStep(AletheRule::CONG,
                            res,
@@ -1463,25 +1408,17 @@
     // ^ the corresponding proof node is F*sigma
     case PfRule::INSTANTIATE:
     {
-<<<<<<< HEAD
       for (size_t i = 0, size = children[0][0].end() - children[0][0].begin();
            i < size;
            i++)
-=======
-      for (size_t i = 0, size = children[0][0].end() - children[0][0].begin(); i < size; i++)
->>>>>>> 03caa79c
       {
         new_args.push_back(nm->mkNode(kind::EQUAL, args[i], children[0][0][i]));
       }
       Node vp1 = nm->mkNode(
           kind::SEXPR, d_cl, nm->mkNode(kind::OR, children[0].notNode(), res));
       Node vp2 = nm->mkNode(kind::SEXPR, d_cl, children[0].notNode(), res);
-<<<<<<< HEAD
       return addAletheStep(
                  AletheRule::FORALL_INST, vp1, vp1, {}, new_args, *cdp)
-=======
-      return addAletheStep(AletheRule::FORALL_INST, vp1, vp1, {}, new_args, *cdp)
->>>>>>> 03caa79c
              && addAletheStep(AletheRule::OR, vp2, vp2, {vp1}, {}, *cdp)
              && addAletheStep(AletheRule::RESOLUTION,
                               res,
@@ -1506,11 +1443,7 @@
     // cases resolution on VP2 A B yields (not (<=x c)) or (not (<= c x)) and
     // comp_simplify is used to transform it into C. Otherwise,
     //
-<<<<<<< HEAD
     //  VP2   A   B
-=======
-    //  VP2   A   B 
->>>>>>> 03caa79c
     // ---------------- RESOLUTION
     //  (cl C)*
     //
@@ -1767,12 +1700,8 @@
           new_children[0] = conclusion;
         }
       }
-<<<<<<< HEAD
       return addAletheStepFromOr(
           AletheRule::REORDER, res, new_children, {}, *cdp);
-=======
-      return addAletheStepFromOr(AletheRule::REORDER, res, new_children, {}, *cdp);
->>>>>>> 03caa79c
     }
     //================================================= Arithmetic rules
     default:
@@ -1867,11 +1796,7 @@
   }
   // If the proof node has result (false) additional steps have to be added.
   if (pn->getArguments()[2][1].toString()
-<<<<<<< HEAD
       == NodeManager::currentNM()->mkConst(false).toString())
-=======
-           == NodeManager::currentNM()->mkConst(false).toString())
->>>>>>> 03caa79c
   {
     return true;
   }
@@ -1985,12 +1910,8 @@
 
 AletheProofPostprocess::~AletheProofPostprocess() {}
 
-<<<<<<< HEAD
 void AletheProofPostprocess::process(std::shared_ptr<ProofNode> pf)
 {
-=======
-void AletheProofPostprocess::process(std::shared_ptr<ProofNode> pf) {
->>>>>>> 03caa79c
   // Translate proof node
   ProofNodeUpdater updater(d_pnm, d_cb, false, false);
   updater.process(pf->getChildren()[0]);
