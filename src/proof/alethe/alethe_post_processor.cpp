/******************************************************************************
 * Top contributors (to current version):
 *   Hanna Lachnitt, Haniel Barbosa
 *
 * This file is part of the cvc5 project.
 *
 * Copyright (c) 2009-2021 by the authors listed in the file AUTHORS
 * in the top-level source directory and their institutional affiliations.
 * All rights reserved.  See the file COPYING in the top-level source
 * directory for licensing information.
 * ****************************************************************************
 *
 * The module for processing proof nodes into Alethe proof nodes
 */

#include "proof/alethe/alethe_post_processor.h"

#include "expr/node_algorithm.h"
#include "proof/proof.h"
#include "proof/proof_checker.h"
#include "theory/builtin/proof_checker.h"
#include "util/rational.h"

namespace cvc5 {

namespace proof {

AletheProofPostprocessCallback::AletheProofPostprocessCallback(
    ProofNodeManager* pnm, AletheNodeConverter& anc)
    : d_pnm(pnm), d_anc(anc)
{
  NodeManager* nm = NodeManager::currentNM();
  d_cl = nm->mkBoundVar("cl", nm->sExprType());
}

bool AletheProofPostprocessCallback::shouldUpdate(std::shared_ptr<ProofNode> pn,
                                                  const std::vector<Node>& fa,
                                                  bool& continueUpdate)
{
  return pn->getRule() != PfRule::ALETHE_RULE;
}

bool AletheProofPostprocessCallback::update(Node res,
                                            PfRule id,
                                            const std::vector<Node>& children,
                                            const std::vector<Node>& args,
                                            CDProof* cdp,
                                            bool& continueUpdate)
{
  Trace("alethe-proof") << "- Alethe post process callback " << res << " " << id
                        << " " << children << " / " << args << std::endl;

  NodeManager* nm = NodeManager::currentNM();
  std::vector<Node> new_args = std::vector<Node>();

  switch (id)
  {
    // To keep the original shape of the proof node it is necessary to rederive
    // the original conclusion. However, the term that should be printed might
    // be different from that conclusion. Thus, it is stored as an additional
    // argument in the proof node. Usually, the only difference is an additional
    // cl operator or the outmost or operator being replaced by a cl operator.
    //
    // When steps are added to the proof that have not been there previously,
    // it is unwise to add them in the same manner. To illustrate this the
    // following counterexample shows the pitfalls of this approach:
    //
    //  (or a (or b c))   (not a)
    // --------------------------- RESOLUTION
    //  (or b c)
    //
    //  is converted into an Alethe proof that should be printed as
    //
    //  (cl a (or b c))   (cl (not a))
    // -------------------------------- RESOLUTION
    //  (cl (or b c))
    // --------------- OR
    //  (cl b c)
    //
    // Here, (cl (or b c)) and (cl b c) cannot correspond to the same proof node
    // (or b c). Thus, we build a new proof node using the kind SEXPR
    // that is then printed as (cl (or b c)). We denote this wrapping of a proof
    // node by using an extra pair of parenthesis, i.e. ((or b c)) is the proof
    // node printed as (cl (or b c)).
    //
    //
    // Some proof rules have a close correspondence in Alethe. There are two
    // very frequent patterns that, to avoid repetition, are described here and
    // referred to in the comments on the specific proof rules below.
    //
    // The first pattern, which will be called singleton pattern in the
    // following, adds the original proof node F with the corresponding rule R'
    // of the Alethe calculus and uses the same premises as the original proof
    // node (P1:F1) ... (Pn:Fn). However, the conclusion is printed as (cl F).
    //
    // This means a cvc5 rule R that looks as follows:
    //
    //  (P1:F1) ... (Pn:Fn)
    // --------------------- R
    //  F
    //
    // is transformed into:
    //
    //  (P1:F1) ... (Pn:Fn)
    // --------------------- R'
    //  (cl F)*
    //
    // * the corresponding proof node is F
    //
    // The second pattern, which will be called clause pattern in the following,
    // has a disjunction (or G1 ... Gn) as conclusion. It also adds the orignal
    // proof node (or G1 ... Gn) with the corresponding rule R' of the Alethe
    // calculus and uses the same premises as the original proof node (P1:F1)
    // ... (Pn:Fn). However, the conclusion is printed as (cl G1 ... Gn), i.e.
    // the or is replaced by the cl operator.
    //
    // This means a cvc5 rule R that looks as follows:
    //
    //  (P1:F1) ... (Pn:Fn)
    // --------------------- R
    //  (or G1 ... Gn)
    //
    // Is transformed into:
    //
    //  (P1:F1) ... (Pn:Fn)
    // --------------------- R'
    //  (cl G1 ... Gn)*
    //
    // * the corresponding proof node is (or G1 ... Gn)
    //
    //================================================= Core rules
    //======================== Assume and Scope
    case PfRule::ASSUME:
    {
      return addAletheStep(AletheRule::ASSUME, res, res, children, {}, *cdp);
    }
    // See proof_rule.h for documentation on the SCOPE rule. This comment uses
    // variable names as introduced there. Since the SCOPE rule originally
    // concludes
    // (=> (and F1 ... Fn) F) or (not (and F1 ... Fn)) but the ANCHOR rule
    // concludes (cl (not F1) ... (not Fn) F), to keep the original shape of the
    // proof node it is necessary to rederive the original conclusion. The
    // transformation is described below, depending on the form of SCOPE's
    // conclusion.
    //
    // Note that after the original conclusion is rederived the new proof node
    // will actually have to be printed, respectively, (cl (=> (and F1 ... Fn)
    // F)) or (cl (not (and F1 ... Fn))).
    //
    // Let (not (and F1 ... Fn))^i denote the repetition of (not (and F1 ...
    // Fn)) for i times.
    //
    // T1:
    //
    //   P
    // ----- ANCHOR    ------- ... ------- AND_POS
    //  VP1             VP2_1  ...  VP2_n
    // ------------------------------------ RESOLUTION
    //               VP2a
    // ------------------------------------ REORDER
    //  VP2b
    // ------ DUPLICATED_LITERALS   ------- IMPLIES_NEG1
    //   VP3                          VP4
    // ------------------------------------  RESOLUTION    ------- IMPLIES_NEG2
    //    VP5                                                VP6
    // ----------------------------------------------------------- RESOLUTION
    //                               VP7
    //
    // VP1: (cl (not F1) ... (not Fn) F)
    // VP2_i: (cl (not (and F1 ... Fn)) Fi), for i = 1 to n
    // VP2a: (cl F (not (and F1 ... Fn))^n)
    // VP2b: (cl (not (and F1 ... Fn))^n F)
    // VP3: (cl (not (and F1 ... Fn)) F)
    // VP4: (cl (=> (and F1 ... Fn) F) (and F1 ... Fn)))
    // VP5: (cl (=> (and F1 ... Fn) F) F)
    // VP6: (cl (=> (and F1 ... Fn) F) (not F))
    // VP7: (cl (=> (and F1 ... Fn) F) (=> (and F1 ... Fn) F))
    //
    // Note that if n = 1, then the ANCHOR step yields (cl (not F1) F), which is
    // the same as VP3. Since VP1 = VP3, the steps for that transformation are
    // not generated.
    //
    //
    // If F = false:
    //
    //                                    --------- IMPLIES_SIMPLIFY
    //    T1                                 VP9
    // --------- DUPLICATED_LITERALS      --------- EQUIV_1
    //    VP8                                VP10
    // -------------------------------------------- RESOLUTION
    //          (cl (not (and F1 ... Fn)))*
    //
    // VP8: (cl (=> (and F1 ... Fn))) (cl (not (=> (and F1 ... Fn) false))
    //      (not (and F1 ... Fn)))
    // VP9: (cl (= (=> (and F1 ... Fn) false) (not (and F1 ... Fn))))
    //
    //
    // Otherwise,
    //                T1
    //  ------------------------------ DUPLICATED_LITERALS
    //   (cl (=> (and F1 ... Fn) F))**
    //
    //
    // *  the corresponding proof node is (not (and F1 ... Fn))
    // ** the corresponding proof node is (=> (and F1 ... Fn) F)
    case PfRule::SCOPE:
    {
      bool success = true;

      // Build vp1
      std::vector<Node> negNode{d_cl};
      std::vector<Node> sanitized_args;
      for (Node arg : args)
      {
        negNode.push_back(arg.notNode());  // (not F1) ... (not Fn)
        sanitized_args.push_back(d_anc.convert(arg));
      }
      negNode.push_back(children[0]);  // (cl (not F1) ... (not Fn) F)
      Node vp1 = nm->mkNode(kind::SEXPR, negNode);
      success &= addAletheStep(AletheRule::ANCHOR_SUBPROOF,
                               vp1,
                               vp1,
                               children,
                               sanitized_args,
                               *cdp);

      Node andNode, vp3;
      if (args.size() == 1)
      {
        vp3 = vp1;
        andNode = args[0];  // F1
      }
      else
      {
        // Build vp2i
        andNode = nm->mkNode(kind::AND, args);  // (and F1 ... Fn)
        std::vector<Node> premisesVP2 = {vp1};
        std::vector<Node> notAnd = {d_cl, children[0]};  // cl F
        Node vp2_i;
        for (size_t i = 0, size = args.size(); i < size; i++)
        {
          vp2_i = nm->mkNode(kind::SEXPR, d_cl, andNode.notNode(), args[i]);
          success &=
              addAletheStep(AletheRule::AND_POS, vp2_i, vp2_i, {}, {}, *cdp);
          premisesVP2.push_back(vp2_i);
          notAnd.push_back(andNode.notNode());  // cl F (not (and F1 ... Fn))^i
        }

        Node vp2a = nm->mkNode(kind::SEXPR, notAnd);
        success &= addAletheStep(
            AletheRule::RESOLUTION, vp2a, vp2a, premisesVP2, {}, *cdp);

        notAnd.erase(notAnd.begin() + 1);  //(cl (not (and F1 ... Fn))^n)
        notAnd.push_back(children[0]);     //(cl (not (and F1 ... Fn))^n F)
        Node vp2b = nm->mkNode(kind::SEXPR, notAnd);
        success &=
            addAletheStep(AletheRule::REORDER, vp2b, vp2b, {vp2a}, {}, *cdp);

        vp3 = nm->mkNode(kind::SEXPR, d_cl, andNode.notNode(), children[0]);
        success &= addAletheStep(
            AletheRule::DUPLICATED_LITERALS, vp3, vp3, {vp2b}, {}, *cdp);
      }

      Node vp8 = nm->mkNode(
          kind::SEXPR, d_cl, nm->mkNode(kind::IMPLIES, andNode, children[0]));

      Node vp4 = nm->mkNode(kind::SEXPR, d_cl, vp8[1], andNode);
      success &=
          addAletheStep(AletheRule::IMPLIES_NEG1, vp4, vp4, {}, {}, *cdp);

      Node vp5 = nm->mkNode(kind::SEXPR, d_cl, vp8[1], children[0]);
      success &=
          addAletheStep(AletheRule::RESOLUTION, vp5, vp5, {vp4, vp3}, {}, *cdp);

      Node vp6 = nm->mkNode(kind::SEXPR, d_cl, vp8[1], children[0].notNode());
      success &=
          addAletheStep(AletheRule::IMPLIES_NEG2, vp6, vp6, {}, {}, *cdp);

      Node vp7 = nm->mkNode(kind::SEXPR, d_cl, vp8[1], vp8[1]);
      success &=
          addAletheStep(AletheRule::RESOLUTION, vp7, vp7, {vp5, vp6}, {}, *cdp);

      if (children[0] != nm->mkConst(false))
      {
        success &= addAletheStep(
            AletheRule::DUPLICATED_LITERALS, res, vp8, {vp7}, {}, *cdp);
      }
      else
      {
        success &= addAletheStep(
            AletheRule::DUPLICATED_LITERALS, vp8, vp8, {vp7}, {}, *cdp);

        Node vp9 =
            nm->mkNode(kind::SEXPR,
                       d_cl,
                       nm->mkNode(kind::EQUAL, vp8[1], andNode.notNode()));

        success &=
            addAletheStep(AletheRule::IMPLIES_SIMPLIFY, vp9, vp9, {}, {}, *cdp);

        Node vp10 =
            nm->mkNode(kind::SEXPR, d_cl, vp8[1].notNode(), andNode.notNode());
        success &=
            addAletheStep(AletheRule::EQUIV1, vp10, vp10, {vp9}, {}, *cdp);

        success &= addAletheStep(AletheRule::RESOLUTION,
                                 res,
                                 nm->mkNode(kind::SEXPR, d_cl, res),
                                 {vp8, vp10},
                                 {},
                                 *cdp);
      }

      return success;
    }
    // The rule is translated according to the theory id tid and the outermost
    // connective of the first term in the conclusion F, since F always has the
    // form (= t1 t2) where t1 is the term being rewritten. This is not an exact
    // translation but should work in most cases.
    //
    // E.g. if F is (= (* 0 d) 0) and tid = THEORY_ARITH, then prod_simplify
    // is correctly guessed as the rule.
    case PfRule::THEORY_REWRITE:
    {
      AletheRule vrule = AletheRule::UNDEFINED;
      Node t = res[0];

      theory::TheoryId tid;
      if (!theory::builtin::BuiltinProofRuleChecker::getTheoryId(args[1], tid))
      {
        return addAletheStep(
            vrule, res, nm->mkNode(kind::SEXPR, d_cl, res), children, {}, *cdp);
      }
      switch (tid)
      {
        case theory::TheoryId::THEORY_BUILTIN:
        {
          switch (t.getKind())
          {
            case kind::ITE:
            {
              vrule = AletheRule::ITE_SIMPLIFY;
              break;
            }
            case kind::EQUAL:
            {
              vrule = AletheRule::EQ_SIMPLIFY;
              break;
            }
            case kind::AND:
            {
              vrule = AletheRule::AND_SIMPLIFY;
              break;
            }
            case kind::OR:
            {
              vrule = AletheRule::OR_SIMPLIFY;
              break;
            }
            case kind::NOT:
            {
              vrule = AletheRule::NOT_SIMPLIFY;
              break;
            }
            case kind::IMPLIES:
            {
              vrule = AletheRule::IMPLIES_SIMPLIFY;
              break;
            }
            case kind::WITNESS:
            {
              vrule = AletheRule::QNT_SIMPLIFY;
              break;
            }
            default:
            {
              // In this case the rule is undefined
            }
          }
          break;
        }
        case theory::TheoryId::THEORY_BOOL:
        {
          vrule = AletheRule::BOOL_SIMPLIFY;
          break;
        }
        case theory::TheoryId::THEORY_UF:
        {
          if (t.getKind() == kind::EQUAL)
          {
            // A lot of these seem to be symmetry rules but not all...
            vrule = AletheRule::EQUIV_SIMPLIFY;
          }
          break;
        }
        case theory::TheoryId::THEORY_ARITH:
        {
          switch (t.getKind())
          {
            case kind::DIVISION:
            {
              vrule = AletheRule::DIV_SIMPLIFY;
              break;
            }
            case kind::PRODUCT:
            {
              vrule = AletheRule::PROD_SIMPLIFY;
              break;
            }
            case kind::MINUS:
            {
              vrule = AletheRule::MINUS_SIMPLIFY;
              break;
            }
            case kind::UMINUS:
            {
              vrule = AletheRule::UNARY_MINUS_SIMPLIFY;
              break;
            }
            case kind::PLUS:
            {
              vrule = AletheRule::SUM_SIMPLIFY;
              break;
            }
            case kind::MULT:
            {
              vrule = AletheRule::PROD_SIMPLIFY;
              break;
            }
            case kind::EQUAL:
            {
              vrule = AletheRule::EQUIV_SIMPLIFY;
              break;
            }
            case kind::LT:
            {
              [[fallthrough]];
            }
            case kind::GT:
            {
              [[fallthrough]];
            }
            case kind::GEQ:
            {
              [[fallthrough]];
            }
            case kind::LEQ:
            {
              vrule = AletheRule::COMP_SIMPLIFY;
              break;
            }
            case kind::CAST_TO_REAL:
            {
              return addAletheStep(AletheRule::LA_GENERIC,
                                   res,
                                   nm->mkNode(kind::SEXPR, d_cl, res),
                                   children,
                                   {nm->mkConst(Rational(1))},
                                   *cdp);
            }
            default:
            {
              // In this case the rule is undefined
            }
          }
          break;
        }
        case theory::TheoryId::THEORY_QUANTIFIERS:
        {
          vrule = AletheRule::QUANTIFIER_SIMPLIFY;
          break;
        }
        default:
        {
          // In this case the rule is undefined
        };
      }
      return addAletheStep(
          vrule, res, nm->mkNode(kind::SEXPR, d_cl, res), children, {}, *cdp);
    }
    // ======== Resolution and N-ary Resolution
    // See proof_rule.h for documentation on the RESOLUTION and CHAIN_RESOLUTION
    // rule. This comment uses variable names as introduced there.
    //
    // Because the RESOLUTION rule is merely a special case of CHAIN_RESOLUTION,
    // the same translation can be used for both.
    //
    // The main complication for the translation is that in the case the
    // conclusion C is (or G1 ... Gn), the result is ambigous. E.g.,
    //
    // (cl F1 (or F2 F3))    (cl (not F1))
    // -------------------------------------- RESOLUTION
    // (cl (or F2 F3))
    //
    // (cl F1 F2 F3)         (cl (not F1))
    // -------------------------------------- RESOLUTION
    // (cl F2 F3)
    //
    // both (cl (or F2 F3)) and (cl F2 F3) correspond to the same proof node (or
    // F2 F3). One way to deal with this issue is for the translation to keep
    // track of the current clause generated after each resolution (the
    // resolvent) and then compare it to the result. E.g. in the first case
    // current_resolvent = {(or F2 F3)} indicates that the result is a singleton
    // clause, while in the second current_resolvent = {F2,F3}, indicating the
    // result is a non-singleton clause.
    //
    // It is always clear what clauses to add to current_resolvent, except for
    // when a child is an assumption or the result of an equality resolution
    // step. In these cases it might be necessary to add an additional or step.
    //
    // If for any Ci, rule(Ci) = ASSUME or rule(Ci) = EQ_RESOLVE and Ci = (or F1
    // ... Fn) and Ci != L_{i-1} (for C1, C1 != L_1) then:
    //
    //        (Pi:Ci)
    // ---------------------- OR
    //  (VPi:(cl F1 ... Fn))
    //
    // Otherwise VPi = Ci.
    //
    // However to determine whether C is a singleton clause or not it is not
    // necessary to calculate the complete current resolvent. Instead it
    // suffices to find the last introduction of the conclusion as a subterm of
    // a child and then check if it is eliminated by a later resolution step. If
    // the conclusion was not introduced as a subterm it has to be a
    // non-singleton clause. If it was introduced but not eliminated, it follows
    // that it is indeed not a singleton clause and should be printed as (cl F1
    // ... Fn) instead of (cl (or F1 ... Fn)).
    //
    // This procedure is possible since the proof is already structured in a
    // certain way. It can never contain a second occurrence of a literal when
    // the first occurrence we found was eliminated from the proof. E.g.,
    //
    // (cl (not (or a b)))   (cl (or a b) (or a b))
    // ---------------------------------------------
    //                 (cl (or a b))
    //
    // is not possible because of the semantics of CHAIN_RESOLUTION, which only
    // removes one occurence of the resolvent in the resolving clauses.
    //
    //
    // If C = (or F1 ... Fn) is a non-singleton clause, then:
    //
    //   VP1 ... VPn
    // ------------------ RESOLUTION
    //  (cl F1 ... Fn)*
    //
    // Else if, C = false:
    //
    //   VP1 ... VPn
    // ------------------ RESOLUTION
    //       (cl)*
    //
    // Otherwise:
    //
    //   VP1 ... VPn
    // ------------------ RESOLUTION
    //      (cl C)*
    //
    //  * the corresponding proof node is C
    case PfRule::RESOLUTION:
    case PfRule::CHAIN_RESOLUTION:
    {
      Node trueNode = nm->mkConst(true);
      Node falseNode = nm->mkConst(false);
      std::vector<Node> new_children = children;

      // If a child F = (or F1 ... Fn) is the result of ASSUME or
      // EQ_RESOLVE it might be necessary to add an additional step with the
      // Alethe or rule since otherwise it will be used as (cl (or F1 ... Fn)).

      // The first child is used as a non-singleton clause if it is not equal
      // to its pivot L_1. Since it's the first clause in the resolution it can
      // only be equal to the pivot in the case the polarity is true.
      if (children[0].getKind() == kind::OR
          && (args[0] != trueNode || children[0] != args[1]))
      {
        std::shared_ptr<ProofNode> childPf = cdp->getProofFor(children[0]);
        if (childPf->getRule() == PfRule::ASSUME
            || childPf->getRule() == PfRule::EQ_RESOLVE)
        {
          // Add or step
          std::vector<Node> subterms{d_cl};
          subterms.insert(
              subterms.end(), children[0].begin(), children[0].end());
          Node conclusion = nm->mkNode(kind::SEXPR, subterms);
          addAletheStep(
              AletheRule::OR, conclusion, conclusion, {children[0]}, {}, *cdp);
          new_children[0] = conclusion;
        }
      }

      // For all other children C_i the procedure is similar. There is however a
      // key difference in the choice of the pivot element which is now the
      // L_{i-1}, i.e. the pivot of the child with the result of the i-1
      // resolution steps between the children before it. Therefore, if the
      // policy id_{i-1} is true, the pivot has to appear negated in the child
      // in which case it should not be a (cl (or F1 ... Fn)) node. The same is
      // true if it isn't the pivot element.
      for (std::size_t i = 1, size = children.size(); i < size; ++i)
      {
        if (children[i].getKind() == kind::OR
            && (args[2 * (i - 1)] != falseNode
                || args[2 * (i - 1) + 1] != children[i]))
        {
          std::shared_ptr<ProofNode> childPf = cdp->getProofFor(children[i]);
          if (childPf->getRule() == PfRule::ASSUME
              || childPf->getRule() == PfRule::EQ_RESOLVE)
          {
            // Add or step
            std::vector<Node> lits{d_cl};
            lits.insert(lits.end(), children[i].begin(), children[i].end());
            Node conclusion = nm->mkNode(kind::SEXPR, lits);
            addAletheStep(AletheRule::OR,
                          conclusion,
                          conclusion,
                          {children[i]},
                          {},
                          *cdp);
            new_children[i] = conclusion;
          }
        }
      }

      // If res is not an or node, then it's necessarily a singleton clause.
      bool isSingletonClause = res.getKind() != kind::OR;
      // Otherwise, we need to determine if res, which is of the form (or t1 ...
      // tn), corresponds to the clause (cl t1 ... tn) or to (cl (OR t1 ...
      // tn)). The only way in which the latter can happen is if res occurs as a
      // child in one of the premises, and is not eliminated afterwards. So we
      // search for res as a subterm of some children, which would mark its last
      // insertion into the resolution result. If res does not occur as the
      // pivot to be eliminated in a subsequent premise, then, and only then, it
      // is a singleton clause.
      if (!isSingletonClause)
      {
        size_t i;
        // Find out the last child to introduced res, if any. We only need to
        // look at the last one because any previous introduction would have
        // been eliminated.
        //
        // After the loop finishes i is the index of the child C_i that
        // introduced res. If i=0 none of the children introduced res as a
        // subterm and therefore it cannot be a singleton clause.
        for (i = children.size(); i > 0; --i)
        {
          // only non-singleton clauses may be introducing
          // res, so we only care about non-singleton or nodes. We check then
          // against the kind and whether the whole or node occurs as a pivot of
          // the respective resolution
          if (children[i - 1].getKind() != kind::OR)
          {
            continue;
          }
          size_t pivotIndex = (i != 1) ? 2 * (i - 1) - 1 : 1;
          if (args[pivotIndex] == children[i - 1]
              || args[pivotIndex].notNode() == children[i - 1])
          {
            continue;
          }
          // if res occurs as a subterm of a non-singleton premise
          if (std::find(children[i - 1].begin(), children[i - 1].end(), res)
              != children[i - 1].end())
          {
            break;
          }
        }

        // If res is a subterm of one of the children we still need to check if
        // that subterm is eliminated
        if (i > 0)
        {
          bool posFirst = (i == 1) ? (args[0] == trueNode)
                                   : (args[(2 * (i - 1)) - 2] == trueNode);
          Node pivot = (i == 1) ? args[1] : args[(2 * (i - 1)) - 1];

          // Check if it is eliminated by the previous resolution step
          if ((res == pivot && !posFirst)
              || (res.notNode() == pivot && posFirst)
              || (pivot.notNode() == res && posFirst))
          {
            // We decrease i by one, since it could have been the case that i
            // was equal to children.size(), so that isSingletonClause is set to
            // false
            --i;
          }
          else
          {
            // Otherwise check if any subsequent premise eliminates it
            for (; i < children.size(); ++i)
            {
              posFirst = args[(2 * i) - 2] == trueNode;
              pivot = args[(2 * i) - 1];
              // To eliminate res, the clause must contain it with opposite
              // polarity. There are three successful cases, according to the
              // pivot and its sign
              //
              // - res is the same as the pivot and posFirst is true, which
              // means that the clause contains its negation and eliminates it
              //
              // - res is the negation of the pivot and posFirst is false, so
              // the clause contains the node whose negation is res. Note that
              // this case may either be res.notNode() == pivot or res ==
              // pivot.notNode().
              if ((res == pivot && posFirst)
                  || (res.notNode() == pivot && !posFirst)
                  || (pivot.notNode() == res && !posFirst))
              {
                break;
              }
            }
          }
        }
        // if not eliminated (loop went to the end), then it's a singleton
        // clause
        isSingletonClause = i == children.size();
      }
      if (!isSingletonClause)
      {
        return addAletheStepFromOr(
            AletheRule::RESOLUTION, res, new_children, {}, *cdp);
      }
      return addAletheStep(AletheRule::RESOLUTION,
                           res,
                           res == falseNode
                               ? nm->mkNode(kind::SEXPR, d_cl)
                               : nm->mkNode(kind::SEXPR, d_cl, res),
                           new_children,
                           {},
                           *cdp);
    }
    // ======== Factoring
    // See proof_rule.h for documentation on the FACTORING rule. This comment
    // uses variable names as introduced there.
    //
    // If C2 = (or F1 ... Fn) but C1 != (or C2 ... C2), then VC2 = (cl F1 ...
    // Fn) Otherwise, VC2 = (cl C2).
    //
    //    P
    // ------- DUPLICATED_LITERALS
    //   VC2*
    //
    // * the corresponding proof node is C2
    case PfRule::FACTORING:
    {
      if (res.getKind() == kind::OR)
      {
        for (const Node& child : children[0])
        {
          if (child != res)
          {
            return addAletheStepFromOr(
                AletheRule::DUPLICATED_LITERALS, res, children, {}, *cdp);
          }
        }
      }
      return addAletheStep(AletheRule::DUPLICATED_LITERALS,
                           res,
                           nm->mkNode(kind::SEXPR, d_cl, res),
                           children,
                           {},
                           *cdp);
    }
    // ======== Split
    // See proof_rule.h for documentation on the SPLIT rule. This comment
    // uses variable names as introduced there.
    //
    // --------- NOT_NOT      --------- NOT_NOT
    //    VP1                    VP2
    // -------------------------------- RESOLUTION
    //          (cl F (not F))*
    //
    // VP1: (cl (not (not (not F))) F)
    // VP2: (cl (not (not (not (not F)))) (not F))
    //
    // * the corresponding proof node is (or F (not F))
    case PfRule::SPLIT:
    {
      Node vp1 = nm->mkNode(
          kind::SEXPR, d_cl, args[0].notNode().notNode().notNode(), args[0]);
      Node vp2 = nm->mkNode(kind::SEXPR,
                              d_cl,
                              args[0].notNode().notNode().notNode().notNode(),
                              args[0].notNode());

      return addAletheStep(AletheRule::NOT_NOT, vp2, vp2, {}, {}, *cdp)
          && addAletheStep(AletheRule::NOT_NOT, vp1, vp1, {}, {}, *cdp)
          && addAletheStepFromOr(AletheRule::RESOLUTION, res, {vp1, vp2}, {}, *cdp);
    }
    // ======== Equality resolution
    // See proof_rule.h for documentation on the EQ_RESOLVE rule. This
    // comment uses variable names as introduced there.
    //
    // If F1 = (or G1 ... Gn), then P1 will be printed as (cl G1 ... Gn) but
    // needs to be printed as (cl (or G1 ... Gn)). The only exception to this
    // are ASSUME steps that are always printed as (cl (or G1 ... Gn)) and
    // EQ_RESOLVE steps itself.
    //
    //           ------  ...  ------ OR_NEG
    //   P1       VP21   ...   VP2n
    //  ---------------------------- RESOLUTION
    //              VP3
    //  ---------------------------- DUPLICATED_LITERALS
    //              VP4
    //
    //  for i=1 to n, VP2i: (cl (or G1 ... Gn) (not Gi))
    //  VP3: (cl (or G1 ... Gn)^n)
    //  VP4: (cl (or (G1 ... Gn))
    //
    //  Let child1 = VP4.
    //
    //
    // Otherwise, child1 = P1.
    //
    //
    // Then, if F2 = false:
    //
    //  ------ EQUIV_POS2
    //   VP1                P2    child1
    //  --------------------------------- RESOLUTION
    //                (cl)*
    //
    // Otherwise:
    //
    //  ------ EQUIV_POS2
    //   VP1                P2    child1
    //  --------------------------------- RESOLUTION
    //              (cl F2)*
    //
    // VP1: (cl (not (= F1 F2)) (not F1) F2)
    //
    // * the corresponding proof node is F2
    case PfRule::EQ_RESOLVE:
    {
      bool success = true;
      Node vp1 =
          nm->mkNode(kind::SEXPR,
                     {d_cl, children[1].notNode(), children[0].notNode(), res});
      Node child1 = children[0];

      // Transform (cl F1 ... Fn) into (cl (or F1 ... Fn))
      if (children[0].notNode() != children[1].notNode()
          && children[0].getKind() == kind::OR)
      {
        PfRule pr = cdp->getProofFor(child1)->getRule();
        if (pr != PfRule::ASSUME && pr != PfRule::EQ_RESOLVE)
        {
          std::vector<Node> clauses;
          clauses.push_back(d_cl);  // cl
          clauses.insert(clauses.end(),
                         children[0].begin(),
                         children[0].end());  //(cl G1 ... Gn)

          std::vector<Node> vp2Nodes = {children[0]};
          std::vector<Node> resNodes = {d_cl};
          for (int i = 0; i < children[0].end() - children[0].begin(); i++)
          {
            Node vp2i = nm->mkNode(
                kind::SEXPR,
                d_cl,
                children[0],
                children[0][i].notNode());  //(cl (or G1 ... Gn) (not Gi))
            success &=
                addAletheStep(AletheRule::OR_NEG, vp2i, vp2i, {}, {}, *cdp);
            vp2Nodes.push_back(vp2i);
            resNodes.push_back(children[0]);
          }
          Node vp3 = nm->mkNode(kind::SEXPR, resNodes);
          success &= addAletheStep(
              AletheRule::RESOLUTION, vp3, vp3, vp2Nodes, {}, *cdp);

          Node vp4 = nm->mkNode(kind::SEXPR, d_cl, children[0]);
          success &= addAletheStep(
              AletheRule::DUPLICATED_LITERALS, vp4, vp4, {vp3}, {}, *cdp);
          child1 = vp4;
        }
      }

      success &= addAletheStep(AletheRule::EQUIV_POS2, vp1, vp1, {}, {}, *cdp);

      return success &= addAletheStep(AletheRule::RESOLUTION,
                                      res,
                                      res == nm->mkConst(false)
                                          ? nm->mkNode(kind::SEXPR, d_cl)
                                          : nm->mkNode(kind::SEXPR, d_cl, res),
                                      {vp1, children[1], child1},
                                      {},
                                      *cdp);
    }
    // ======== Modus ponens
    // See proof_rule.h for documentation on the MODUS_PONENS rule. This comment
    // uses variable names as introduced there.
    //
<<<<<<< HEAD
    //    (P2:(=> F1 F2))
    // --------------------- IMPLIES
    // (VP1:(cl (not F1) F2))             (P1:F1)
    // ------------------------------------------- RESOLUTION
=======
    //     (P2:(=> F1 F2))
    // ------------------------ IMPLIES
    //  (VP1:(cl (not F1) F2))             (P1:F1)
    // -------------------------------------------- RESOLUTION
>>>>>>> b98279bc
    //                   (cl F2)*
    //
    // * the corresponding proof node is F2
    case PfRule::MODUS_PONENS:
    {
      Node vp1 = nm->mkNode(kind::SEXPR, d_cl, children[0].notNode(), res);

      return addAletheStep(
                 AletheRule::IMPLIES, vp1, vp1, {children[1]}, {}, *cdp)
             && addAletheStep(AletheRule::RESOLUTION,
                              res,
                              nm->mkNode(kind::SEXPR, d_cl, res),
                              {vp1, children[0]},
                              {},
                              *cdp);
    }
<<<<<<< HEAD
    // ======== Double negation elimination
    // See proof_rule.h for documentation on the NOT_NOT_ELIM rule. This comment
    // uses variable names as introduced there.
    //
    // ---------------------------------- NOT_NOT
    //  (VP1:(cl (not (not (not F))) F))           (P:(not (not F)))
    // ------------------------------------------------------------- RESOLUTION
    //                            (cl F)*
    //
    // * the corresponding proof node is F
    case PfRule::NOT_NOT_ELIM:
    {
      Node vp1 = nm->mkNode(kind::SEXPR, d_cl, children[0].notNode(), res);

      return addAletheStep(AletheRule::NOT_NOT, vp1, vp1, {}, {}, *cdp)
             && addAletheStep(AletheRule::RESOLUTION,
                              res,
                              nm->mkNode(kind::SEXPR, d_cl, res),
                              {vp1, children[0]},
                              {},
                              *cdp);
    }
=======
>>>>>>> b98279bc
    default:
    {
      return addAletheStep(AletheRule::UNDEFINED,
                           res,
                           nm->mkNode(kind::SEXPR, d_cl, res),
                           children,
                           args,
                           *cdp);
    }
  }
}

bool AletheProofPostprocessCallback::addAletheStep(
    AletheRule rule,
    Node res,
    Node conclusion,
    const std::vector<Node>& children,
    const std::vector<Node>& args,
    CDProof& cdp)
{
  // delete attributes
  Node sanitized_conclusion = conclusion;
  if (expr::hasClosure(conclusion))
  {
    sanitized_conclusion = d_anc.convert(conclusion);
  }

  std::vector<Node> new_args = std::vector<Node>();
  new_args.push_back(
      NodeManager::currentNM()->mkConst<Rational>(static_cast<unsigned>(rule)));
  new_args.push_back(res);
  new_args.push_back(sanitized_conclusion);
  new_args.insert(new_args.end(), args.begin(), args.end());
  Trace("alethe-proof") << "... add Alethe step " << res << " / " << conclusion
                        << " " << rule << " " << children << " / " << new_args
                        << std::endl;
  return cdp.addStep(res, PfRule::ALETHE_RULE, children, new_args);
}

bool AletheProofPostprocessCallback::addAletheStepFromOr(
    AletheRule rule,
    Node res,
    const std::vector<Node>& children,
    const std::vector<Node>& args,
    CDProof& cdp)
{
  std::vector<Node> subterms = {d_cl};
  subterms.insert(subterms.end(), res.begin(), res.end());
  Node conclusion = NodeManager::currentNM()->mkNode(kind::SEXPR, subterms);
  return addAletheStep(rule, res, conclusion, children, args, cdp);
}

AletheProofPostprocessFinalCallback::AletheProofPostprocessFinalCallback(
    ProofNodeManager* pnm, AletheNodeConverter& anc)
    : d_pnm(pnm), d_anc(anc)
{
  NodeManager* nm = NodeManager::currentNM();
  d_cl = nm->mkBoundVar("cl", nm->sExprType());
}

bool AletheProofPostprocessFinalCallback::shouldUpdate(
    std::shared_ptr<ProofNode> pn,
    const std::vector<Node>& fa,
    bool& continueUpdate)
{
  return false;
}

bool AletheProofPostprocessFinalCallback::update(
    Node res,
    PfRule id,
    const std::vector<Node>& children,
    const std::vector<Node>& args,
    CDProof* cdp,
    bool& continueUpdate)
{
  return true;
}

AletheProofPostprocess::AletheProofPostprocess(ProofNodeManager* pnm,
                                               AletheNodeConverter& anc)
    : d_pnm(pnm), d_cb(d_pnm, anc), d_fcb(d_pnm, anc)
{
}

AletheProofPostprocess::~AletheProofPostprocess() {}

void AletheProofPostprocess::process(std::shared_ptr<ProofNode> pf) {}

}  // namespace proof

}  // namespace cvc5<|MERGE_RESOLUTION|>--- conflicted
+++ resolved
@@ -890,17 +890,10 @@
     // See proof_rule.h for documentation on the MODUS_PONENS rule. This comment
     // uses variable names as introduced there.
     //
-<<<<<<< HEAD
-    //    (P2:(=> F1 F2))
-    // --------------------- IMPLIES
-    // (VP1:(cl (not F1) F2))             (P1:F1)
-    // ------------------------------------------- RESOLUTION
-=======
     //     (P2:(=> F1 F2))
     // ------------------------ IMPLIES
     //  (VP1:(cl (not F1) F2))             (P1:F1)
     // -------------------------------------------- RESOLUTION
->>>>>>> b98279bc
     //                   (cl F2)*
     //
     // * the corresponding proof node is F2
@@ -917,7 +910,6 @@
                               {},
                               *cdp);
     }
-<<<<<<< HEAD
     // ======== Double negation elimination
     // See proof_rule.h for documentation on the NOT_NOT_ELIM rule. This comment
     // uses variable names as introduced there.
@@ -940,8 +932,6 @@
                               {},
                               *cdp);
     }
-=======
->>>>>>> b98279bc
     default:
     {
       return addAletheStep(AletheRule::UNDEFINED,
