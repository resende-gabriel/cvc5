--- conflicted
+++ resolved
@@ -61,11 +61,7 @@
                 PfRule id,
                 const std::vector<Node>& children,
                 const std::vector<Node>& args,
-<<<<<<< HEAD
-                CDProof* cdp) override;
-=======
                 CDProof* cdp);
->>>>>>> 5b30a46d
   /**
    * This method is used to add some last steps to a proof when this is
    * necessary. The final step should always be printed as (cl). However:
