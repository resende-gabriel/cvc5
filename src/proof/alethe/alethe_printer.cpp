--- conflicted
+++ resolved
@@ -108,22 +108,7 @@
   // In case the rule is an anchor it is printed before its children.
   if (arule == AletheRule::ANCHOR_SUBPROOF || arule == AletheRule::ANCHOR_BIND)
   {
-<<<<<<< HEAD
-	  Trace("alethe-printer") <<"steps " <<  steps << std::endl; 
-    // Look up if subproof has already been printed
-    auto it = steps.find(args[2]);
-    if (it != steps.end())
-    {
-      Trace("alethe-printer")
-          << "... subproof is already printed " << it->second << ": " << pfn->getResult() << " "
-          << arule << " / " << args << std::endl;
-      return it->second;
-    }
-
-    // Otherwise, print anchor
-=======
     // Print anchor
->>>>>>> f3ae7603
     std::string current_t =
         current_prefix + "t" + std::to_string(current_step_id);
     Trace("alethe-printer")
@@ -171,50 +156,13 @@
     }
   }
 
-<<<<<<< HEAD
-  // Assumptions are printed at the anchor and therefore have to be in the list
-  // of assumptions when an assume is reached.
-  else if (arule == AletheRule::ASSUME)
-  {
-    Trace("alethe-printer")
-        << "... reached assumption " << pfn->getResult() << " " << arule << " "
-        << " / " << args << " " << std::endl;
-
-    auto it = assumptions.find(args[2]);
-    if (it != assumptions.end())
-    {
-      Trace("alethe-printer")
-          << "... found assumption in list " << it->second
-          << ": " << args[2] << "/" << assumptions << std::endl;
-      return it->second;
-    }
-
-    Trace("alethe-printer") << "... printing failed! Encountered assumption "
-                               "that has not been printed! "
-                            << args[2] << "/" << assumptions << std::endl;
-    return "";
-  }
-
-=======
->>>>>>> f3ae7603
   // Print children
   std::vector<std::string> child_prefixes;
   const std::vector<std::shared_ptr<ProofNode>>& children = pfn->getChildren();
   for (const std::shared_ptr<ProofNode>& child : children)
   {
-<<<<<<< HEAD
-    std::string child_prefix = printInternal(out,
-                                             child,
-                                             new_assumptions,
-                                             new_steps,
-                                             current_prefix,
-                                             current_step_id);
-    //new_steps[child->getArguments()[2]] = child_prefix;
-    Trace("alethe-printer") << "... add to steps " << child->getArguments()[2] << " " << child_prefix << std::endl;
-=======
     std::string child_prefix = printInternal(
         out, child, assumptions, steps, current_prefix, current_step_id);
->>>>>>> f3ae7603
     child_prefixes.push_back(child_prefix);
   }
 
@@ -226,9 +174,6 @@
                             << " " << arule << " / " << args << std::endl;
     out << "(step " << current_prefix << " " << args[2] << " :rule " << arule;
 
-<<<<<<< HEAD
-    //new_steps[args[2]] = current_prefix;
-=======
     // Reset steps array to the steps before the subproof since steps inside the
     // subproof cannot be accessed anymore
     steps = steps_before_subproof;
@@ -238,7 +183,6 @@
     steps[pfn] = current_prefix;
     Trace("alethe-printer") << "... add to steps " << pfn->getArguments()[2]
                             << " " << current_prefix << std::endl;
->>>>>>> f3ae7603
 
     // Reset step id to the number before the subproof + 1
     current_step_id = step_id + 1;
@@ -259,26 +203,6 @@
     return current_prefix;
   }
 
-<<<<<<< HEAD
-  Trace("alethe-printer") << "steps2 " << steps << std::endl;
-  // If the current step is already printed return its id
-  auto it = new_steps.find(args[2]);
-  if (it != new_steps.end())
-  {
-    Trace("alethe-printer")
-        << "... step is already printed " << it->second << " " << pfn->getResult() << " " << arule
-        << " / " << args << std::endl;
-    return it->second;
-  }
-
-  // Print current step
-   std::string current_t =
-      current_prefix + "t" + std::to_string(current_step_id);
-   Trace("alethe-printer") << "... print node " << current_t << " " << pfn->getResult() << " "
-                          << arule << " / " << args << std::endl;
-
-  out << "(step " << current_t << " " << args[2] << " :rule " << arule;
-=======
   // Otherwise, the step is a normal step
   // Print current step
   std::string current_t =
@@ -291,7 +215,6 @@
   steps[pfn] = current_t;
   Trace("alethe-printer") << "... add to steps " << pfn->getArguments()[2]
                           << " " << current_t << std::endl;
->>>>>>> f3ae7603
   current_step_id++;
 
   out << "(step " << current_t << " " << args[2] << " :rule " << arule;
