/******************************************************************************
 * Top contributors (to current version):
 *   Hanna Lachnitt
 *
 * This file is part of the cvc5 project.
 *
 * Copyright (c) 2009-2021 by the authors listed in the file AUTHORS
 * in the top-level source directory and their institutional affiliations.
 * All rights reserved.  See the file COPYING in the top-level source
 * directory for licensing information.
 * ****************************************************************************
 *
 * Implementation of Alethe proof rules
 */

#include "proof/alethe/alethe_proof_rule.h"

#include <iostream>

namespace cvc5 {

namespace proof {

const char* aletheRuleToString(AletheRule id)
{
  switch (id)
  {
    case AletheRule::ASSUME: return "assume";
    case AletheRule::ANCHOR_SUBPROOF: return "subproof";
    case AletheRule::ANCHOR_BIND: return "bind";
    case AletheRule::TRUE: return "true";
    case AletheRule::FALSE: return "false";
    case AletheRule::NOT_NOT: return "not_not";
    case AletheRule::AND_POS: return "and_pos";
    case AletheRule::AND_NEG: return "and_neg";
    case AletheRule::OR_POS: return "or_pos";
    case AletheRule::OR_NEG: return "or_neg";
    case AletheRule::XOR_POS1: return "xor_pos1";
    case AletheRule::XOR_POS2: return "xor_pos2";
    case AletheRule::XOR_NEG1: return "xor_neg1";
    case AletheRule::XOR_NEG2: return "xor_neg2";
    case AletheRule::IMPLIES_POS: return "implies_pos";
    case AletheRule::IMPLIES_NEG1: return "implies_neg1";
    case AletheRule::IMPLIES_NEG2: return "implies_neg2";
    case AletheRule::EQUIV_POS1: return "equiv_pos1";
    case AletheRule::EQUIV_POS2: return "equiv_pos2";
    case AletheRule::EQUIV_NEG1: return "equiv_neg1";
    case AletheRule::EQUIV_NEG2: return "equiv_neg2";
    case AletheRule::ITE_POS1: return "ite_pos1";
    case AletheRule::ITE_POS2: return "ite_pos2";
    case AletheRule::ITE_NEG1: return "ite_neg1";
    case AletheRule::ITE_NEG2: return "ite_neg2";
    case AletheRule::EQ_REFLEXIVE: return "eq_reflexive";
    case AletheRule::EQ_TRANSITIVE: return "eq_transitive";
    case AletheRule::EQ_CONGRUENT: return "eq_congruent";
    case AletheRule::EQ_CONGRUENT_PRED: return "eq_congruent_pred";
    case AletheRule::DISTINCT_ELIM: return "distinct_elim";
    case AletheRule::LA_RW_EQ: return "la_rw_eq";
    case AletheRule::LA_GENERIC: return "la_generic";
    case AletheRule::LIA_GENERIC: return "lia_generic";
    case AletheRule::LA_DISEQUALITY: return "la_disequality";
    case AletheRule::LA_TOTALITY: return "la_totality";
    case AletheRule::LA_TAUTOLOGY: return "la_tautology";
    case AletheRule::FORALL_INST: return "forall_inst";
    case AletheRule::QNT_JOIN: return "qnt_join";
    case AletheRule::QNT_RM_UNUSED: return "qnt_rm_unused";
    case AletheRule::TH_RESOLUTION: return "th_resolution";
    case AletheRule::RESOLUTION: return "resolution";
    case AletheRule::REFL: return "refl";
    case AletheRule::TRANS: return "trans";
    case AletheRule::CONG: return "cong";
    case AletheRule::AND: return "and";
    case AletheRule::TAUTOLOGIC_CLAUSE: return "tautologic_clause";
    case AletheRule::NOT_OR: return "not_or";
    case AletheRule::OR: return "or";
    case AletheRule::NOT_AND: return "not_and";
    case AletheRule::XOR1: return "xor1";
    case AletheRule::XOR2: return "xor2";
    case AletheRule::NOT_XOR1: return "not_xor1";
    case AletheRule::NOT_XOR2: return "not_xor2";
    case AletheRule::IMPLIES: return "implies";
    case AletheRule::NOT_IMPLIES1: return "not_implies1";
    case AletheRule::NOT_IMPLIES2: return "not_implies2";
    case AletheRule::EQUIV1: return "equiv1";
    case AletheRule::EQUIV2: return "equiv2";
    case AletheRule::NOT_EQUIV1: return "not_equiv1";
    case AletheRule::NOT_EQUIV2: return "not_equiv2";
    case AletheRule::ITE1: return "ite1";
    case AletheRule::ITE2: return "ite2";
    case AletheRule::NOT_ITE1: return "not_ite1";
    case AletheRule::NOT_ITE2: return "not_ite2";
    case AletheRule::ITE_INTRO: return "ite_intro";
    case AletheRule::DUPLICATED_LITERALS: return "contraction";
    case AletheRule::CONNECTIVE_DEF: return "connective_def";
    case AletheRule::ITE_SIMPLIFY: return "trust";
    case AletheRule::EQ_SIMPLIFY: return "trust";
    case AletheRule::AND_SIMPLIFY: return "trust";
    case AletheRule::OR_SIMPLIFY: return "trust";
    case AletheRule::NOT_SIMPLIFY: return "trust";
    case AletheRule::IMPLIES_SIMPLIFY: return "trust";
    case AletheRule::EQUIV_SIMPLIFY: return "trust";
    case AletheRule::BOOL_SIMPLIFY: return "trust";
    case AletheRule::QUANTIFIER_SIMPLIFY: return "trust";
    case AletheRule::DIV_SIMPLIFY: return "trust";
    case AletheRule::PROD_SIMPLIFY: return "trust";
    case AletheRule::UNARY_MINUS_SIMPLIFY: return "trust";
    case AletheRule::MINUS_SIMPLIFY: return "trust";
    case AletheRule::SUM_SIMPLIFY: return "trust";
    case AletheRule::COMP_SIMPLIFY: return "trust";
    case AletheRule::NARY_ELIM: return "nary_elim";
    case AletheRule::LET: return "let";
<<<<<<< HEAD
    case AletheRule::QNT_SIMPLIFY: return "qnt_simplify";
    case AletheRule::ALL_SIMPLIFY: return "all_simplify";
=======
    case AletheRule::QNT_SIMPLIFY: return "trust";
    case AletheRule::ALL_SIMPLIFY: return "trust";
>>>>>>> 97fa5921
    case AletheRule::SKO_EX: return "sko_ex";
    case AletheRule::SKO_FORALL: return "sko_forall";
    case AletheRule::SYMM: return "symm";
    case AletheRule::NOT_SYMM: return "not_symm";
    case AletheRule::REORDER: return "reordering";
    //================================================= Undefined rule
    case AletheRule::UNDEFINED: return "undefined";
    default: return "?";
  }
}

std::ostream& operator<<(std::ostream& out, AletheRule id)
{
  out << aletheRuleToString(id);
  return out;
}

}  // namespace proof

}  // namespace cvc5<|MERGE_RESOLUTION|>--- conflicted
+++ resolved
@@ -109,13 +109,8 @@
     case AletheRule::COMP_SIMPLIFY: return "trust";
     case AletheRule::NARY_ELIM: return "nary_elim";
     case AletheRule::LET: return "let";
-<<<<<<< HEAD
-    case AletheRule::QNT_SIMPLIFY: return "qnt_simplify";
-    case AletheRule::ALL_SIMPLIFY: return "all_simplify";
-=======
     case AletheRule::QNT_SIMPLIFY: return "trust";
     case AletheRule::ALL_SIMPLIFY: return "trust";
->>>>>>> 97fa5921
     case AletheRule::SKO_EX: return "sko_ex";
     case AletheRule::SKO_FORALL: return "sko_forall";
     case AletheRule::SYMM: return "symm";
