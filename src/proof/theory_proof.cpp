/*********************                                                        */
/*! \file theory_proof.cpp
 ** \verbatim
 ** Top contributors (to current version):
 **   Liana Hadarean, Guy Katz, Morgan Deters
 ** This file is part of the CVC4 project.
 ** Copyright (c) 2009-2016 by the authors listed in the file AUTHORS
 ** in the top-level source directory) and their institutional affiliations.
 ** All rights reserved.  See the file COPYING in the top-level source
 ** directory for licensing information.\endverbatim
 **
 ** \brief [[ Add one-line brief description here ]]
 **
 ** [[ Add lengthier description here ]]
 ** \todo document this file
 **/
#include "proof/theory_proof.h"

#include "base/cvc4_assert.h"
#include "context/context.h"
#include "options/bv_options.h"
<<<<<<< HEAD
=======
#include "options/proof_options.h"
>>>>>>> a58abbe7
#include "proof/arith_proof.h"
#include "proof/array_proof.h"
#include "proof/bitvector_proof.h"
#include "proof/clause_id.h"
#include "proof/cnf_proof.h"
#include "proof/proof_manager.h"
#include "proof/proof_output_channel.h"
#include "proof/proof_utils.h"
#include "proof/sat_proof.h"
#include "proof/uf_proof.h"
#include "prop/sat_solver_types.h"
#include "smt/smt_engine.h"
#include "smt/smt_engine_scope.h"
#include "smt_util/node_visitor.h"
#include "theory/arrays/theory_arrays.h"
#include "theory/bv/theory_bv.h"
#include "theory/output_channel.h"
#include "theory/term_registration_visitor.h"
#include "theory/uf/equality_engine.h"
#include "theory/uf/theory_uf.h"
#include "theory/valuation.h"
#include "util/hash.h"
#include "util/proof.h"


namespace CVC4 {

unsigned CVC4::ProofLetCount::counter = 0;
static unsigned LET_COUNT = 1;

<<<<<<< HEAD
//for proof replay
class ProofOutputChannel : public theory::OutputChannel {
public:
  Node d_conflict;
  Proof* d_proof;
  Node d_lemma;

  ProofOutputChannel() : d_conflict(), d_proof(NULL) {}
  virtual ~ProofOutputChannel() throw() {}

  void conflict(TNode n, Proof* pf) throw() {
    Trace("theory-proof-debug") << "; CONFLICT: " << n << std::endl;
    Assert(d_conflict.isNull());
    Assert(!n.isNull());
    d_conflict = n;
    Assert(pf != NULL);
    d_proof = pf;
  }
  bool propagate(TNode x) throw() {
    Trace("theory-proof-debug") << "got a propagation: " << x << std::endl;
    return true;
  }
  theory::LemmaStatus lemma(TNode n, ProofRule rule, bool, bool, bool) throw() {
    Trace("theory-proof-debug") << "new lemma: " << n << std::endl;
    d_lemma = n;
    return theory::LemmaStatus(TNode::null(), 0);
  }
  theory::LemmaStatus splitLemma(TNode, bool) throw() {
    AlwaysAssert(false);
    return theory::LemmaStatus(TNode::null(), 0);
  }
  void requirePhase(TNode n, bool b) throw() {
    Debug("theory-proof-debug") << "ProofOutputChannel::requirePhase called" << std::endl;
    Trace("theory-proof-debug") << "requirePhase " << n << " " << b << std::endl;
  }
  bool flipDecision() throw() {
    Debug("theory-proof-debug") << "ProofOutputChannel::flipDecision called" << std::endl;
    AlwaysAssert(false);
    return false;
  }
  void setIncomplete() throw() {
    Debug("theory-proof-debug") << "ProofOutputChannel::setIncomplete called" << std::endl;
    AlwaysAssert(false);
  }
};/* class ProofOutputChannel */

//for proof replay
class MyPreRegisterVisitor {
  theory::Theory* d_theory;
  __gnu_cxx::hash_set<TNode, TNodeHashFunction> d_visited;
public:
  typedef void return_type;
  MyPreRegisterVisitor(theory::Theory* theory)
  : d_theory(theory)
  , d_visited()
  {}
  bool alreadyVisited(TNode current, TNode parent) { return d_visited.find(current) != d_visited.end(); }
  void visit(TNode current, TNode parent) {
    if(theory::Theory::theoryOf(current) == d_theory->getId()) {
      //Trace("theory-proof-debug") << "preregister " << current << std::endl;
      d_theory->preRegisterTerm(current);
      d_visited.insert(current);
    }
  }
  void start(TNode node) { }
  void done(TNode node) { }
}; /* class MyPreRegisterVisitor */

=======
>>>>>>> a58abbe7
TheoryProofEngine::TheoryProofEngine()
  : d_registrationCache()
  , d_theoryProofTable()
{
  d_theoryProofTable[theory::THEORY_BOOL] = new LFSCBooleanProof(this);
}

TheoryProofEngine::~TheoryProofEngine() {
  TheoryProofTable::iterator it = d_theoryProofTable.begin();
  TheoryProofTable::iterator end = d_theoryProofTable.end();
  for (; it != end; ++it) {
    delete it->second;
  }
}

void TheoryProofEngine::registerTheory(theory::Theory* th) {
  if (th) {
    theory::TheoryId id = th->getId();
    if(d_theoryProofTable.find(id) == d_theoryProofTable.end()) {

      Trace("pf::tp") << "TheoryProofEngine::registerTheory: " << id << std::endl;

      if (id == theory::THEORY_UF) {
        d_theoryProofTable[id] = new LFSCUFProof((theory::uf::TheoryUF*)th, this);
        return;
      }

      if (id == theory::THEORY_BV) {
        BitVectorProof * bvp = new LFSCBitVectorProof((theory::bv::TheoryBV*)th, this);
        d_theoryProofTable[id] = bvp;
        return;
      }

      if (id == theory::THEORY_ARRAY) {
        d_theoryProofTable[id] = new LFSCArrayProof((theory::arrays::TheoryArrays*)th, this);
        return;
      }

      if (id == theory::THEORY_ARITH) {
        d_theoryProofTable[id] = new LFSCArithProof((theory::arith::TheoryArith*)th, this);
        return;
      }

      // TODO other theories
<<<<<<< HEAD
=======
    }
  }
}

void TheoryProofEngine::finishRegisterTheory(theory::Theory* th) {
  if (th) {
    theory::TheoryId id = th->getId();
    if (id == theory::THEORY_BV) {
      Assert(d_theoryProofTable.find(id) != d_theoryProofTable.end());

      BitVectorProof *bvp = (BitVectorProof *)d_theoryProofTable[id];
      ((theory::bv::TheoryBV*)th)->setProofLog( bvp );
      return;
>>>>>>> a58abbe7
    }
  }
}

TheoryProof* TheoryProofEngine::getTheoryProof(theory::TheoryId id) {
  // The UF theory handles queries for the Builtin theory.
  if (id == theory::THEORY_BUILTIN) {
    Debug("pf::tp") << "TheoryProofEngine::getTheoryProof: BUILTIN --> UF" << std::endl;
    id = theory::THEORY_UF;
  }

  Assert (d_theoryProofTable.find(id) != d_theoryProofTable.end());
  return d_theoryProofTable[id];
}

void TheoryProofEngine::markTermForFutureRegistration(Expr term, theory::TheoryId id) {
  d_exprToTheoryIds[term].insert(id);
}

void TheoryProofEngine::printConstantDisequalityProof(std::ostream& os, Expr c1, Expr c2) {
  Assert(c1.isConst());
  Assert(c2.isConst());

  Assert(theory::Theory::theoryOf(c1) == theory::Theory::theoryOf(c2));
  getTheoryProof(theory::Theory::theoryOf(c1))->printConstantDisequalityProof(os, c1, c2);
}

void TheoryProofEngine::registerTerm(Expr term) {
  Debug("pf::tp") << "TheoryProofEngine::registerTerm: registering term: " << term << std::endl;

  if (d_registrationCache.count(term)) {
    return;
  }
  Debug("pf::tp") << "TheoryProofEngine::registerTerm: registering new term: " << term << std::endl;

  Debug("pf::tp") << "TheoryProofEngine::registerTerm: registering NEW term: " << term << std::endl;

  theory::TheoryId theory_id = theory::Theory::theoryOf(term);

<<<<<<< HEAD
  Debug("pf::tp") << "Term's theory: " << theory_id << std::endl;
=======
  Debug("pf::tp") << "Term's theory( " << term << " ) = " << theory_id << std::endl;
>>>>>>> a58abbe7

  // don't need to register boolean terms
  if (theory_id == theory::THEORY_BUILTIN ||
      term.getKind() == kind::ITE) {
    for (unsigned i = 0; i < term.getNumChildren(); ++i) {
      registerTerm(term[i]);
    }
    d_registrationCache.insert(term);
    return;
  }

  if (!supportedTheory(theory_id)) return;

<<<<<<< HEAD
=======
  // Register the term with its owner theory
>>>>>>> a58abbe7
  getTheoryProof(theory_id)->registerTerm(term);

  // A special case: the array theory needs to know of every skolem, even if
  // it belongs to another theory (e.g., a BV skolem)
  if (ProofManager::getSkolemizationManager()->isSkolem(term) && theory_id != theory::THEORY_ARRAY) {
    Debug("pf::tp") << "TheoryProofEngine::registerTerm: Special case: registering a non-array skolem: " << term << std::endl;
    getTheoryProof(theory::THEORY_ARRAY)->registerTerm(term);
  }

  d_registrationCache.insert(term);
}

<<<<<<< HEAD
theory::TheoryId TheoryProofEngine::getTheoryForLemma(ClauseId id) {
  ProofManager* pm = ProofManager::currentPM();

  Debug("pf::tp") << "TheoryProofEngine::getTheoryForLemma( " << id << " )"
                     << " = " << pm->getCnfProof()->getOwnerTheory(id) << std::endl;

  if ((pm->getLogic() == "QF_UFLIA") || (pm->getLogic() == "QF_UFLRA")) {
    Debug("pf::tp") << "TheoryProofEngine::getTheoryForLemma: special hack for Arithmetic-with-holes support. "
                       << "Returning THEORY_ARITH" << std::endl;
    return theory::THEORY_ARITH;
  }

  return pm->getCnfProof()->getOwnerTheory(id);

  // if (pm->getLogic() == "QF_UF") return theory::THEORY_UF;
  // if (pm->getLogic() == "QF_BV") return theory::THEORY_BV;
  // if (pm->getLogic() == "QF_AX") return theory::THEORY_ARRAY;
  // if (pm->getLogic() == "ALL_SUPPORTED") return theory::THEORY_BV;

  // Debug("pf::tp") << "Unsupported logic (" << pm->getLogic() << ")" << std::endl;

  // Unreachable();
=======
theory::TheoryId TheoryProofEngine::getTheoryForLemma(const prop::SatClause* clause) {
  ProofManager* pm = ProofManager::currentPM();

  std::set<Node> nodes;
  for(unsigned i = 0; i < clause->size(); ++i) {
    prop::SatLiteral lit = (*clause)[i];
    Node node = pm->getCnfProof()->getAtom(lit.getSatVariable());
    Expr atom = node.toExpr();
    if (atom.isConst()) {
      Assert (atom == utils::mkTrue());
      continue;
    }

    nodes.insert(lit.isNegated() ? node.notNode() : node);
  }

  // Ensure that the lemma is in the database.
  Assert (pm->getCnfProof()->haveProofRecipe(nodes));
  return pm->getCnfProof()->getProofRecipe(nodes).getTheory();
>>>>>>> a58abbe7
}

void LFSCTheoryProofEngine::bind(Expr term, ProofLetMap& map, Bindings& let_order) {
  ProofLetMap::iterator it = map.find(term);
  if (it != map.end()) {
    ProofLetCount& count = it->second;
    count.increment();
    return;
  }
  for (unsigned i = 0; i < term.getNumChildren(); ++i) {
    bind(term[i], map, let_order);
  }
  unsigned new_id = ProofLetCount::newId();
  map[term] = ProofLetCount(new_id);
  let_order.push_back(LetOrderElement(term, new_id));
}

void LFSCTheoryProofEngine::printLetTerm(Expr term, std::ostream& os) {
  ProofLetMap map;
  Bindings let_order;
  bind(term, map, let_order);
  std::ostringstream paren;
  for (unsigned i = 0; i < let_order.size(); ++i) {
    Expr current_expr = let_order[i].expr;
    unsigned let_id = let_order[i].id;
    ProofLetMap::const_iterator it = map.find(current_expr);
    Assert (it != map.end());
    unsigned let_count = it->second.count;
    Assert(let_count);
    // skip terms that only appear once
    if (let_count <= LET_COUNT) {
      continue;
    }

    os << "(@ let" <<let_id << " ";
    printTheoryTerm(current_expr, os, map);
    paren <<")";
  }
  unsigned last_let_id = let_order.back().id;
  Expr last = let_order.back().expr;
  unsigned last_count = map.find(last)->second.count;
  if (last_count <= LET_COUNT) {
    printTheoryTerm(last, os, map);
  }
  else {
    os << " let" << last_let_id;
  }
  os << paren.str();
}

void LFSCTheoryProofEngine::printTheoryTerm(Expr term, std::ostream& os, const ProofLetMap& map) {
  theory::TheoryId theory_id = theory::Theory::theoryOf(term);
<<<<<<< HEAD
  Debug("pf::tp") << std::endl << "LFSCTheoryProofEngine::printTheoryTerm: term = " << term
                     << ", theory_id = " << theory_id << std::endl;
=======
>>>>>>> a58abbe7

  // boolean terms and ITEs are special because they
  // are common to all theories
  if (theory_id == theory::THEORY_BUILTIN ||
      term.getKind() == kind::ITE ||
      term.getKind() == kind::EQUAL) {
    printCoreTerm(term, os, map);
    return;
  }
  // dispatch to proper theory
  getTheoryProof(theory_id)->printOwnedTerm(term, os, map);
}

void LFSCTheoryProofEngine::printSort(Type type, std::ostream& os) {
  if (type.isSort()) {
    getTheoryProof(theory::THEORY_UF)->printOwnedSort(type, os);
    return;
  }
  if (type.isBitVector()) {
    getTheoryProof(theory::THEORY_BV)->printOwnedSort(type, os);
    return;
  }

  if (type.isArray()) {
    getTheoryProof(theory::THEORY_ARRAY)->printOwnedSort(type, os);
<<<<<<< HEAD
    return;
  }

  if (type.isInteger() || type.isReal()) {
    getTheoryProof(theory::THEORY_ARITH)->printOwnedSort(type, os);
    return;
  }

  if (type.isBoolean()) {
    getTheoryProof(theory::THEORY_BOOL)->printOwnedSort(type, os);
    return;
  }

  Unreachable();
}

=======
    return;
  }

  if (type.isInteger() || type.isReal()) {
    getTheoryProof(theory::THEORY_ARITH)->printOwnedSort(type, os);
    return;
  }

  if (type.isBoolean()) {
    getTheoryProof(theory::THEORY_BOOL)->printOwnedSort(type, os);
    return;
  }

  Unreachable();
}

void LFSCTheoryProofEngine::performExtraRegistrations() {
  ExprToTheoryIds::const_iterator it;
  for (it = d_exprToTheoryIds.begin(); it != d_exprToTheoryIds.end(); ++it) {
    if (d_registrationCache.count(it->first)) { // Only register if the term appeared
      TheoryIdSet::const_iterator theoryIt;
      for (theoryIt = it->second.begin(); theoryIt != it->second.end(); ++theoryIt) {
        Debug("pf::tp") << "\tExtra registration of term " << it->first
                        << " with theory: " << *theoryIt << std::endl;
        Assert(supportedTheory(*theoryIt));
        getTheoryProof(*theoryIt)->registerTerm(it->first);
      }
    }
  }
}

void LFSCTheoryProofEngine::treatBoolsAsFormulas(bool value) {
  TheoryProofTable::const_iterator it = d_theoryProofTable.begin();
  TheoryProofTable::const_iterator end = d_theoryProofTable.end();
  for (; it != end; ++it) {
    it->second->treatBoolsAsFormulas(value);
  }
}

>>>>>>> a58abbe7
void LFSCTheoryProofEngine::registerTermsFromAssertions() {
  ProofManager::assertions_iterator it = ProofManager::currentPM()->begin_assertions();
  ProofManager::assertions_iterator end = ProofManager::currentPM()->end_assertions();

  for(; it != end; ++it) {
    registerTerm(*it);
  }
<<<<<<< HEAD
}

void LFSCTheoryProofEngine::printAssertions(std::ostream& os, std::ostream& paren) {
  Debug("pf::tp") << "LFSCTheoryProofEngine::printAssertions called" << std::endl << std::endl;

  unsigned counter = 0;
  ProofManager::assertions_iterator it = ProofManager::currentPM()->begin_assertions();
  ProofManager::assertions_iterator end = ProofManager::currentPM()->end_assertions();

  for (; it != end; ++it) {
    Debug("pf::tp") << "printAssertions: assertion is: " << *it << std::endl;
    // FIXME: merge this with counter
    os << "(% A" << counter++ << " (th_holds ";
    printLetTerm(*it,  os);
    os << ")\n";
    paren << ")";
  }
  //store map between assertion and counter
  // ProofManager::currentPM()->setAssertion( *it );
  Debug("pf::tp") << "LFSCTheoryProofEngine::printAssertions done" << std::endl << std::endl;
}

void LFSCTheoryProofEngine::printSortDeclarations(std::ostream& os, std::ostream& paren) {
  Debug("pf::tp") << "LFSCTheoryProofEngine::printSortDeclarations called" << std::endl << std::endl;

  TheoryProofTable::const_iterator it = d_theoryProofTable.begin();
  TheoryProofTable::const_iterator end = d_theoryProofTable.end();
  for (; it != end; ++it) {
    it->second->printSortDeclarations(os, paren);
  }

  Debug("pf::tp") << "LFSCTheoryProofEngine::printSortDeclarations done" << std::endl << std::endl;
}

void LFSCTheoryProofEngine::printTermDeclarations(std::ostream& os, std::ostream& paren) {
  Debug("pf::tp") << "LFSCTheoryProofEngine::printTermDeclarations called" << std::endl << std::endl;

  TheoryProofTable::const_iterator it = d_theoryProofTable.begin();
  TheoryProofTable::const_iterator end = d_theoryProofTable.end();
  for (; it != end; ++it) {
    it->second->printTermDeclarations(os, paren);
  }

  Debug("pf::tp") << "LFSCTheoryProofEngine::printTermDeclarations done" << std::endl << std::endl;
}

void LFSCTheoryProofEngine::printDeferredDeclarations(std::ostream& os, std::ostream& paren) {
  Debug("pf::tp") << "LFSCTheoryProofEngine::printDeferredDeclarations called" << std::endl;
=======

  performExtraRegistrations();
}

void LFSCTheoryProofEngine::printAssertions(std::ostream& os, std::ostream& paren) {
  Debug("pf::tp") << "LFSCTheoryProofEngine::printAssertions called" << std::endl << std::endl;

  unsigned counter = 0;
  ProofManager::assertions_iterator it = ProofManager::currentPM()->begin_assertions();
  ProofManager::assertions_iterator end = ProofManager::currentPM()->end_assertions();

  for (; it != end; ++it) {
    Debug("pf::tp") << "printAssertions: assertion is: " << *it << std::endl;
    std::ostringstream name;
    name << "A" << counter++;
    os << "(% " << name.str() << " (th_holds ";

    // Assertions appear before the global let map, so we use a dummpMap to avoid letification here.
    ProofLetMap dummyMap;
    printBoundTerm(*it, os, dummyMap);

    os << ")\n";
    paren << ")";
  }

  Debug("pf::tp") << "LFSCTheoryProofEngine::printAssertions done" << std::endl << std::endl;
}

void LFSCTheoryProofEngine::printLemmaRewrites(NodePairSet& rewrites,
                                               std::ostream& os,
                                               std::ostream& paren) {
  Debug("pf::tp") << "LFSCTheoryProofEngine::printLemmaRewrites called" << std::endl << std::endl;

  NodePairSet::const_iterator it;

  for (it = rewrites.begin(); it != rewrites.end(); ++it) {
    Debug("pf::tp") << "printLemmaRewrites: " << it->first << " --> " << it->second << std::endl;

    Node n1 = it->first;
    Node n2 = it->second;
    Assert(n1.toExpr() == utils::mkFalse() ||
           theory::Theory::theoryOf(n1) == theory::Theory::theoryOf(n2));

    std::ostringstream rewriteRule;
    rewriteRule << ".lrr" << d_assertionToRewrite.size();

    os << "(th_let_pf _ ";
    getTheoryProof(theory::Theory::theoryOf(n1))->printRewriteProof(os, n1, n2);
    os << "(\\ " << rewriteRule.str() << "\n";

    d_assertionToRewrite[it->first] = rewriteRule.str();
    Debug("pf::tp") << "d_assertionToRewrite[" << it->first << "] = " << rewriteRule.str() << std::endl;
    paren << "))";
  }

  Debug("pf::tp") << "LFSCTheoryProofEngine::printLemmaRewrites done" << std::endl << std::endl;
}

void LFSCTheoryProofEngine::printSortDeclarations(std::ostream& os, std::ostream& paren) {
  Debug("pf::tp") << "LFSCTheoryProofEngine::printSortDeclarations called" << std::endl << std::endl;
>>>>>>> a58abbe7

  TheoryProofTable::const_iterator it = d_theoryProofTable.begin();
  TheoryProofTable::const_iterator end = d_theoryProofTable.end();
  for (; it != end; ++it) {
<<<<<<< HEAD
    it->second->printDeferredDeclarations(os, paren);
=======
    it->second->printSortDeclarations(os, paren);
>>>>>>> a58abbe7
  }

  Debug("pf::tp") << "LFSCTheoryProofEngine::printSortDeclarations done" << std::endl << std::endl;
}

void LFSCTheoryProofEngine::printTermDeclarations(std::ostream& os, std::ostream& paren) {
  Debug("pf::tp") << "LFSCTheoryProofEngine::printTermDeclarations called" << std::endl << std::endl;

<<<<<<< HEAD
  Debug("pf::tp") << "LFSCTheoryProofEngine::printTheoryLemmas: checking lemma owners..." << std::endl;

  for (; it != end; ++it) {
    Debug("pf::tp") << "LFSCTheoryProofEngine::printTheoryLemmas: new lemma" << std::endl;
    ClauseId id = it->first;
    Debug("pf::tp") << "\tLemma = " << id
                       << ". Owner theory: " << pm->getCnfProof()->getOwnerTheory(id) << std::endl;
  }
  it = lemmas.begin();

  // BitVector theory is special case: must know all
  // conflicts needed ahead of time for resolution
  // proof lemmas
  std::vector<Expr> bv_lemmas;
=======
  TheoryProofTable::const_iterator it = d_theoryProofTable.begin();
  TheoryProofTable::const_iterator end = d_theoryProofTable.end();
  for (; it != end; ++it) {
    it->second->printTermDeclarations(os, paren);
  }

  Debug("pf::tp") << "LFSCTheoryProofEngine::printTermDeclarations done" << std::endl << std::endl;
}

void LFSCTheoryProofEngine::printDeferredDeclarations(std::ostream& os, std::ostream& paren) {
  Debug("pf::tp") << "LFSCTheoryProofEngine::printDeferredDeclarations called" << std::endl;

  TheoryProofTable::const_iterator it = d_theoryProofTable.begin();
  TheoryProofTable::const_iterator end = d_theoryProofTable.end();
  for (; it != end; ++it) {
    it->second->printDeferredDeclarations(os, paren);
  }
}

void LFSCTheoryProofEngine::printAliasingDeclarations(std::ostream& os, std::ostream& paren) {
  Debug("pf::tp") << "LFSCTheoryProofEngine::printAliasingDeclarations called" << std::endl;

  TheoryProofTable::const_iterator it = d_theoryProofTable.begin();
  TheoryProofTable::const_iterator end = d_theoryProofTable.end();
>>>>>>> a58abbe7
  for (; it != end; ++it) {
    it->second->printAliasingDeclarations(os, paren);
  }
}

void LFSCTheoryProofEngine::dumpTheoryLemmas(const IdToSatClause& lemmas) {
  Debug("pf::dumpLemmas") << "Dumping ALL theory lemmas" << std::endl << std::endl;

  ProofManager* pm = ProofManager::currentPM();
  for (IdToSatClause::const_iterator it = lemmas.begin(); it != lemmas.end(); ++it) {
    ClauseId id = it->first;
    Debug("pf::dumpLemmas") << "**** \tLemma ID = " << id << std::endl;
    const prop::SatClause* clause = it->second;
    std::set<Node> nodes;
    for(unsigned i = 0; i < clause->size(); ++i) {
      prop::SatLiteral lit = (*clause)[i];
      Node node = pm->getCnfProof()->getAtom(lit.getSatVariable());
      if (node.isConst()) {
        Assert (node.toExpr() == utils::mkTrue());
        continue;
      }
      nodes.insert(lit.isNegated() ? node.notNode() : node);
    }

    LemmaProofRecipe recipe = pm->getCnfProof()->getProofRecipe(nodes);
    recipe.dump("pf::dumpLemmas");
  }

  Debug("pf::dumpLemmas") << "Theory lemma printing DONE" << std::endl << std::endl;
}

// TODO: this function should be moved into the BV prover.
void LFSCTheoryProofEngine::finalizeBvConflicts(const IdToSatClause& lemmas, std::ostream& os) {
  // BitVector theory is special case: must know all conflicts needed
  // ahead of time for resolution proof lemmas
  std::vector<Expr> bv_lemmas;

  for (IdToSatClause::const_iterator it = lemmas.begin(); it != lemmas.end(); ++it) {
    const prop::SatClause* clause = it->second;

    std::vector<Expr> conflict;
    std::set<Node> conflictNodes;
    for(unsigned i = 0; i < clause->size(); ++i) {
      prop::SatLiteral lit = (*clause)[i];
      Node node = ProofManager::currentPM()->getCnfProof()->getAtom(lit.getSatVariable());
      Expr atom = node.toExpr();

      // The literals (true) and (not false) are omitted from conflicts
      if (atom.isConst()) {
        Assert (atom == utils::mkTrue() ||
                (atom == utils::mkFalse() && lit.isNegated()));
        continue;
      }

      Expr expr_lit = lit.isNegated() ? atom.notExpr() : atom;
      conflict.push_back(expr_lit);
      conflictNodes.insert(lit.isNegated() ? node.notNode() : node);
    }

    LemmaProofRecipe recipe = ProofManager::currentPM()->getCnfProof()->getProofRecipe(conflictNodes);

    unsigned numberOfSteps = recipe.getNumSteps();

    prop::SatClause currentClause = *clause;
    std::vector<Expr> currentClauseExpr = conflict;

    for (unsigned i = 0; i < numberOfSteps; ++i) {
      const LemmaProofRecipe::ProofStep* currentStep = recipe.getStep(i);

      if (currentStep->getTheory() != theory::THEORY_BV) {
        continue;
      }

      // If any rewrites took place, we need to update the conflict clause accordingly
      std::set<Node> missingAssertions = recipe.getMissingAssertionsForStep(i);
      std::map<Node, Node> explanationToMissingAssertion;
      std::set<Node>::iterator assertionIt;
      for (assertionIt = missingAssertions.begin();
           assertionIt != missingAssertions.end();
           ++assertionIt) {
        Node negated = (*assertionIt).negate();
        explanationToMissingAssertion[recipe.getExplanation(negated)] = negated;
      }

      currentClause = *clause;
      currentClauseExpr = conflict;

      for (unsigned j = 0; j < i; ++j) {
        // Literals already used in previous steps need to be negated
        Node previousLiteralNode = recipe.getStep(j)->getLiteral();

        // If this literal is the result of a rewrite, we need to translate it
        if (explanationToMissingAssertion.find(previousLiteralNode) !=
            explanationToMissingAssertion.end()) {
          previousLiteralNode = explanationToMissingAssertion[previousLiteralNode];
        }

        Node previousLiteralNodeNegated = previousLiteralNode.negate();
        prop::SatLiteral previousLiteralNegated =
          ProofManager::currentPM()->getCnfProof()->getLiteral(previousLiteralNodeNegated);

        currentClause.push_back(previousLiteralNegated);
        currentClauseExpr.push_back(previousLiteralNodeNegated.toExpr());
      }

      // If we're in the final step, the last literal is Null and should not be added.
      // Otherwise, the current literal does NOT need to be negated
      Node currentLiteralNode = currentStep->getLiteral();

      if (currentLiteralNode != Node()) {
        prop::SatLiteral currentLiteral =
          ProofManager::currentPM()->getCnfProof()->getLiteral(currentLiteralNode);

        currentClause.push_back(currentLiteral);
        currentClauseExpr.push_back(currentLiteralNode.toExpr());
      }

      bv_lemmas.push_back(utils::mkSortedExpr(kind::OR, currentClauseExpr));
    }
  }

  BitVectorProof* bv = ProofManager::getBitVectorProof();
  bv->finalizeConflicts(bv_lemmas);
  //  bv->printResolutionProof(os, paren, letMap);
}

void LFSCTheoryProofEngine::printTheoryLemmas(const IdToSatClause& lemmas,
                                              std::ostream& os,
                                              std::ostream& paren,
                                              ProofLetMap& map) {
  os << " ;; Theory Lemmas \n";
  Debug("pf::tp") << "LFSCTheoryProofEngine::printTheoryLemmas: starting" << std::endl;

  if (Debug.isOn("pf::dumpLemmas")) {
    dumpTheoryLemmas(lemmas);
  }

  //  finalizeBvConflicts(lemmas, os, paren, map);
  ProofManager::getBitVectorProof()->printResolutionProof(os, paren, map);

  if (options::bitblastMode() == theory::bv::BITBLAST_MODE_EAGER) {
    Assert (lemmas.size() == 1);
    // nothing more to do (no combination with eager so far)
    return;
  }

  ProofManager* pm = ProofManager::currentPM();
  Debug("pf::tp") << "LFSCTheoryProofEngine::printTheoryLemmas: printing lemmas..." << std::endl;

<<<<<<< HEAD
  Debug("pf::tp") << "LFSCTheoryProofEngine::printTheoryLemmas: printing lemmas..." << std::endl;

  for (; it != end; ++it) {
    Debug("pf::tp") << "LFSCTheoryProofEngine::printTheoryLemmas: printing a new lemma!" << std::endl;

    // Debug("pf::tp") << "\tLemma = " << it->first << ", " << *(it->second) << std::endl;
=======
  for (IdToSatClause::const_iterator it = lemmas.begin(); it != lemmas.end(); ++it) {
>>>>>>> a58abbe7
    ClauseId id = it->first;
    Debug("pf::tp") << "Owner theory:" << pm->getCnfProof()->getOwnerTheory(id) << std::endl;
    const prop::SatClause* clause = it->second;
<<<<<<< HEAD
    // printing clause as it appears in resolution proof
    os << "(satlem _ _ ";
    std::ostringstream clause_paren;

    Debug("pf::tp") << "CnfProof printing clause..." << std::endl;
    pm->getCnfProof()->printClause(*clause, os, clause_paren);
    Debug("pf::tp") << "CnfProof printing clause - Done!" << std::endl;
=======

    Debug("pf::tp") << "LFSCTheoryProofEngine::printTheoryLemmas: printing lemma. ID = "
                    << id << std::endl;
>>>>>>> a58abbe7

    std::vector<Expr> clause_expr;
    std::set<Node> clause_expr_nodes;
    for(unsigned i = 0; i < clause->size(); ++i) {
      prop::SatLiteral lit = (*clause)[i];
      Node node = pm->getCnfProof()->getAtom(lit.getSatVariable());
      Expr atom = node.toExpr();
      if (atom.isConst()) {
        Assert (atom == utils::mkTrue());
        continue;
      }
      Expr expr_lit = lit.isNegated() ? atom.notExpr(): atom;
      clause_expr.push_back(expr_lit);
      clause_expr_nodes.insert(lit.isNegated() ? node.notNode() : node);
    }

<<<<<<< HEAD
    Debug("pf::tp") << "Expression printing done!" << std::endl;

    // query appropriate theory for proof of clause
    theory::TheoryId theory_id = getTheoryForLemma(id);
    Debug("pf::tp") << "Get theory lemma from " << theory_id << "..." << std::endl;
    Debug("theory-proof-debug") << ";; Get theory lemma from " << theory_id << "..." << std::endl;
    getTheoryProof(theory_id)->printTheoryLemmaProof(clause_expr, os, paren);
    Debug("pf::tp") << "Get theory lemma from " << theory_id << "... DONE!" << std::endl;
    // os << " (clausify_false trust)";
    os << clause_paren.str();
    os << "( \\ " << pm->getLemmaClauseName(id) <<"\n";
    paren << "))";
  }
}

void LFSCTheoryProofEngine::printBoundTerm(Expr term, std::ostream& os, const LetMap& map) {
  // Debug("pf::tp") << "LFSCTheoryProofEngine::printBoundTerm( " << term << " ) " << std::endl;

  LetMap::const_iterator it = map.find(term);
  if (it != map.end()) {
    unsigned id = it->second.id;
    unsigned count = it->second.count;
    if (count > LET_COUNT) {
      os <<"let"<<id;
=======
    LemmaProofRecipe recipe = pm->getCnfProof()->getProofRecipe(clause_expr_nodes);

    if (recipe.simpleLemma()) {
      // In a simple lemma, there will be no propositional resolution in the end

      Debug("pf::tp") << "Simple lemma" << std::endl;
      // Printing the clause as it appears in resolution proof
      os << "(satlem _ _ ";
      std::ostringstream clause_paren;
      pm->getCnfProof()->printClause(*clause, os, clause_paren);

      // Find and handle missing assertions, due to rewrites
      std::set<Node> missingAssertions = recipe.getMissingAssertionsForStep(0);
      if (!missingAssertions.empty()) {
        Debug("pf::tp") << "Have missing assertions for this simple lemma!" << std::endl;
      }

      std::set<Node>::const_iterator missingAssertion;
      for (missingAssertion = missingAssertions.begin();
           missingAssertion != missingAssertions.end();
           ++missingAssertion) {

        Debug("pf::tp") << "Working on missing assertion: " << *missingAssertion << std::endl;
        Assert(recipe.wasRewritten(missingAssertion->negate()));
        Node explanation = recipe.getExplanation(missingAssertion->negate()).negate();
        Debug("pf::tp") << "Found explanation: " << explanation << std::endl;

        // We have a missing assertion.
        //     rewriteIt->first is the assertion after the rewrite (the explanation),
        //     rewriteIt->second is the original assertion that needs to be fed into the theory.

        bool found = false;
        unsigned k;
        for (k = 0; k < clause_expr.size(); ++k) {
          if (clause_expr[k] == explanation.toExpr()) {
            found = true;
            break;
          }
        }

        AlwaysAssert(found);
        Debug("pf::tp") << "Replacing theory assertion "
                        << clause_expr[k]
                        << " with "
                        << *missingAssertion
                        << std::endl;

        clause_expr[k] = missingAssertion->toExpr();

        std::ostringstream rewritten;
        rewritten << "(or_elim_1 _ _ ";
        rewritten << "(not_not_intro _ ";
        rewritten << pm->getLitName(explanation);
        rewritten << ") (iff_elim_1 _ _ ";
        rewritten << d_assertionToRewrite[missingAssertion->negate()];
        rewritten << "))";

        Debug("pf::tp") << "Setting a rewrite filter for this proof: " << std::endl
                        << pm->getLitName(*missingAssertion) << " --> " << rewritten.str()
                        << std::endl << std::endl;

        pm->addRewriteFilter(pm->getLitName(*missingAssertion), rewritten.str());
      }

      // Query the appropriate theory for a proof of this clause
      theory::TheoryId theory_id = getTheoryForLemma(clause);
      Debug("pf::tp") << "Get theory lemma from " << theory_id << "..." << std::endl;
      getTheoryProof(theory_id)->printTheoryLemmaProof(clause_expr, os, paren, map);

      // Turn rewrite filter OFF
      pm->clearRewriteFilters();

      Debug("pf::tp") << "Get theory lemma from " << theory_id << "... DONE!" << std::endl;
      os << clause_paren.str();
      os << "( \\ " << pm->getLemmaClauseName(id) <<"\n";
      paren << "))";
    } else { // This is a composite lemma

      unsigned numberOfSteps = recipe.getNumSteps();
      prop::SatClause currentClause = *clause;
      std::vector<Expr> currentClauseExpr = clause_expr;

      for (unsigned i = 0; i < numberOfSteps; ++i) {
        const LemmaProofRecipe::ProofStep* currentStep = recipe.getStep(i);

        currentClause = *clause;
        currentClauseExpr = clause_expr;

        for (unsigned j = 0; j < i; ++j) {
          // Literals already used in previous steps need to be negated
          Node previousLiteralNode = recipe.getStep(j)->getLiteral();
          Node previousLiteralNodeNegated = previousLiteralNode.negate();
          prop::SatLiteral previousLiteralNegated =
            ProofManager::currentPM()->getCnfProof()->getLiteral(previousLiteralNodeNegated);
          currentClause.push_back(previousLiteralNegated);
          currentClauseExpr.push_back(previousLiteralNodeNegated.toExpr());
        }

        // If the current literal is NULL, can ignore (final step)
        // Otherwise, the current literal does NOT need to be negated
        Node currentLiteralNode = currentStep->getLiteral();
        if (currentLiteralNode != Node()) {
          prop::SatLiteral currentLiteral =
            ProofManager::currentPM()->getCnfProof()->getLiteral(currentLiteralNode);

          currentClause.push_back(currentLiteral);
          currentClauseExpr.push_back(currentLiteralNode.toExpr());
        }

        os << "(satlem _ _ ";
        std::ostringstream clause_paren;

        pm->getCnfProof()->printClause(currentClause, os, clause_paren);

        // query appropriate theory for proof of clause
        theory::TheoryId theory_id = currentStep->getTheory();
        Debug("pf::tp") << "Get theory lemma from " << theory_id << "..." << std::endl;

        std::set<Node> missingAssertions = recipe.getMissingAssertionsForStep(i);
        if (!missingAssertions.empty()) {
          Debug("pf::tp") << "Have missing assertions for this step!" << std::endl;
        }

        // Turn rewrite filter ON
        std::set<Node>::const_iterator missingAssertion;
        for (missingAssertion = missingAssertions.begin();
             missingAssertion != missingAssertions.end();
             ++missingAssertion) {

          Debug("pf::tp") << "Working on missing assertion: " << *missingAssertion << std::endl;

          Assert(recipe.wasRewritten(missingAssertion->negate()));
          Node explanation = recipe.getExplanation(missingAssertion->negate()).negate();

          Debug("pf::tp") << "Found explanation: " << explanation << std::endl;

          // We have a missing assertion.
          //     rewriteIt->first is the assertion after the rewrite (the explanation),
          //     rewriteIt->second is the original assertion that needs to be fed into the theory.

          bool found = false;
          unsigned k;
          for (k = 0; k < currentClauseExpr.size(); ++k) {
            if (currentClauseExpr[k] == explanation.toExpr()) {
              found = true;
              break;
            }
          }

          AlwaysAssert(found);

          Debug("pf::tp") << "Replacing theory assertion "
                          << currentClauseExpr[k]
                          << " with "
                          << *missingAssertion
                          << std::endl;

          currentClauseExpr[k] = missingAssertion->toExpr();

          std::ostringstream rewritten;
          rewritten << "(or_elim_1 _ _ ";
          rewritten << "(not_not_intro _ ";
          rewritten << pm->getLitName(explanation);
          rewritten << ") (iff_elim_1 _ _ ";
          rewritten << d_assertionToRewrite[missingAssertion->negate()];
          rewritten << "))";

          Debug("pf::tp") << "Setting a rewrite filter for this proof: " << std::endl
                          << pm->getLitName(*missingAssertion) << " --> " << rewritten.str()
                          << std::endl << std::endl;

          pm->addRewriteFilter(pm->getLitName(*missingAssertion), rewritten.str());
        }

        getTheoryProof(theory_id)->printTheoryLemmaProof(currentClauseExpr, os, paren, map);

        // Turn rewrite filter OFF
        pm->clearRewriteFilters();

        Debug("pf::tp") << "Get theory lemma from " << theory_id << "... DONE!" << std::endl;
        os << clause_paren.str();
        os << "( \\ " << pm->getLemmaClauseName(id) << "s" << i <<"\n";
        paren << "))";
      }

      Assert(numberOfSteps >= 2);

      os << "(satlem_simplify _ _ _ ";
      for (unsigned i = 0; i < numberOfSteps - 1; ++i) {
        // Resolve step i with step i + 1
        if (recipe.getStep(i)->getLiteral().getKind() == kind::NOT) {
          os << "(Q _ _ ";
        } else {
          os << "(R _ _ ";
        }

        os << pm->getLemmaClauseName(id) << "s" << i;
        os << " ";
      }

      os << pm->getLemmaClauseName(id) << "s" << numberOfSteps - 1 << " ";

      prop::SatLiteral v;
      for (int i = numberOfSteps - 2; i >= 0; --i) {
        v = ProofManager::currentPM()->getCnfProof()->getLiteral(recipe.getStep(i)->getLiteral());
        os << ProofManager::getVarName(v.getSatVariable(), "") << ") ";
      }

      os << "( \\ " << pm->getLemmaClauseName(id) << "\n";
      paren << "))";
    }
  }
}

void LFSCTheoryProofEngine::printBoundTerm(Expr term, std::ostream& os, const ProofLetMap& map) {
  Debug("pf::tp") << "LFSCTheoryProofEngine::printBoundTerm( " << term << " ) " << std::endl;

  ProofLetMap::const_iterator it = map.find(term);
  if (it != map.end()) {
    unsigned id = it->second.id;
    unsigned count = it->second.count;

    if (count > LET_COUNT) {
      os << "let" << id;
>>>>>>> a58abbe7
      return;
    }
  }

  printTheoryTerm(term, os, map);
}

void LFSCTheoryProofEngine::printCoreTerm(Expr term, std::ostream& os, const ProofLetMap& map) {
  if (term.isVariable()) {
    os << ProofManager::sanitize(term);
    return;
  }

  Kind k = term.getKind();

  switch(k) {
  case kind::ITE:
    os << (term.getType().isBoolean() ? "(ifte ": "(ite _ ");

    printBoundTerm(term[0], os, map);
    os << " ";
    printBoundTerm(term[1], os, map);
    os << " ";
    printBoundTerm(term[2], os, map);
    os << ")";
    return;

  case kind::EQUAL:
    os << "(";
    os << "= ";
    printSort(term[0].getType(), os);
    printBoundTerm(term[0], os, map);
    os << " ";
    printBoundTerm(term[1], os, map);
    os << ")";
    return;

  case kind::DISTINCT:
    // Distinct nodes can have any number of chidlren.
    Assert (term.getNumChildren() >= 2);

    if (term.getNumChildren() == 2) {
      os << "(not (= ";
      printSort(term[0].getType(), os);
      printBoundTerm(term[0], os, map);
      os << " ";
      printBoundTerm(term[1], os, map);
      os << "))";
    } else {
      unsigned numOfPairs = term.getNumChildren() * (term.getNumChildren() - 1) / 2;
      for (unsigned i = 1; i < numOfPairs; ++i) {
        os << "(and ";
      }

      for (unsigned i = 0; i < term.getNumChildren(); ++i) {
        for (unsigned j = i + 1; j < term.getNumChildren(); ++j) {
          if ((i != 0) || (j != 1)) {
            os << "(not (= ";
            printSort(term[0].getType(), os);
            printBoundTerm(term[i], os, map);
            os << " ";
            printBoundTerm(term[j], os, map);
            os << ")))";
          } else {
            os << "(not (= ";
            printSort(term[0].getType(), os);
            printBoundTerm(term[0], os, map);
            os << " ";
            printBoundTerm(term[1], os, map);
            os << "))";
          }
        }
      }
    }

    return;

  case kind::CHAIN: {
    // LFSC doesn't allow declarations with variable numbers of
    // arguments, so we have to flatten chained operators, like =.
    Kind op = term.getOperator().getConst<Chain>().getOperator();
    size_t n = term.getNumChildren();
    std::ostringstream paren;
    for(size_t i = 1; i < n; ++i) {
      if(i + 1 < n) {
        os << "(" << utils::toLFSCKind(kind::AND) << " ";
        paren << ")";
      }
      os << "(" << utils::toLFSCKind(op) << " ";
      printBoundTerm(term[i - 1], os, map);
      os << " ";
      printBoundTerm(term[i], os, map);
      os << ")";
      if(i + 1 < n) {
        os << " ";
      }
    }
    os << paren.str();
    return;
  }

  default:
    Unhandled(k);
  }

}

void TheoryProof::printTheoryLemmaProof(std::vector<Expr>& lemma,
                                        std::ostream& os,
                                        std::ostream& paren,
                                        const ProofLetMap& map) {
  // Default method for replaying proofs: assert (negated) literals back to a fresh copy of the theory
  Assert(d_theory!=NULL);

  context::UserContext fakeContext;
  ProofOutputChannel oc;
  theory::Valuation v(NULL);
  //make new copy of theory
  theory::Theory* th;
  Trace("pf::tp") << ";; Print theory lemma proof, theory id = " << d_theory->getId() << std::endl;

  if (d_theory->getId()==theory::THEORY_UF) {
    th = new theory::uf::TheoryUF(&fakeContext, &fakeContext, oc, v,
                                  ProofManager::currentPM()->getLogicInfo(),
                                  "replay::");
  } else if (d_theory->getId()==theory::THEORY_ARRAY) {
    th = new theory::arrays::TheoryArrays(&fakeContext, &fakeContext, oc, v,
                                          ProofManager::currentPM()->getLogicInfo(),
                                          "replay::");
  } else if (d_theory->getId() == theory::THEORY_ARITH) {
    Trace("theory-proof-debug") << "Arith proofs currently not supported. Use 'trust'" << std::endl;
    os << " (clausify_false trust)";
    return;
  } else {
    InternalError(std::string("can't generate theory-proof for ") + ProofManager::currentPM()->getLogic());
  }

  Debug("pf::tp") << "TheoryProof::printTheoryLemmaProof - calling th->ProduceProofs()" << std::endl;
  th->produceProofs();
  Debug("pf::tp") << "TheoryProof::printTheoryLemmaProof - th->ProduceProofs() DONE" << std::endl;

  MyPreRegisterVisitor preRegVisitor(th);
<<<<<<< HEAD
  for( unsigned i=0; i<lemma.size(); i++ ){
    Node lit = Node::fromExpr( lemma[i] ).negate();
    Trace("pf::tp") << "; preregistering and asserting " << lit << std::endl;
    NodeVisitor<MyPreRegisterVisitor>::run(preRegVisitor, lit);
    th->assertFact(lit, false);
=======
  for (unsigned i=0; i<lemma.size(); i++) {
    Node strippedLit = (lemma[i].getKind() == kind::NOT) ? lemma[i][0] : lemma[i];
    if (strippedLit.getKind() == kind::EQUAL ||
        d_theory->getId() == theory::Theory::theoryOf(strippedLit)) {
      Node lit = Node::fromExpr( lemma[i] ).negate();
      Trace("pf::tp") << "; preregistering and asserting " << lit << std::endl;
      NodeVisitor<MyPreRegisterVisitor>::run(preRegVisitor, lit);
      th->assertFact(lit, false);
    }
>>>>>>> a58abbe7
  }

  Debug("pf::tp") << "TheoryProof::printTheoryLemmaProof - calling th->check()" << std::endl;
  th->check(theory::Theory::EFFORT_FULL);
  Debug("pf::tp") << "TheoryProof::printTheoryLemmaProof - th->check() DONE" << std::endl;

  if(oc.d_conflict.isNull()) {
    Trace("pf::tp") << "; conflict is null" << std::endl;
    Assert(!oc.d_lemma.isNull());
    Trace("pf::tp") << "; ++ but got lemma: " << oc.d_lemma << std::endl;

    // Original, as in Liana's branch
    // Trace("pf::tp") << "; asserting " << oc.d_lemma[1].negate() << std::endl;
    // th->assertFact(oc.d_lemma[1].negate(), false);
    // th->check(theory::Theory::EFFORT_FULL);

    // Altered version, to handle OR lemmas

    if (oc.d_lemma.getKind() == kind::OR) {
      Debug("pf::tp") << "OR lemma. Negating each child separately" << std::endl;
      for (unsigned i = 0; i < oc.d_lemma.getNumChildren(); ++i) {
        if (oc.d_lemma[i].getKind() == kind::NOT) {
          Trace("pf::tp") << ";     asserting fact: " << oc.d_lemma[i][0] << std::endl;
          th->assertFact(oc.d_lemma[i][0], false);
        }
        else {
          Trace("pf::tp") << ";     asserting fact: " << oc.d_lemma[i].notNode() << std::endl;
          th->assertFact(oc.d_lemma[i].notNode(), false);
        }
      }
    }
    else {
      Unreachable();

      Assert(oc.d_lemma.getKind() == kind::NOT);
      Debug("pf::tp") << "NOT lemma" << std::endl;
      Trace("pf::tp") << ";     asserting fact: " << oc.d_lemma[0] << std::endl;
      th->assertFact(oc.d_lemma[0], false);
    }

    // Trace("pf::tp") << "; ++ but got lemma: " << oc.d_lemma << std::endl;
    // Trace("pf::tp") << "; asserting " << oc.d_lemma[1].negate() << std::endl;
    // th->assertFact(oc.d_lemma[1].negate(), false);

    //
    th->check(theory::Theory::EFFORT_FULL);
  }
  Debug("pf::tp") << "Calling   oc.d_proof->toStream(os)" << std::endl;
<<<<<<< HEAD
  oc.d_proof->toStream(os);
=======
  oc.d_proof->toStream(os, map);
>>>>>>> a58abbe7
  Debug("pf::tp") << "Calling   oc.d_proof->toStream(os) -- DONE!" << std::endl;

  Debug("pf::tp") << "About to delete the theory solver used for proving the lemma... " << std::endl;
  delete th;
  Debug("pf::tp") << "About to delete the theory solver used for proving the lemma: DONE! " << std::endl;
}

bool TheoryProofEngine::supportedTheory(theory::TheoryId id) {
  return (id == theory::THEORY_ARRAY ||
          id == theory::THEORY_ARITH ||
          id == theory::THEORY_BV ||
          id == theory::THEORY_UF ||
          id == theory::THEORY_BOOL);
}

BooleanProof::BooleanProof(TheoryProofEngine* proofEngine)
  : TheoryProof(NULL, proofEngine)
{}

void BooleanProof::registerTerm(Expr term) {
  Assert (term.getType().isBoolean());

  if (term.isVariable() && d_declarations.find(term) == d_declarations.end()) {
    d_declarations.insert(term);
    return;
  }
  for (unsigned i = 0; i < term.getNumChildren(); ++i) {
    d_proofEngine->registerTerm(term[i]);
  }
}

<<<<<<< HEAD
void LFSCBooleanProof::printOwnedTerm(Expr term, std::ostream& os, const LetMap& map) {
=======
void LFSCBooleanProof::printOwnedTerm(Expr term, std::ostream& os, const ProofLetMap& map) {
>>>>>>> a58abbe7
  Assert (term.getType().isBoolean());
  if (term.isVariable()) {
    if (d_treatBoolsAsFormulas)
      os << "(p_app " << ProofManager::sanitize(term) <<")";
    else
      os << ProofManager::sanitize(term);
    return;
  }

  Kind k = term.getKind();
  switch(k) {
  case kind::OR:
  case kind::AND:
    if (options::lfscLetification() && term.getNumChildren() > 2) {
      // If letification is on, the entire term is probably a let expression.
      // However, we need to transform it from (and a b c) into (and a (and b c)) form first.
      Node currentExpression = term[term.getNumChildren() - 1];
      for (int i = term.getNumChildren() - 2; i >= 0; --i) {
        NodeBuilder<> builder(k);
        builder << term[i];
        builder << currentExpression.toExpr();
        currentExpression = builder;
      }

      // The let map should already have the current expression.
      ProofLetMap::const_iterator it = map.find(term);
      if (it != map.end()) {
        unsigned id = it->second.id;
        unsigned count = it->second.count;

        if (count > LET_COUNT) {
          os << "let" << id;
          break;
        }
      }
    }

    // If letification is off or there were 2 children, same treatment as the other cases.
    // (No break is intentional).
  case kind::XOR:
  case kind::IFF:
  case kind::IMPLIES:
  case kind::NOT:
    // print the Boolean operators
    os << "(" << utils::toLFSCKind(k);
    if(term.getNumChildren() > 2) {
      // LFSC doesn't allow declarations with variable numbers of
      // arguments, so we have to flatten these N-ary versions.
      std::ostringstream paren;
      os << " ";
      for (unsigned i = 0; i < term.getNumChildren(); ++i) {
        d_proofEngine->printBoundTerm(term[i], os, map);
        os << " ";
        if(i < term.getNumChildren() - 2) {
          os << "(" << utils::toLFSCKind(k) << " ";
          paren << ")";
        }
      }
      os << paren.str() << ")";
    } else {
      // this is for binary and unary operators
      for (unsigned i = 0; i < term.getNumChildren(); ++i) {
        os << " ";
        d_proofEngine->printBoundTerm(term[i], os, map);
      }
      os << ")";
    }
    return;

  case kind::CONST_BOOLEAN:
    if (d_treatBoolsAsFormulas)
      os << (term.getConst<bool>() ? "true" : "false");
    else
      os << (term.getConst<bool>() ? "t_true" : "t_false");
    return;

  default:
    Unhandled(k);
  }

}

void LFSCBooleanProof::printOwnedSort(Type type, std::ostream& os) {
  Assert (type.isBoolean());
  os << "Bool";
}

void LFSCBooleanProof::printSortDeclarations(std::ostream& os, std::ostream& paren) {
  // Nothing to do here at this point.
}

void LFSCBooleanProof::printTermDeclarations(std::ostream& os, std::ostream& paren) {
  for (ExprSet::const_iterator it = d_declarations.begin(); it != d_declarations.end(); ++it) {
    Expr term = *it;

    os << "(% " << ProofManager::sanitize(term) << " (term ";
    printSort(term.getType(), os);
    os <<")\n";
    paren <<")";
  }
}

void LFSCBooleanProof::printDeferredDeclarations(std::ostream& os, std::ostream& paren) {
  // Nothing to do here at this point.
}

<<<<<<< HEAD
=======
void LFSCBooleanProof::printAliasingDeclarations(std::ostream& os, std::ostream& paren) {
  // Nothing to do here at this point.
}

>>>>>>> a58abbe7
void LFSCBooleanProof::printTheoryLemmaProof(std::vector<Expr>& lemma,
                                             std::ostream& os,
                                             std::ostream& paren) {
  Unreachable("No boolean lemmas yet!");
}

void TheoryProof::printConstantDisequalityProof(std::ostream& os, Expr c1, Expr c2) {
  // By default, we just print a trust statement. Specific theories can implement
  // better proofs.
  ProofLetMap emptyMap;

  os << "(trust_f (not (= _ ";
  d_proofEngine->printBoundTerm(c1, os, emptyMap);
  os << " ";
  d_proofEngine->printBoundTerm(c2, os, emptyMap);
  os << ")))";
}

void TheoryProof::printRewriteProof(std::ostream& os, const Node &n1, const Node &n2) {
  // This is the default for a rewrite proof: just a trust statement.
  ProofLetMap emptyMap;
  os << "(trust_f (iff ";
  d_proofEngine->printBoundTerm(n1.toExpr(), os, emptyMap);
  os << " ";
  d_proofEngine->printBoundTerm(n2.toExpr(), os, emptyMap);
  os << "))";
}

} /* namespace CVC4 */<|MERGE_RESOLUTION|>--- conflicted
+++ resolved
@@ -19,10 +19,7 @@
 #include "base/cvc4_assert.h"
 #include "context/context.h"
 #include "options/bv_options.h"
-<<<<<<< HEAD
-=======
 #include "options/proof_options.h"
->>>>>>> a58abbe7
 #include "proof/arith_proof.h"
 #include "proof/array_proof.h"
 #include "proof/bitvector_proof.h"
@@ -53,77 +50,6 @@
 unsigned CVC4::ProofLetCount::counter = 0;
 static unsigned LET_COUNT = 1;
 
-<<<<<<< HEAD
-//for proof replay
-class ProofOutputChannel : public theory::OutputChannel {
-public:
-  Node d_conflict;
-  Proof* d_proof;
-  Node d_lemma;
-
-  ProofOutputChannel() : d_conflict(), d_proof(NULL) {}
-  virtual ~ProofOutputChannel() throw() {}
-
-  void conflict(TNode n, Proof* pf) throw() {
-    Trace("theory-proof-debug") << "; CONFLICT: " << n << std::endl;
-    Assert(d_conflict.isNull());
-    Assert(!n.isNull());
-    d_conflict = n;
-    Assert(pf != NULL);
-    d_proof = pf;
-  }
-  bool propagate(TNode x) throw() {
-    Trace("theory-proof-debug") << "got a propagation: " << x << std::endl;
-    return true;
-  }
-  theory::LemmaStatus lemma(TNode n, ProofRule rule, bool, bool, bool) throw() {
-    Trace("theory-proof-debug") << "new lemma: " << n << std::endl;
-    d_lemma = n;
-    return theory::LemmaStatus(TNode::null(), 0);
-  }
-  theory::LemmaStatus splitLemma(TNode, bool) throw() {
-    AlwaysAssert(false);
-    return theory::LemmaStatus(TNode::null(), 0);
-  }
-  void requirePhase(TNode n, bool b) throw() {
-    Debug("theory-proof-debug") << "ProofOutputChannel::requirePhase called" << std::endl;
-    Trace("theory-proof-debug") << "requirePhase " << n << " " << b << std::endl;
-  }
-  bool flipDecision() throw() {
-    Debug("theory-proof-debug") << "ProofOutputChannel::flipDecision called" << std::endl;
-    AlwaysAssert(false);
-    return false;
-  }
-  void setIncomplete() throw() {
-    Debug("theory-proof-debug") << "ProofOutputChannel::setIncomplete called" << std::endl;
-    AlwaysAssert(false);
-  }
-};/* class ProofOutputChannel */
-
-//for proof replay
-class MyPreRegisterVisitor {
-  theory::Theory* d_theory;
-  __gnu_cxx::hash_set<TNode, TNodeHashFunction> d_visited;
-public:
-  typedef void return_type;
-  MyPreRegisterVisitor(theory::Theory* theory)
-  : d_theory(theory)
-  , d_visited()
-  {}
-  bool alreadyVisited(TNode current, TNode parent) { return d_visited.find(current) != d_visited.end(); }
-  void visit(TNode current, TNode parent) {
-    if(theory::Theory::theoryOf(current) == d_theory->getId()) {
-      //Trace("theory-proof-debug") << "preregister " << current << std::endl;
-      d_theory->preRegisterTerm(current);
-      d_visited.insert(current);
-    }
-  }
-  void start(TNode node) { }
-  void done(TNode node) { }
-}; /* class MyPreRegisterVisitor */
-
-=======
->>>>>>> a58abbe7
 TheoryProofEngine::TheoryProofEngine()
   : d_registrationCache()
   , d_theoryProofTable()
@@ -168,8 +94,6 @@
       }
 
       // TODO other theories
-<<<<<<< HEAD
-=======
     }
   }
 }
@@ -183,7 +107,6 @@
       BitVectorProof *bvp = (BitVectorProof *)d_theoryProofTable[id];
       ((theory::bv::TheoryBV*)th)->setProofLog( bvp );
       return;
->>>>>>> a58abbe7
     }
   }
 }
@@ -217,17 +140,12 @@
   if (d_registrationCache.count(term)) {
     return;
   }
-  Debug("pf::tp") << "TheoryProofEngine::registerTerm: registering new term: " << term << std::endl;
 
   Debug("pf::tp") << "TheoryProofEngine::registerTerm: registering NEW term: " << term << std::endl;
 
   theory::TheoryId theory_id = theory::Theory::theoryOf(term);
 
-<<<<<<< HEAD
-  Debug("pf::tp") << "Term's theory: " << theory_id << std::endl;
-=======
   Debug("pf::tp") << "Term's theory( " << term << " ) = " << theory_id << std::endl;
->>>>>>> a58abbe7
 
   // don't need to register boolean terms
   if (theory_id == theory::THEORY_BUILTIN ||
@@ -241,10 +159,7 @@
 
   if (!supportedTheory(theory_id)) return;
 
-<<<<<<< HEAD
-=======
   // Register the term with its owner theory
->>>>>>> a58abbe7
   getTheoryProof(theory_id)->registerTerm(term);
 
   // A special case: the array theory needs to know of every skolem, even if
@@ -257,30 +172,6 @@
   d_registrationCache.insert(term);
 }
 
-<<<<<<< HEAD
-theory::TheoryId TheoryProofEngine::getTheoryForLemma(ClauseId id) {
-  ProofManager* pm = ProofManager::currentPM();
-
-  Debug("pf::tp") << "TheoryProofEngine::getTheoryForLemma( " << id << " )"
-                     << " = " << pm->getCnfProof()->getOwnerTheory(id) << std::endl;
-
-  if ((pm->getLogic() == "QF_UFLIA") || (pm->getLogic() == "QF_UFLRA")) {
-    Debug("pf::tp") << "TheoryProofEngine::getTheoryForLemma: special hack for Arithmetic-with-holes support. "
-                       << "Returning THEORY_ARITH" << std::endl;
-    return theory::THEORY_ARITH;
-  }
-
-  return pm->getCnfProof()->getOwnerTheory(id);
-
-  // if (pm->getLogic() == "QF_UF") return theory::THEORY_UF;
-  // if (pm->getLogic() == "QF_BV") return theory::THEORY_BV;
-  // if (pm->getLogic() == "QF_AX") return theory::THEORY_ARRAY;
-  // if (pm->getLogic() == "ALL_SUPPORTED") return theory::THEORY_BV;
-
-  // Debug("pf::tp") << "Unsupported logic (" << pm->getLogic() << ")" << std::endl;
-
-  // Unreachable();
-=======
 theory::TheoryId TheoryProofEngine::getTheoryForLemma(const prop::SatClause* clause) {
   ProofManager* pm = ProofManager::currentPM();
 
@@ -300,7 +191,6 @@
   // Ensure that the lemma is in the database.
   Assert (pm->getCnfProof()->haveProofRecipe(nodes));
   return pm->getCnfProof()->getProofRecipe(nodes).getTheory();
->>>>>>> a58abbe7
 }
 
 void LFSCTheoryProofEngine::bind(Expr term, ProofLetMap& map, Bindings& let_order) {
@@ -353,11 +243,6 @@
 
 void LFSCTheoryProofEngine::printTheoryTerm(Expr term, std::ostream& os, const ProofLetMap& map) {
   theory::TheoryId theory_id = theory::Theory::theoryOf(term);
-<<<<<<< HEAD
-  Debug("pf::tp") << std::endl << "LFSCTheoryProofEngine::printTheoryTerm: term = " << term
-                     << ", theory_id = " << theory_id << std::endl;
-=======
->>>>>>> a58abbe7
 
   // boolean terms and ITEs are special because they
   // are common to all theories
@@ -383,24 +268,6 @@
 
   if (type.isArray()) {
     getTheoryProof(theory::THEORY_ARRAY)->printOwnedSort(type, os);
-<<<<<<< HEAD
-    return;
-  }
-
-  if (type.isInteger() || type.isReal()) {
-    getTheoryProof(theory::THEORY_ARITH)->printOwnedSort(type, os);
-    return;
-  }
-
-  if (type.isBoolean()) {
-    getTheoryProof(theory::THEORY_BOOL)->printOwnedSort(type, os);
-    return;
-  }
-
-  Unreachable();
-}
-
-=======
     return;
   }
 
@@ -440,7 +307,6 @@
   }
 }
 
->>>>>>> a58abbe7
 void LFSCTheoryProofEngine::registerTermsFromAssertions() {
   ProofManager::assertions_iterator it = ProofManager::currentPM()->begin_assertions();
   ProofManager::assertions_iterator end = ProofManager::currentPM()->end_assertions();
@@ -448,56 +314,6 @@
   for(; it != end; ++it) {
     registerTerm(*it);
   }
-<<<<<<< HEAD
-}
-
-void LFSCTheoryProofEngine::printAssertions(std::ostream& os, std::ostream& paren) {
-  Debug("pf::tp") << "LFSCTheoryProofEngine::printAssertions called" << std::endl << std::endl;
-
-  unsigned counter = 0;
-  ProofManager::assertions_iterator it = ProofManager::currentPM()->begin_assertions();
-  ProofManager::assertions_iterator end = ProofManager::currentPM()->end_assertions();
-
-  for (; it != end; ++it) {
-    Debug("pf::tp") << "printAssertions: assertion is: " << *it << std::endl;
-    // FIXME: merge this with counter
-    os << "(% A" << counter++ << " (th_holds ";
-    printLetTerm(*it,  os);
-    os << ")\n";
-    paren << ")";
-  }
-  //store map between assertion and counter
-  // ProofManager::currentPM()->setAssertion( *it );
-  Debug("pf::tp") << "LFSCTheoryProofEngine::printAssertions done" << std::endl << std::endl;
-}
-
-void LFSCTheoryProofEngine::printSortDeclarations(std::ostream& os, std::ostream& paren) {
-  Debug("pf::tp") << "LFSCTheoryProofEngine::printSortDeclarations called" << std::endl << std::endl;
-
-  TheoryProofTable::const_iterator it = d_theoryProofTable.begin();
-  TheoryProofTable::const_iterator end = d_theoryProofTable.end();
-  for (; it != end; ++it) {
-    it->second->printSortDeclarations(os, paren);
-  }
-
-  Debug("pf::tp") << "LFSCTheoryProofEngine::printSortDeclarations done" << std::endl << std::endl;
-}
-
-void LFSCTheoryProofEngine::printTermDeclarations(std::ostream& os, std::ostream& paren) {
-  Debug("pf::tp") << "LFSCTheoryProofEngine::printTermDeclarations called" << std::endl << std::endl;
-
-  TheoryProofTable::const_iterator it = d_theoryProofTable.begin();
-  TheoryProofTable::const_iterator end = d_theoryProofTable.end();
-  for (; it != end; ++it) {
-    it->second->printTermDeclarations(os, paren);
-  }
-
-  Debug("pf::tp") << "LFSCTheoryProofEngine::printTermDeclarations done" << std::endl << std::endl;
-}
-
-void LFSCTheoryProofEngine::printDeferredDeclarations(std::ostream& os, std::ostream& paren) {
-  Debug("pf::tp") << "LFSCTheoryProofEngine::printDeferredDeclarations called" << std::endl;
-=======
 
   performExtraRegistrations();
 }
@@ -558,16 +374,11 @@
 
 void LFSCTheoryProofEngine::printSortDeclarations(std::ostream& os, std::ostream& paren) {
   Debug("pf::tp") << "LFSCTheoryProofEngine::printSortDeclarations called" << std::endl << std::endl;
->>>>>>> a58abbe7
 
   TheoryProofTable::const_iterator it = d_theoryProofTable.begin();
   TheoryProofTable::const_iterator end = d_theoryProofTable.end();
   for (; it != end; ++it) {
-<<<<<<< HEAD
-    it->second->printDeferredDeclarations(os, paren);
-=======
     it->second->printSortDeclarations(os, paren);
->>>>>>> a58abbe7
   }
 
   Debug("pf::tp") << "LFSCTheoryProofEngine::printSortDeclarations done" << std::endl << std::endl;
@@ -576,22 +387,6 @@
 void LFSCTheoryProofEngine::printTermDeclarations(std::ostream& os, std::ostream& paren) {
   Debug("pf::tp") << "LFSCTheoryProofEngine::printTermDeclarations called" << std::endl << std::endl;
 
-<<<<<<< HEAD
-  Debug("pf::tp") << "LFSCTheoryProofEngine::printTheoryLemmas: checking lemma owners..." << std::endl;
-
-  for (; it != end; ++it) {
-    Debug("pf::tp") << "LFSCTheoryProofEngine::printTheoryLemmas: new lemma" << std::endl;
-    ClauseId id = it->first;
-    Debug("pf::tp") << "\tLemma = " << id
-                       << ". Owner theory: " << pm->getCnfProof()->getOwnerTheory(id) << std::endl;
-  }
-  it = lemmas.begin();
-
-  // BitVector theory is special case: must know all
-  // conflicts needed ahead of time for resolution
-  // proof lemmas
-  std::vector<Expr> bv_lemmas;
-=======
   TheoryProofTable::const_iterator it = d_theoryProofTable.begin();
   TheoryProofTable::const_iterator end = d_theoryProofTable.end();
   for (; it != end; ++it) {
@@ -616,7 +411,6 @@
 
   TheoryProofTable::const_iterator it = d_theoryProofTable.begin();
   TheoryProofTable::const_iterator end = d_theoryProofTable.end();
->>>>>>> a58abbe7
   for (; it != end; ++it) {
     it->second->printAliasingDeclarations(os, paren);
   }
@@ -766,32 +560,12 @@
   ProofManager* pm = ProofManager::currentPM();
   Debug("pf::tp") << "LFSCTheoryProofEngine::printTheoryLemmas: printing lemmas..." << std::endl;
 
-<<<<<<< HEAD
-  Debug("pf::tp") << "LFSCTheoryProofEngine::printTheoryLemmas: printing lemmas..." << std::endl;
-
-  for (; it != end; ++it) {
-    Debug("pf::tp") << "LFSCTheoryProofEngine::printTheoryLemmas: printing a new lemma!" << std::endl;
-
-    // Debug("pf::tp") << "\tLemma = " << it->first << ", " << *(it->second) << std::endl;
-=======
   for (IdToSatClause::const_iterator it = lemmas.begin(); it != lemmas.end(); ++it) {
->>>>>>> a58abbe7
     ClauseId id = it->first;
-    Debug("pf::tp") << "Owner theory:" << pm->getCnfProof()->getOwnerTheory(id) << std::endl;
     const prop::SatClause* clause = it->second;
-<<<<<<< HEAD
-    // printing clause as it appears in resolution proof
-    os << "(satlem _ _ ";
-    std::ostringstream clause_paren;
-
-    Debug("pf::tp") << "CnfProof printing clause..." << std::endl;
-    pm->getCnfProof()->printClause(*clause, os, clause_paren);
-    Debug("pf::tp") << "CnfProof printing clause - Done!" << std::endl;
-=======
 
     Debug("pf::tp") << "LFSCTheoryProofEngine::printTheoryLemmas: printing lemma. ID = "
                     << id << std::endl;
->>>>>>> a58abbe7
 
     std::vector<Expr> clause_expr;
     std::set<Node> clause_expr_nodes;
@@ -808,32 +582,6 @@
       clause_expr_nodes.insert(lit.isNegated() ? node.notNode() : node);
     }
 
-<<<<<<< HEAD
-    Debug("pf::tp") << "Expression printing done!" << std::endl;
-
-    // query appropriate theory for proof of clause
-    theory::TheoryId theory_id = getTheoryForLemma(id);
-    Debug("pf::tp") << "Get theory lemma from " << theory_id << "..." << std::endl;
-    Debug("theory-proof-debug") << ";; Get theory lemma from " << theory_id << "..." << std::endl;
-    getTheoryProof(theory_id)->printTheoryLemmaProof(clause_expr, os, paren);
-    Debug("pf::tp") << "Get theory lemma from " << theory_id << "... DONE!" << std::endl;
-    // os << " (clausify_false trust)";
-    os << clause_paren.str();
-    os << "( \\ " << pm->getLemmaClauseName(id) <<"\n";
-    paren << "))";
-  }
-}
-
-void LFSCTheoryProofEngine::printBoundTerm(Expr term, std::ostream& os, const LetMap& map) {
-  // Debug("pf::tp") << "LFSCTheoryProofEngine::printBoundTerm( " << term << " ) " << std::endl;
-
-  LetMap::const_iterator it = map.find(term);
-  if (it != map.end()) {
-    unsigned id = it->second.id;
-    unsigned count = it->second.count;
-    if (count > LET_COUNT) {
-      os <<"let"<<id;
-=======
     LemmaProofRecipe recipe = pm->getCnfProof()->getProofRecipe(clause_expr_nodes);
 
     if (recipe.simpleLemma()) {
@@ -1058,7 +806,6 @@
 
     if (count > LET_COUNT) {
       os << "let" << id;
->>>>>>> a58abbe7
       return;
     }
   }
@@ -1201,13 +948,6 @@
   Debug("pf::tp") << "TheoryProof::printTheoryLemmaProof - th->ProduceProofs() DONE" << std::endl;
 
   MyPreRegisterVisitor preRegVisitor(th);
-<<<<<<< HEAD
-  for( unsigned i=0; i<lemma.size(); i++ ){
-    Node lit = Node::fromExpr( lemma[i] ).negate();
-    Trace("pf::tp") << "; preregistering and asserting " << lit << std::endl;
-    NodeVisitor<MyPreRegisterVisitor>::run(preRegVisitor, lit);
-    th->assertFact(lit, false);
-=======
   for (unsigned i=0; i<lemma.size(); i++) {
     Node strippedLit = (lemma[i].getKind() == kind::NOT) ? lemma[i][0] : lemma[i];
     if (strippedLit.getKind() == kind::EQUAL ||
@@ -1217,7 +957,6 @@
       NodeVisitor<MyPreRegisterVisitor>::run(preRegVisitor, lit);
       th->assertFact(lit, false);
     }
->>>>>>> a58abbe7
   }
 
   Debug("pf::tp") << "TheoryProof::printTheoryLemmaProof - calling th->check()" << std::endl;
@@ -1266,11 +1005,7 @@
     th->check(theory::Theory::EFFORT_FULL);
   }
   Debug("pf::tp") << "Calling   oc.d_proof->toStream(os)" << std::endl;
-<<<<<<< HEAD
-  oc.d_proof->toStream(os);
-=======
   oc.d_proof->toStream(os, map);
->>>>>>> a58abbe7
   Debug("pf::tp") << "Calling   oc.d_proof->toStream(os) -- DONE!" << std::endl;
 
   Debug("pf::tp") << "About to delete the theory solver used for proving the lemma... " << std::endl;
@@ -1302,11 +1037,7 @@
   }
 }
 
-<<<<<<< HEAD
-void LFSCBooleanProof::printOwnedTerm(Expr term, std::ostream& os, const LetMap& map) {
-=======
 void LFSCBooleanProof::printOwnedTerm(Expr term, std::ostream& os, const ProofLetMap& map) {
->>>>>>> a58abbe7
   Assert (term.getType().isBoolean());
   if (term.isVariable()) {
     if (d_treatBoolsAsFormulas)
@@ -1413,13 +1144,10 @@
   // Nothing to do here at this point.
 }
 
-<<<<<<< HEAD
-=======
 void LFSCBooleanProof::printAliasingDeclarations(std::ostream& os, std::ostream& paren) {
   // Nothing to do here at this point.
 }
 
->>>>>>> a58abbe7
 void LFSCBooleanProof::printTheoryLemmaProof(std::vector<Expr>& lemma,
                                              std::ostream& os,
                                              std::ostream& paren) {
