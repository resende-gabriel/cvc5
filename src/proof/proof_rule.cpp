--- conflicted
+++ resolved
@@ -137,11 +137,8 @@
     case PfRule::EXISTS_INTRO: return "EXISTS_INTRO";
     case PfRule::SKOLEMIZE: return "SKOLEMIZE";
     case PfRule::INSTANTIATE: return "INSTANTIATE";
-<<<<<<< HEAD
     case PfRule::ALPHA_EQUIV: return "ALPHA_EQUIV";
-=======
     case PfRule::QUANTIFIERS_PREPROCESS: return "QUANTIFIERS_PREPROCESS";
->>>>>>> 43143941
     //================================================= String rules
     case PfRule::CONCAT_EQ: return "CONCAT_EQ";
     case PfRule::CONCAT_UNIFY: return "CONCAT_UNIFY";
