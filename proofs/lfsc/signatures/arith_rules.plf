; depends: arith_programs.plf

; Computes the conclusion of the PfRule::ARITH_SUM_UB rule.
; Note that f2 is a a.+ application in n-ary form.
(program sc_arith_sum_ub ((f1 term) (f2 term)) term
  (let r1 (sc_arith_get_rel f1)
  (let lhs1 (sc_arith_get_lhs f1)
  (let rhs1 (sc_arith_get_rhs f1)
  (let r2 (sc_arith_get_rel f2)
  (let lhs2 (sc_arith_get_lhs f2)
  (let rhs2 (sc_arith_get_rhs f2)
    (apply (apply (sc_arith_sum_rels r1 r2) (sc_arith_add_nary lhs1 lhs2)) (sc_arith_add_nary rhs1 rhs2)))))))))

(declare arith_sum_ub
  (! f1 term
  (! f2 term
  (! res term
  (! p (holds f1)
  (! p (holds f2)
  (! r (^ (sc_arith_sum_ub f1 f2) res)
    (holds res))))))))

; Computes the conclusion of the PfRule::ARITH_MULT_POS rule.
(program sc_arith_mult_pos ((m term) (f term)) term
  (let r (sc_arith_get_rel f)
  (let lhs (sc_arith_get_lhs f)
  (let rhs (sc_arith_get_rhs f)
    (=> (and (sc_arith_>_zero m) (and f true))
        (apply (apply r (sc_arith_mult m lhs)) (sc_arith_mult m rhs)))))))

(declare arith_mult_pos
  (! res term
  (! m term
  (! f term
  (! r (^ (sc_arith_mult_pos m f) res)
    (holds res))))))

; Computes the conclusion of the PfRule::ARITH_MULT_NEG rule.
(program sc_arith_mult_neg ((m term) (f term)) term
  (let r (sc_arith_get_rel f)
  (let lhs (sc_arith_get_lhs f)
  (let rhs (sc_arith_get_rhs f)
    (=> (and (sc_arith_<_zero m) (and f true))
        (apply (apply (sc_arith_rel_inv r) (sc_arith_mult m lhs)) (sc_arith_mult m rhs)))))))
        
(declare arith_mult_neg
  (! res term
  (! m term
  (! f term
  (! r (^ (sc_arith_mult_neg m f) res)
    (holds res))))))

; Computes the conclusion of the PfRule::ARITH_TRICHOTOMY rule.
(program sc_arith_trichotomy ((f1 term) (f2 term)) term
  (let r1 (sc_arith_get_rel_neg f1)
  (let a1 (sc_arith_get_atom f1)
  (let lhs1 (sc_arith_get_lhs a1)
  (let rhs1 (sc_arith_get_rhs a1)
  (let r2 (sc_arith_get_rel_neg f2)
  (let a2 (sc_arith_get_atom f1)
  (let lhs2 (sc_arith_get_lhs a2)
  (let rhs2 (sc_arith_get_rhs a2)
    (ifequal lhs1 lhs2
      (ifequal rhs1 rhs2
        (apply (apply (sc_arith_rel_trichotomy r1 r2) lhs1) rhs1)
        (fail term))
      (fail term)))))))))))

(declare arith_trichotomy
  (! res term
  (! f1 term
  (! f2 term
  (! p1 (holds f1)
  (! p2 (holds f2)
  (! r (^ (sc_arith_trichotomy f1 f2) res)
    (holds res))))))))

; Returns ok if c is the greatest integer less than (integer or real) constant
; t. We compute this via conditions 0 <= c-t ^ (c-t)-1 <= 0.
(program sc_check_int_tight_ub ((t term) (c term)) Ok
  (mpq_between_zero_one (mp_add (match t ((int ct) (mpz_to_mpq ct)) ((real ct) ct))
                                (mp_neg (mpz_to_mpq (sc_arith_get_mpz c))))))

<<<<<<< HEAD
=======
; Integer tight upper bound rule, which uses the above side condition to
; compute whether c is the greatest integer less than t. The constant c must
; be provided to applications of this rule.
>>>>>>> da087b4f
(declare int_tight_ub
  (! s term
  (! t term
  (! c term
  (! p (holds (a.< s t))
  (! r (^ (sc_check_int_tight_ub t c) ok)
    (holds (a.<= s c))))))))

; Returns ok if c2 is the least integer greater than c1. We compute this
; via conditions 0 <= c1-c2 ^ (c1-c2)-1 <= 0.
(program sc_check_int_tight_lb ((t mpq) (c term)) Ok
  (mpq_between_zero_one (mp_add (mpz_to_mpq (sc_arith_get_mpz c))
                                (mp_neg (match t ((int ct) (mpz_to_mpq ct)) ((real ct) ct))))))

<<<<<<< HEAD
=======
; Similar to int_tight_ub, but for lower bound.
>>>>>>> da087b4f
(declare int_tight_lb
  (! s term
  (! t term
  (! c term
  (! p (holds (a.> s t))
  (! r (^ (sc_check_int_tight_lb t c) ok)
    (holds (a.>= s c))))))))<|MERGE_RESOLUTION|>--- conflicted
+++ resolved
@@ -81,12 +81,9 @@
   (mpq_between_zero_one (mp_add (match t ((int ct) (mpz_to_mpq ct)) ((real ct) ct))
                                 (mp_neg (mpz_to_mpq (sc_arith_get_mpz c))))))
 
-<<<<<<< HEAD
-=======
 ; Integer tight upper bound rule, which uses the above side condition to
 ; compute whether c is the greatest integer less than t. The constant c must
 ; be provided to applications of this rule.
->>>>>>> da087b4f
 (declare int_tight_ub
   (! s term
   (! t term
@@ -101,10 +98,7 @@
   (mpq_between_zero_one (mp_add (mpz_to_mpq (sc_arith_get_mpz c))
                                 (mp_neg (match t ((int ct) (mpz_to_mpq ct)) ((real ct) ct))))))
 
-<<<<<<< HEAD
-=======
 ; Similar to int_tight_ub, but for lower bound.
->>>>>>> da087b4f
 (declare int_tight_lb
   (! s term
   (! t term
